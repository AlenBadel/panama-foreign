/*
 * Copyright (c) 1997, 2019, Oracle and/or its affiliates. All rights reserved.
 * DO NOT ALTER OR REMOVE COPYRIGHT NOTICES OR THIS FILE HEADER.
 *
 * This code is free software; you can redistribute it and/or modify it
 * under the terms of the GNU General Public License version 2 only, as
 * published by the Free Software Foundation.
 *
 * This code is distributed in the hope that it will be useful, but WITHOUT
 * ANY WARRANTY; without even the implied warranty of MERCHANTABILITY or
 * FITNESS FOR A PARTICULAR PURPOSE.  See the GNU General Public License
 * version 2 for more details (a copy is included in the LICENSE file that
 * accompanied this code).
 *
 * You should have received a copy of the GNU General Public License version
 * 2 along with this work; if not, write to the Free Software Foundation,
 * Inc., 51 Franklin St, Fifth Floor, Boston, MA 02110-1301 USA.
 *
 * Please contact Oracle, 500 Oracle Parkway, Redwood Shores, CA 94065 USA
 * or visit www.oracle.com if you need additional information or have any
 * questions.
 *
 */

#ifndef SHARE_OPTO_MATCHER_HPP
#define SHARE_OPTO_MATCHER_HPP

#include "libadt/vectset.hpp"
#include "memory/resourceArea.hpp"
#include "opto/node.hpp"
#include "opto/phaseX.hpp"
#include "opto/regmask.hpp"

class Compile;
class Node;
class MachNode;
class MachTypeNode;
class MachOper;

//---------------------------Matcher-------------------------------------------
class Matcher : public PhaseTransform {
  friend class VMStructs;

public:

  // State and MStack class used in xform() and find_shared() iterative methods.
  enum Node_State { Pre_Visit,  // node has to be pre-visited
                    Visit,  // visit node
                    Post_Visit,  // post-visit node
                    Alt_Post_Visit   // alternative post-visit path
  };

  class MStack: public Node_Stack {
  public:
    MStack(int size) : Node_Stack(size) { }

    void push(Node *n, Node_State ns) {
      Node_Stack::push(n, (uint)ns);
    }
    void push(Node *n, Node_State ns, Node *parent, int indx) {
      ++_inode_top;
      if ((_inode_top + 1) >= _inode_max) grow();
      _inode_top->node = parent;
      _inode_top->indx = (uint)indx;
      ++_inode_top;
      _inode_top->node = n;
      _inode_top->indx = (uint)ns;
    }
    Node *parent() {
      pop();
      return node();
    }
    Node_State state() const {
      return (Node_State)index();
    }
    void set_state(Node_State ns) {
      set_index((uint)ns);
    }
  };

private:
  // Private arena of State objects
  ResourceArea _states_arena;

  VectorSet   _visited;         // Visit bits

  // Used to control the Label pass
  VectorSet   _shared;          // Shared Ideal Node
  VectorSet   _dontcare;        // Nothing the matcher cares about

  // Private methods which perform the actual matching and reduction
  // Walks the label tree, generating machine nodes
  MachNode *ReduceInst( State *s, int rule, Node *&mem);
  void ReduceInst_Chain_Rule( State *s, int rule, Node *&mem, MachNode *mach);
  uint ReduceInst_Interior(State *s, int rule, Node *&mem, MachNode *mach, uint num_opnds);
  void ReduceOper( State *s, int newrule, Node *&mem, MachNode *mach );

  // If this node already matched using "rule", return the MachNode for it.
  MachNode* find_shared_node(Node* n, uint rule);

  // Convert a dense opcode number to an expanded rule number
  const int *_reduceOp;
  const int *_leftOp;
  const int *_rightOp;

  // Map dense opcode number to info on when rule is swallowed constant.
  const bool *_swallowed;

  // Map dense rule number to determine if this is an instruction chain rule
  const uint _begin_inst_chain_rule;
  const uint _end_inst_chain_rule;

  // We want to clone constants and possible CmpI-variants.
  // If we do not clone CmpI, then we can have many instances of
  // condition codes alive at once.  This is OK on some chips and
  // bad on others.  Hence the machine-dependent table lookup.
  const char *_must_clone;

  // Find shared Nodes, or Nodes that otherwise are Matcher roots
  void find_shared( Node *n );
  bool find_shared_visit(MStack& mstack, Node* n, uint opcode, bool& mem_op, int& mem_addr_idx);
  void find_shared_post_visit(Node* n, uint opcode);

#ifdef X86
  bool is_bmi_pattern(Node *n, Node *m);
#endif
  bool is_vshift_con(Node *n, Node *m);

  // Debug and profile information for nodes in old space:
  GrowableArray<Node_Notes*>* _old_node_note_array;

  // Node labeling iterator for instruction selection
  Node *Label_Root( const Node *n, State *svec, Node *control, const Node *mem );

  Node *transform( Node *dummy );

  Node_List _projection_list;        // For Machine nodes killing many values

  Node_Array _shared_nodes;

  debug_only(Node_Array _old2new_map;)   // Map roots of ideal-trees to machine-roots
  debug_only(Node_Array _new2old_map;)   // Maps machine nodes back to ideal

  // Accessors for the inherited field PhaseTransform::_nodes:
  void   grow_new_node_array(uint idx_limit) {
    _nodes.map(idx_limit-1, NULL);
  }
  bool    has_new_node(const Node* n) const {
    return _nodes.at(n->_idx) != NULL;
  }
  Node*       new_node(const Node* n) const {
    assert(has_new_node(n), "set before get");
    return _nodes.at(n->_idx);
  }
  void    set_new_node(const Node* n, Node *nn) {
    assert(!has_new_node(n), "set only once");
    _nodes.map(n->_idx, nn);
  }

#ifdef ASSERT
  // Make sure only new nodes are reachable from this node
  void verify_new_nodes_only(Node* root);

  Node* _mem_node;   // Ideal memory node consumed by mach node
#endif

  // Mach node for ConP #NULL
  MachNode* _mach_null;

  void handle_precedence_edges(Node* n, MachNode *mach);

public:
  int LabelRootDepth;
  // Convert ideal machine register to a register mask for spill-loads
  static const RegMask *idealreg2regmask[];
  RegMask *idealreg2spillmask  [_last_machine_leaf];
  RegMask *idealreg2debugmask  [_last_machine_leaf];
  RegMask *idealreg2mhdebugmask[_last_machine_leaf];
  void init_spill_mask( Node *ret );
  // Convert machine register number to register mask
  static uint mreg2regmask_max;
  static RegMask mreg2regmask[];
  static RegMask STACK_ONLY_mask;

  MachNode* mach_null() const { return _mach_null; }

  bool    is_shared( Node *n ) { return _shared.test(n->_idx) != 0; }
  void   set_shared( Node *n ) {  _shared.set(n->_idx); }
  bool   is_visited( Node *n ) { return _visited.test(n->_idx) != 0; }
  void  set_visited( Node *n ) { _visited.set(n->_idx); }
  bool  is_dontcare( Node *n ) { return _dontcare.test(n->_idx) != 0; }
  void set_dontcare( Node *n ) {  _dontcare.set(n->_idx); }

  // Mode bit to tell DFA and expand rules whether we are running after
  // (or during) register selection.  Usually, the matcher runs before,
  // but it will also get called to generate post-allocation spill code.
  // In this situation, it is a deadly error to attempt to allocate more
  // temporary registers.
  bool _allocation_started;

  // Machine register names
  static const char *regName[];
  // Machine register encodings
  static const unsigned char _regEncode[];
  // Machine Node names
  const char **_ruleName;
  // Rules that are cheaper to rematerialize than to spill
  static const uint _begin_rematerialize;
  static const uint _end_rematerialize;

  // An array of chars, from 0 to _last_Mach_Reg.
  // No Save       = 'N' (for register windows)
  // Save on Entry = 'E'
  // Save on Call  = 'C'
  // Always Save   = 'A' (same as SOE + SOC)
  const char *_register_save_policy;
  const char *_c_reg_save_policy;
  // Convert a machine register to a machine register type, so-as to
  // properly match spill code.
  const int *_register_save_type;
  // Maps from machine register to boolean; true if machine register can
  // be holding a call argument in some signature.
  static bool can_be_java_arg( int reg );
  // Maps from machine register to boolean; true if machine register holds
  // a spillable argument.
  static bool is_spillable_arg( int reg );

  // List of IfFalse or IfTrue Nodes that indicate a taken null test.
  // List is valid in the post-matching space.
  Node_List _null_check_tests;
  void collect_null_checks( Node *proj, Node *orig_proj );
  void validate_null_checks( );

  Matcher();

  // Get a projection node at position pos
  Node* get_projection(uint pos) {
    return _projection_list[pos];
  }

  // Push a projection node onto the projection list
  void push_projection(Node* node) {
    _projection_list.push(node);
  }

  Node* pop_projection() {
    return _projection_list.pop();
  }

  // Number of nodes in the projection list
  uint number_of_projections() const {
    return _projection_list.size();
  }

  // Select instructions for entire method
  void match();

  // Helper for match
  OptoReg::Name warp_incoming_stk_arg( VMReg reg );

  // Transform, then walk.  Does implicit DCE while walking.
  // Name changed from "transform" to avoid it being virtual.
  Node *xform( Node *old_space_node, int Nodes );

  // Match a single Ideal Node - turn it into a 1-Node tree; Label & Reduce.
  MachNode *match_tree( const Node *n );
  MachNode *match_sfpt( SafePointNode *sfpt );
  // Helper for match_sfpt
  OptoReg::Name warp_outgoing_stk_arg( VMReg reg, OptoReg::Name begin_out_arg_area, OptoReg::Name &out_arg_limit_per_call );

  // Initialize first stack mask and related masks.
  void init_first_stack_mask();

  // If we should save-on-entry this register
  bool is_save_on_entry( int reg );

  // Fixup the save-on-entry registers
  void Fixup_Save_On_Entry( );

  // --- Frame handling ---

  // Register number of the stack slot corresponding to the incoming SP.
  // Per the Big Picture in the AD file, it is:
  //   SharedInfo::stack0 + locks + in_preserve_stack_slots + pad2.
  OptoReg::Name _old_SP;

  // Register number of the stack slot corresponding to the highest incoming
  // argument on the stack.  Per the Big Picture in the AD file, it is:
  //   _old_SP + out_preserve_stack_slots + incoming argument size.
  OptoReg::Name _in_arg_limit;

  // Register number of the stack slot corresponding to the new SP.
  // Per the Big Picture in the AD file, it is:
  //   _in_arg_limit + pad0
  OptoReg::Name _new_SP;

  // Register number of the stack slot corresponding to the highest outgoing
  // argument on the stack.  Per the Big Picture in the AD file, it is:
  //   _new_SP + max outgoing arguments of all calls
  OptoReg::Name _out_arg_limit;

  OptoRegPair *_parm_regs;        // Array of machine registers per argument
  RegMask *_calling_convention_mask; // Array of RegMasks per argument

  // Does matcher have a match rule for this ideal node?
  static const bool has_match_rule(int opcode);
  static const bool _hasMatchRule[_last_opcode];

  // Does matcher have a match rule for this ideal node and is the
  // predicate (if there is one) true?
  // NOTE: If this function is used more commonly in the future, ADLC
  // should generate this one.
  static const bool match_rule_supported(int opcode);

  // identify extra cases that we might want to provide match rules for
  // e.g. Op_ vector nodes and other intrinsics while guarding with vlen and basic type
  static const bool match_rule_supported_vector(int opcode, int vlen, BasicType bt, int op_arity = 0);

  // Some microarchitectures have mask registers used on vectors
  static const bool has_predicated_vectors(void);

  // Some uarchs have different sized float register resources
  static const int float_pressure(int default_pressure_threshold);

  // Used to determine if we have fast l2f conversion
  // USII has it, USIII doesn't
  static const bool convL2FSupported(void);

  // Vector width in bytes
  static const int vector_width_in_bytes(BasicType bt);

  // Limits on vector size (number of elements).
  static const int max_vector_size(const BasicType bt);
  static const int min_vector_size(const BasicType bt);
  static const bool vector_size_supported(const BasicType bt, int size) {
    return (Matcher::max_vector_size(bt) >= size &&
            Matcher::min_vector_size(bt) <= size);
  }

  // Vector ideal reg
  static const uint vector_ideal_reg(int len);
  static const uint vector_shift_count_ideal_reg(int len);

  // CPU supports misaligned vectors store/load.
  static const bool misaligned_vectors_ok();

  // Should original key array reference be passed to AES stubs
  static const bool pass_original_key_for_aes();

  // Used to determine a "low complexity" 64-bit constant.  (Zero is simple.)
  // The standard of comparison is one (StoreL ConL) vs. two (StoreI ConI).
  // Depends on the details of 64-bit constant generation on the CPU.
  static const bool isSimpleConstant64(jlong con);

  // These calls are all generated by the ADLC

  // TRUE - grows up, FALSE - grows down (Intel)
  virtual bool stack_direction() const;

  // Java-Java calling convention
  // (what you use when Java calls Java)

  // Alignment of stack in bytes, standard Intel word alignment is 4.
  // Sparc probably wants at least double-word (8).
  static uint stack_alignment_in_bytes();
  // Alignment of stack, measured in stack slots.
  // The size of stack slots is defined by VMRegImpl::stack_slot_size.
  static uint stack_alignment_in_slots() {
    return stack_alignment_in_bytes() / (VMRegImpl::stack_slot_size);
  }

  // Array mapping arguments to registers.  Argument 0 is usually the 'this'
  // pointer.  Registers can include stack-slots and regular registers.
  static void calling_convention( BasicType *, VMRegPair *, uint len, bool is_outgoing );

  // Convert a sig into a calling convention register layout
  // and find interesting things about it.
  static OptoReg::Name  find_receiver( bool is_outgoing );
  // Return address register.  On Intel it is a stack-slot.  On PowerPC
  // it is the Link register.  On Sparc it is r31?
  virtual OptoReg::Name return_addr() const;
  RegMask              _return_addr_mask;
  // Return value register.  On Intel it is EAX.  On Sparc i0/o0.
  static OptoRegPair   return_value(uint ideal_reg, bool is_outgoing);
  static OptoRegPair c_return_value(uint ideal_reg, bool is_outgoing);
  RegMask                     _return_value_mask;
  // Inline Cache Register
  static OptoReg::Name  inline_cache_reg();
  static int            inline_cache_reg_encode();

  // Register for DIVI projection of divmodI
  static RegMask divI_proj_mask();
  // Register for MODI projection of divmodI
  static RegMask modI_proj_mask();

  // Register for DIVL projection of divmodL
  static RegMask divL_proj_mask();
  // Register for MODL projection of divmodL
  static RegMask modL_proj_mask();

  // Use hardware DIV instruction when it is faster than
  // a code which use multiply for division by constant.
  static bool use_asm_for_ldiv_by_con( jlong divisor );

  static const RegMask method_handle_invoke_SP_save_mask();

  // Java-Interpreter calling convention
  // (what you use when calling between compiled-Java and Interpreted-Java

  // Number of callee-save + always-save registers
  // Ignores frame pointer and "special" registers
  static int  number_of_saved_registers();

  // The Method-klass-holder may be passed in the inline_cache_reg
  // and then expanded into the inline_cache_reg and a method_oop register

  static OptoReg::Name  interpreter_method_oop_reg();
  static int            interpreter_method_oop_reg_encode();

  static OptoReg::Name  compiler_method_oop_reg();
  static const RegMask &compiler_method_oop_reg_mask();
  static int            compiler_method_oop_reg_encode();

  // Interpreter's Frame Pointer Register
  static OptoReg::Name  interpreter_frame_pointer_reg();

  // Java-Native calling convention
  // (what you use when intercalling between Java and C++ code)

  // Array mapping arguments to registers.  Argument 0 is usually the 'this'
  // pointer.  Registers can include stack-slots and regular registers.
  static void c_calling_convention( BasicType*, VMRegPair *, uint );
  // Frame pointer. The frame pointer is kept at the base of the stack
  // and so is probably the stack pointer for most machines.  On Intel
  // it is ESP.  On the PowerPC it is R1.  On Sparc it is SP.
  OptoReg::Name  c_frame_pointer() const;
  static RegMask c_frame_ptr_mask;

  // Java-Native vector calling convention
  static const bool supports_vector_calling_convention();
  static void vector_calling_convention(VMRegPair *regs,
                                        uint num_bits,
                                        uint total_args_passed);
  static OptoRegPair vector_return_value(uint ideal_reg);

  // !!!!! Special stuff for building ScopeDescs
  virtual int      regnum_to_fpu_offset(int regnum);

  // Is this branch offset small enough to be addressed by a short branch?
  bool is_short_branch_offset(int rule, int br_size, int offset);

  // Optional scaling for the parameter to the ClearArray/CopyArray node.
  static const bool init_array_count_is_in_bytes;

  // Some hardware needs 2 CMOV's for longs.
  static const int long_cmove_cost();

  // Some hardware have expensive CMOV for float and double.
  static const int float_cmove_cost();

  // Should the Matcher clone shifts on addressing modes, expecting them to
  // be subsumed into complex addressing expressions or compute them into
  // registers?  True for Intel but false for most RISCs
  bool clone_address_expressions(AddPNode* m, MStack& mstack, VectorSet& address_visited);
  // Clone base + offset address expression
  bool clone_base_plus_offset_address(AddPNode* m, MStack& mstack, VectorSet& address_visited);

  static bool narrow_oop_use_complex_address();
  static bool narrow_klass_use_complex_address();

  static bool const_oop_prefer_decode();
  static bool const_klass_prefer_decode();

  // Generate implicit null check for narrow oops if it can fold
  // into address expression (x64).
  //
  // [R12 + narrow_oop_reg<<3 + offset] // fold into address expression
  // NullCheck narrow_oop_reg
  //
  // When narrow oops can't fold into address expression (Sparc) and
  // base is not null use decode_not_null and normal implicit null check.
  // Note, decode_not_null node can be used here since it is referenced
  // only on non null path but it requires special handling, see
  // collect_null_checks():
  //
  // decode_not_null narrow_oop_reg, oop_reg // 'shift' and 'add base'
  // [oop_reg + offset]
  // NullCheck oop_reg
  //
  // With Zero base and when narrow oops can not fold into address
  // expression use normal implicit null check since only shift
  // is needed to decode narrow oop.
  //
  // decode narrow_oop_reg, oop_reg // only 'shift'
  // [oop_reg + offset]
  // NullCheck oop_reg
  //
  static bool gen_narrow_oop_implicit_null_checks();

  // Is it better to copy float constants, or load them directly from memory?
  // Intel can load a float constant from a direct address, requiring no
  // extra registers.  Most RISCs will have to materialize an address into a
  // register first, so they may as well materialize the constant immediately.
  static const bool rematerialize_float_constants;

  // If CPU can load and store mis-aligned doubles directly then no fixup is
  // needed.  Else we split the double into 2 integer pieces and move it
  // piece-by-piece.  Only happens when passing doubles into C code or when
  // calling i2c adapters as the Java calling convention forces doubles to be
  // aligned.
  static const bool misaligned_doubles_ok;

  // Does the CPU require postalloc expand (see block.cpp for description of
  // postalloc expand)?
  static const bool require_postalloc_expand;

  // Does the platform support generic vector operands?
  // Requires cleanup after selection phase.
  static const bool supports_generic_vector_operands;

 private:
  void do_postselect_cleanup();

  void specialize_generic_vector_operands();
  void specialize_mach_node(MachNode* m);
  void specialize_temp_node(MachTempNode* tmp, MachNode* use, uint idx);
<<<<<<< HEAD
  MachOper* specialize_vector_operand(MachNode* m, uint idx);
  MachOper* specialize_vector_operand_helper(Node* m, MachOper* generic_opnd);
=======
  MachOper* specialize_vector_operand(MachNode* m, uint opnd_idx);
  MachOper* specialize_vector_operand_helper(MachNode* m, uint opnd_idx, const Type* t);
>>>>>>> abfab9e0

  static MachOper* specialize_generic_vector_operand(MachOper* generic_opnd, uint ideal_reg, bool is_temp);

  static bool is_generic_reg2reg_move(MachNode* m);
  static bool is_generic_vector(MachOper* opnd);

  const RegMask* regmask_for_ideal_register(uint ideal_reg, Node* ret);

  // Graph verification code
  DEBUG_ONLY( bool verify_after_postselect_cleanup(); )

 public:
  // Perform a platform dependent implicit null fixup.  This is needed
  // on windows95 to take care of some unusual register constraints.
  void pd_implicit_null_fixup(MachNode *load, uint idx);

  // Advertise here if the CPU requires explicit rounding operations
  // to implement the UseStrictFP mode.
  static const bool strict_fp_requires_explicit_rounding;

  // Are floats conerted to double when stored to stack during deoptimization?
  static bool float_in_double();
  // Do ints take an entire long register or just half?
  static const bool int_in_long;

  // Do the processor's shift instructions only use the low 5/6 bits
  // of the count for 32/64 bit ints? If not we need to do the masking
  // ourselves.
  static const bool need_masked_shift_count;

  // Whether code generation need accurate ConvI2L types.
  static const bool convi2l_type_required;

  // This routine is run whenever a graph fails to match.
  // If it returns, the compiler should bailout to interpreter without error.
  // In non-product mode, SoftMatchFailure is false to detect non-canonical
  // graphs.  Print a message and exit.
  static void soft_match_failure() {
    if( SoftMatchFailure ) return;
    else { fatal("SoftMatchFailure is not allowed except in product"); }
  }

  // Check for a following volatile memory barrier without an
  // intervening load and thus we don't need a barrier here.  We
  // retain the Node to act as a compiler ordering barrier.
  static bool post_store_load_barrier(const Node* mb);

  // Does n lead to an uncommon trap that can cause deoptimization?
  static bool branches_to_uncommon_trap(const Node *n);

#ifdef ASSERT
  void dump_old2new_map();      // machine-independent to machine-dependent

  Node* find_old_node(Node* new_node) {
    return _new2old_map[new_node->_idx];
  }
#endif
};

#endif // SHARE_OPTO_MATCHER_HPP<|MERGE_RESOLUTION|>--- conflicted
+++ resolved
@@ -524,13 +524,8 @@
   void specialize_generic_vector_operands();
   void specialize_mach_node(MachNode* m);
   void specialize_temp_node(MachTempNode* tmp, MachNode* use, uint idx);
-<<<<<<< HEAD
-  MachOper* specialize_vector_operand(MachNode* m, uint idx);
-  MachOper* specialize_vector_operand_helper(Node* m, MachOper* generic_opnd);
-=======
   MachOper* specialize_vector_operand(MachNode* m, uint opnd_idx);
   MachOper* specialize_vector_operand_helper(MachNode* m, uint opnd_idx, const Type* t);
->>>>>>> abfab9e0
 
   static MachOper* specialize_generic_vector_operand(MachOper* generic_opnd, uint ideal_reg, bool is_temp);
 
