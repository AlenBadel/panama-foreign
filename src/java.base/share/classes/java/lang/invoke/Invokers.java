--- conflicted
+++ resolved
@@ -365,11 +365,7 @@
         final int ARG_LIMIT = ARG_BASE + mtype.parameterCount();
         int nameCursor = ARG_LIMIT;
         final int VAD_ARG      = nameCursor++;
-<<<<<<< HEAD
-        final int UNBOUND_VH      = nameCursor++;
-=======
         final int UNBOUND_VH   = nameCursor++;
->>>>>>> a6ce2a93
         final int CHECK_TYPE   = nameCursor++;
         final int CHECK_CUSTOM = (CUSTOMIZE_THRESHOLD >= 0) ? nameCursor++ : -1;
         final int LINKER_CALL  = nameCursor++;
