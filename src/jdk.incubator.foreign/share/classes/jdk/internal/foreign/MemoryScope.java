--- conflicted
+++ resolved
@@ -35,7 +35,6 @@
 import java.util.concurrent.locks.StampedLock;
 
 /**
-<<<<<<< HEAD
  * This class manages the temporal bounds associated with a memory segment as well
  * as thread confinement.
  * A scope has a liveness bit, which is updated when the scope is closed
@@ -55,12 +54,6 @@
  * enforced reliably only under condition that thread that closes the scope is also
  * the single thread performing the checked access or there is an external synchronization
  * in place that prevents concurrent access and closing of the scope.
-=======
- * This class manages the temporal bounds associated with a memory segment. A scope has a liveness bit, which is updated
- * when the scope is closed (this operation is triggered by {@link AbstractMemorySegmentImpl#close()}). Furthermore, a scope is
- * associated with an <em>atomic</em> counter which can be incremented (upon calling the {@link #acquire()} method),
- * and is decremented (when a previously acquired segment is later closed).
->>>>>>> a6ce2a93
  */
 abstract class MemoryScope {
 
@@ -165,7 +158,6 @@
      */
     abstract MemoryScope dup(Thread newOwner);
 
-<<<<<<< HEAD
     /**
      * Returns "owner" thread of this scope.
      *
@@ -173,13 +165,6 @@
      */
     final Thread ownerThread() {
         return owner;
-=======
-    final static MemoryScope GLOBAL = new MemoryScope(null, null);
-
-    public MemoryScope(Object ref, Runnable cleanupAction) {
-        this.ref = ref;
-        this.cleanupAction = cleanupAction;
->>>>>>> a6ce2a93
     }
 
     /**
@@ -216,7 +201,7 @@
     @ForceInline
     private static void checkAliveConfined(MemoryScope scope) {
         if (scope.closed) {
-            throw new IllegalStateException("This scope is already closed");
+            throw new IllegalStateException("This segment is already closed");
         }
     }
 
@@ -259,7 +244,6 @@
             }
         }
 
-<<<<<<< HEAD
         @Override
         MemoryScope dup(Thread newOwner) {
             Objects.requireNonNull(newOwner, "newOwner");
@@ -323,22 +307,6 @@
                 // plain write gets flushed too (which is important for isAliveThreadSafe())
                 Root.this.acquired.decrement();
             }
-=======
-    void close(boolean doCleanup) {
-        if (!COUNT_HANDLE.compareAndSet(this, UNACQUIRED, CLOSED)) {
-            //first check if already closed...
-            checkAliveConfined();
-            //...if not, then we have acquired views that are still active
-            throw new IllegalStateException("Cannot close a segment that has active acquired views");
-        }
-        if (doCleanup && cleanupAction != null) {
-            cleanupAction.run();
->>>>>>> a6ce2a93
-        }
-    }
-
-    MemoryScope dup() {
-        close(false);
-        return new MemoryScope(ref, cleanupAction);
+        }
     }
 }