--- conflicted
+++ resolved
@@ -2249,22 +2249,6 @@
     rf(Vn, 5), rf(Vd, 0);                                                               \
   }
 
-<<<<<<< HEAD
-  INSN(addv,   0, 0b100001);
-  INSN(subv,   1, 0b100001);
-  INSN(mulv,   0, 0b100111);
-  INSN(mlav,   0, 0b100101);
-  INSN(mlsv,   1, 0b100101);
-  INSN(sshl,   0, 0b010001);
-  INSN(ushl,   1, 0b010001);
-  INSN(umullv, 1, 0b110000);
-  INSN(umlalv, 1, 0b100000);
-  INSN(maxv,   0, 0b011001);
-  INSN(minv,   0, 0b011011);
-  INSN(cmeq,   1, 0b100011);
-  INSN(cmgt,   0, 0b001101);
-  INSN(cmge,   0, 0b001111);
-=======
   INSN(addv,   0, 0b100001, true);  // accepted arrangements: T8B, T16B, T4H, T8H, T2S, T4S, T2D
   INSN(subv,   1, 0b100001, true);  // accepted arrangements: T8B, T16B, T4H, T8H, T2S, T4S, T2D
   INSN(mulv,   0, 0b100111, false); // accepted arrangements: T8B, T16B, T4H, T8H, T2S, T4S
@@ -2274,7 +2258,11 @@
   INSN(ushl,   1, 0b010001, true);  // accepted arrangements: T8B, T16B, T4H, T8H, T2S, T4S, T2D
   INSN(umullv, 1, 0b110000, false); // accepted arrangements: T8B, T16B, T4H, T8H, T2S, T4S
   INSN(umlalv, 1, 0b100000, false); // accepted arrangements: T8B, T16B, T4H, T8H, T2S, T4S
->>>>>>> 221da207
+  INSN(maxv,   0, 0b011001, false); // VERIFY MERGE
+  INSN(minv,   0, 0b011011, false); // VERIFY MERGE
+  INSN(cmeq,   1, 0b100011, false); // VERIFY MERGE
+  INSN(cmgt,   0, 0b001101, false); // VERIFY MERGE
+  INSN(cmge,   0, 0b001111, false); // VERIFY MERGE
 
 #undef INSN
 
@@ -2289,27 +2277,16 @@
     rf(Vn, 5), rf(Vd, 0);                                                               \
   }
 
-<<<<<<< HEAD
-  INSN(absr,   0, 0b100000101110);
-  INSN(negr,   1, 0b100000101110);
-  INSN(notr,   1, 0b100000010110);
-  INSN(addv,   0, 0b110001101110);
-  INSN(smaxv,  0, 0b110000101010);
-  INSN(sminv,  0, 0b110001101010);
-  INSN(cls,    0, 0b100000010010);
-  INSN(clz,    1, 0b100000010010);
-  INSN(cnt,    0, 0b100000010110);
-  INSN(uaddlv, 1, 0b110000001110);
-=======
   INSN(absr,   0, 0b100000101110, 1); // accepted arrangements: T8B, T16B, T4H, T8H,      T4S
   INSN(negr,   1, 0b100000101110, 2); // accepted arrangements: T8B, T16B, T4H, T8H, T2S, T4S, T2D
   INSN(notr,   1, 0b100000010110, 0); // accepted arrangements: T8B, T16B
   INSN(addv,   0, 0b110001101110, 1); // accepted arrangements: T8B, T16B, T4H, T8H,      T4S
+  INSN(smaxv,  0, 0b110000101010, 0); // VERIFY MERGE
+  INSN(sminv,  0, 0b110001101010, 0); // VERIFY MERGE
   INSN(cls,    0, 0b100000010010, 1); // accepted arrangements: T8B, T16B, T4H, T8H,      T4S
   INSN(clz,    1, 0b100000010010, 1); // accepted arrangements: T8B, T16B, T4H, T8H,      T4S
   INSN(cnt,    0, 0b100000010110, 0); // accepted arrangements: T8B, T16B
   INSN(uaddlv, 1, 0b110000001110, 1); // accepted arrangements: T8B, T16B, T4H, T8H,      T4S
->>>>>>> 221da207
 
 #undef INSN
 
