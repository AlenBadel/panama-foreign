/*
 * Copyright (c) 1997, 2019, Oracle and/or its affiliates. All rights reserved.
 * DO NOT ALTER OR REMOVE COPYRIGHT NOTICES OR THIS FILE HEADER.
 *
 * This code is free software; you can redistribute it and/or modify it
 * under the terms of the GNU General Public License version 2 only, as
 * published by the Free Software Foundation.
 *
 * This code is distributed in the hope that it will be useful, but WITHOUT
 * ANY WARRANTY; without even the implied warranty of MERCHANTABILITY or
 * FITNESS FOR A PARTICULAR PURPOSE.  See the GNU General Public License
 * version 2 for more details (a copy is included in the LICENSE file that
 * accompanied this code).
 *
 * You should have received a copy of the GNU General Public License version
 * 2 along with this work; if not, write to the Free Software Foundation,
 * Inc., 51 Franklin St, Fifth Floor, Boston, MA 02110-1301 USA.
 *
 * Please contact Oracle, 500 Oracle Parkway, Redwood Shores, CA 94065 USA
 * or visit www.oracle.com if you need additional information or have any
 * questions.
 *
 */

#include "precompiled.hpp"
#include "asm/assembler.hpp"
#include "asm/assembler.inline.hpp"
#include "gc/shared/cardTableBarrierSet.hpp"
#include "gc/shared/collectedHeap.inline.hpp"
#include "interpreter/interpreter.hpp"
#include "memory/resourceArea.hpp"
#include "opto/subnode.hpp"
#include "prims/methodHandles.hpp"
#include "runtime/biasedLocking.hpp"
#include "runtime/objectMonitor.hpp"
#include "runtime/os.hpp"
#include "runtime/sharedRuntime.hpp"
#include "runtime/stubRoutines.hpp"
#include "utilities/macros.hpp"

#ifdef PRODUCT
#define BLOCK_COMMENT(str) /* nothing */
#define STOP(error) stop(error)
#else
#define BLOCK_COMMENT(str) block_comment(str)
#define STOP(error) block_comment(error); stop(error)
#endif

#define BIND(label) bind(label); BLOCK_COMMENT(#label ":")
// Implementation of AddressLiteral

// A 2-D table for managing compressed displacement(disp8) on EVEX enabled platforms.
unsigned char tuple_table[Assembler::EVEX_ETUP + 1][Assembler::AVX_512bit + 1] = {
  // -----------------Table 4.5 -------------------- //
  16, 32, 64,  // EVEX_FV(0)
  4,  4,  4,   // EVEX_FV(1) - with Evex.b
  16, 32, 64,  // EVEX_FV(2) - with Evex.w
  8,  8,  8,   // EVEX_FV(3) - with Evex.w and Evex.b
  8,  16, 32,  // EVEX_HV(0)
  4,  4,  4,   // EVEX_HV(1) - with Evex.b
  // -----------------Table 4.6 -------------------- //
  16, 32, 64,  // EVEX_FVM(0)
  1,  1,  1,   // EVEX_T1S(0)
  2,  2,  2,   // EVEX_T1S(1)
  4,  4,  4,   // EVEX_T1S(2)
  8,  8,  8,   // EVEX_T1S(3)
  4,  4,  4,   // EVEX_T1F(0)
  8,  8,  8,   // EVEX_T1F(1)
  8,  8,  8,   // EVEX_T2(0)
  0,  16, 16,  // EVEX_T2(1)
  0,  16, 16,  // EVEX_T4(0)
  0,  0,  32,  // EVEX_T4(1)
  0,  0,  32,  // EVEX_T8(0)
  8,  16, 32,  // EVEX_HVM(0)
  4,  8,  16,  // EVEX_QVM(0)
  2,  4,  8,   // EVEX_OVM(0)
  16, 16, 16,  // EVEX_M128(0)
  8,  32, 64,  // EVEX_DUP(0)
  0,  0,  0    // EVEX_NTUP
};

AddressLiteral::AddressLiteral(address target, relocInfo::relocType rtype) {
  _is_lval = false;
  _target = target;
  switch (rtype) {
  case relocInfo::oop_type:
  case relocInfo::metadata_type:
    // Oops are a special case. Normally they would be their own section
    // but in cases like icBuffer they are literals in the code stream that
    // we don't have a section for. We use none so that we get a literal address
    // which is always patchable.
    break;
  case relocInfo::external_word_type:
    _rspec = external_word_Relocation::spec(target);
    break;
  case relocInfo::internal_word_type:
    _rspec = internal_word_Relocation::spec(target);
    break;
  case relocInfo::opt_virtual_call_type:
    _rspec = opt_virtual_call_Relocation::spec();
    break;
  case relocInfo::static_call_type:
    _rspec = static_call_Relocation::spec();
    break;
  case relocInfo::runtime_call_type:
    _rspec = runtime_call_Relocation::spec();
    break;
  case relocInfo::poll_type:
  case relocInfo::poll_return_type:
    _rspec = Relocation::spec_simple(rtype);
    break;
  case relocInfo::none:
    break;
  default:
    ShouldNotReachHere();
    break;
  }
}

// Implementation of Address

#ifdef _LP64

Address Address::make_array(ArrayAddress adr) {
  // Not implementable on 64bit machines
  // Should have been handled higher up the call chain.
  ShouldNotReachHere();
  return Address();
}

// exceedingly dangerous constructor
Address::Address(int disp, address loc, relocInfo::relocType rtype) {
  _base  = noreg;
  _index = noreg;
  _scale = no_scale;
  _disp  = disp;
  _xmmindex = xnoreg;
  _isxmmindex = false;
  switch (rtype) {
    case relocInfo::external_word_type:
      _rspec = external_word_Relocation::spec(loc);
      break;
    case relocInfo::internal_word_type:
      _rspec = internal_word_Relocation::spec(loc);
      break;
    case relocInfo::runtime_call_type:
      // HMM
      _rspec = runtime_call_Relocation::spec();
      break;
    case relocInfo::poll_type:
    case relocInfo::poll_return_type:
      _rspec = Relocation::spec_simple(rtype);
      break;
    case relocInfo::none:
      break;
    default:
      ShouldNotReachHere();
  }
}
#else // LP64

Address Address::make_array(ArrayAddress adr) {
  AddressLiteral base = adr.base();
  Address index = adr.index();
  assert(index._disp == 0, "must not have disp"); // maybe it can?
  Address array(index._base, index._index, index._scale, (intptr_t) base.target());
  array._rspec = base._rspec;
  return array;
}

// exceedingly dangerous constructor
Address::Address(address loc, RelocationHolder spec) {
  _base  = noreg;
  _index = noreg;
  _scale = no_scale;
  _disp  = (intptr_t) loc;
  _rspec = spec;
  _xmmindex = xnoreg;
  _isxmmindex = false;
}

#endif // _LP64



// Convert the raw encoding form into the form expected by the constructor for
// Address.  An index of 4 (rsp) corresponds to having no index, so convert
// that to noreg for the Address constructor.
Address Address::make_raw(int base, int index, int scale, int disp, relocInfo::relocType disp_reloc) {
  RelocationHolder rspec;
  if (disp_reloc != relocInfo::none) {
    rspec = Relocation::spec_simple(disp_reloc);
  }
  bool valid_index = index != rsp->encoding();
  if (valid_index) {
    Address madr(as_Register(base), as_Register(index), (Address::ScaleFactor)scale, in_ByteSize(disp));
    madr._rspec = rspec;
    return madr;
  } else {
    Address madr(as_Register(base), noreg, Address::no_scale, in_ByteSize(disp));
    madr._rspec = rspec;
    return madr;
  }
}

// Implementation of Assembler

Assembler::ComparisonPredicate Assembler::booltest_pred_to_comparison_pred(int bt) {
  switch (bt) {
    case BoolTest::eq: return eq;
    case BoolTest::ne: return neq;
    case BoolTest::le: return le;
    case BoolTest::ge: return nlt;
    case BoolTest::lt: return lt;
    case BoolTest::gt: return nle;
    default : ShouldNotReachHere(); return _false;
  }
}

Assembler::ComparisonPredicateFP Assembler::booltest_pred_to_comparison_pred_fp(int bt) {
  switch (bt) {
  case BoolTest::eq: return EQ_OQ;  // ordered non-signaling
  // As per JLS 15.21.1, != of NaNs is true. Thus use unordered compare.
  case BoolTest::ne: return NEQ_UQ; // unordered non-signaling
  case BoolTest::le: return LE_OQ;  // ordered non-signaling
  case BoolTest::ge: return GE_OQ;  // ordered non-signaling
  case BoolTest::lt: return LT_OQ;  // ordered non-signaling
  case BoolTest::gt: return GT_OQ;  // ordered non-signaling
  default: ShouldNotReachHere(); return FALSE_OS;
  }
}

int AbstractAssembler::code_fill_byte() {
  return (u_char)'\xF4'; // hlt
}

// make this go away someday
void Assembler::emit_data(jint data, relocInfo::relocType rtype, int format) {
  if (rtype == relocInfo::none)
    emit_int32(data);
  else
    emit_data(data, Relocation::spec_simple(rtype), format);
}

void Assembler::emit_data(jint data, RelocationHolder const& rspec, int format) {
  assert(imm_operand == 0, "default format must be immediate in this file");
  assert(inst_mark() != NULL, "must be inside InstructionMark");
  if (rspec.type() !=  relocInfo::none) {
    #ifdef ASSERT
      check_relocation(rspec, format);
    #endif
    // Do not use AbstractAssembler::relocate, which is not intended for
    // embedded words.  Instead, relocate to the enclosing instruction.

    // hack. call32 is too wide for mask so use disp32
    if (format == call32_operand)
      code_section()->relocate(inst_mark(), rspec, disp32_operand);
    else
      code_section()->relocate(inst_mark(), rspec, format);
  }
  emit_int32(data);
}

static int encode(Register r) {
  int enc = r->encoding();
  if (enc >= 8) {
    enc -= 8;
  }
  return enc;
}

void Assembler::emit_arith_b(int op1, int op2, Register dst, int imm8) {
  assert(dst->has_byte_register(), "must have byte register");
  assert(isByte(op1) && isByte(op2), "wrong opcode");
  assert(isByte(imm8), "not a byte");
  assert((op1 & 0x01) == 0, "should be 8bit operation");
  emit_int8(op1);
  emit_int8(op2 | encode(dst));
  emit_int8(imm8);
}


void Assembler::emit_arith(int op1, int op2, Register dst, int32_t imm32) {
  assert(isByte(op1) && isByte(op2), "wrong opcode");
  assert((op1 & 0x01) == 1, "should be 32bit operation");
  assert((op1 & 0x02) == 0, "sign-extension bit should not be set");
  if (is8bit(imm32)) {
    emit_int8(op1 | 0x02); // set sign bit
    emit_int8(op2 | encode(dst));
    emit_int8(imm32 & 0xFF);
  } else {
    emit_int8(op1);
    emit_int8(op2 | encode(dst));
    emit_int32(imm32);
  }
}

// Force generation of a 4 byte immediate value even if it fits into 8bit
void Assembler::emit_arith_imm32(int op1, int op2, Register dst, int32_t imm32) {
  assert(isByte(op1) && isByte(op2), "wrong opcode");
  assert((op1 & 0x01) == 1, "should be 32bit operation");
  assert((op1 & 0x02) == 0, "sign-extension bit should not be set");
  emit_int8(op1);
  emit_int8(op2 | encode(dst));
  emit_int32(imm32);
}

// immediate-to-memory forms
void Assembler::emit_arith_operand(int op1, Register rm, Address adr, int32_t imm32) {
  assert((op1 & 0x01) == 1, "should be 32bit operation");
  assert((op1 & 0x02) == 0, "sign-extension bit should not be set");
  if (is8bit(imm32)) {
    emit_int8(op1 | 0x02); // set sign bit
    emit_operand(rm, adr, 1);
    emit_int8(imm32 & 0xFF);
  } else {
    emit_int8(op1);
    emit_operand(rm, adr, 4);
    emit_int32(imm32);
  }
}


void Assembler::emit_arith(int op1, int op2, Register dst, Register src) {
  assert(isByte(op1) && isByte(op2), "wrong opcode");
  emit_int8(op1);
  emit_int8(op2 | encode(dst) << 3 | encode(src));
}


bool Assembler::query_compressed_disp_byte(int disp, bool is_evex_inst, int vector_len,
                                           int cur_tuple_type, int in_size_in_bits, int cur_encoding) {
  int mod_idx = 0;
  // We will test if the displacement fits the compressed format and if so
  // apply the compression to the displacment iff the result is8bit.
  if (VM_Version::supports_evex() && is_evex_inst) {
    switch (cur_tuple_type) {
    case EVEX_FV:
      if ((cur_encoding & VEX_W) == VEX_W) {
        mod_idx = ((cur_encoding & EVEX_Rb) == EVEX_Rb) ? 3 : 2;
      } else {
        mod_idx = ((cur_encoding & EVEX_Rb) == EVEX_Rb) ? 1 : 0;
      }
      break;

    case EVEX_HV:
      mod_idx = ((cur_encoding & EVEX_Rb) == EVEX_Rb) ? 1 : 0;
      break;

    case EVEX_FVM:
      break;

    case EVEX_T1S:
      switch (in_size_in_bits) {
      case EVEX_8bit:
        break;

      case EVEX_16bit:
        mod_idx = 1;
        break;

      case EVEX_32bit:
        mod_idx = 2;
        break;

      case EVEX_64bit:
        mod_idx = 3;
        break;
      }
      break;

    case EVEX_T1F:
    case EVEX_T2:
    case EVEX_T4:
      mod_idx = (in_size_in_bits == EVEX_64bit) ? 1 : 0;
      break;

    case EVEX_T8:
      break;

    case EVEX_HVM:
      break;

    case EVEX_QVM:
      break;

    case EVEX_OVM:
      break;

    case EVEX_M128:
      break;

    case EVEX_DUP:
      break;

    default:
      assert(0, "no valid evex tuple_table entry");
      break;
    }

    if (vector_len >= AVX_128bit && vector_len <= AVX_512bit) {
      int disp_factor = tuple_table[cur_tuple_type + mod_idx][vector_len];
      if ((disp % disp_factor) == 0) {
        int new_disp = disp / disp_factor;
        if ((-0x80 <= new_disp && new_disp < 0x80)) {
          disp = new_disp;
        }
      } else {
        return false;
      }
    }
  }
  return (-0x80 <= disp && disp < 0x80);
}


bool Assembler::emit_compressed_disp_byte(int &disp) {
  int mod_idx = 0;
  // We will test if the displacement fits the compressed format and if so
  // apply the compression to the displacment iff the result is8bit.
  if (VM_Version::supports_evex() && _attributes && _attributes->is_evex_instruction()) {
    int evex_encoding = _attributes->get_evex_encoding();
    int tuple_type = _attributes->get_tuple_type();
    switch (tuple_type) {
    case EVEX_FV:
      if ((evex_encoding & VEX_W) == VEX_W) {
        mod_idx = ((evex_encoding & EVEX_Rb) == EVEX_Rb) ? 3 : 2;
      } else {
        mod_idx = ((evex_encoding & EVEX_Rb) == EVEX_Rb) ? 1 : 0;
      }
      break;

    case EVEX_HV:
      mod_idx = ((evex_encoding & EVEX_Rb) == EVEX_Rb) ? 1 : 0;
      break;

    case EVEX_FVM:
      break;

    case EVEX_T1S:
      switch (_attributes->get_input_size()) {
      case EVEX_8bit:
        break;

      case EVEX_16bit:
        mod_idx = 1;
        break;

      case EVEX_32bit:
        mod_idx = 2;
        break;

      case EVEX_64bit:
        mod_idx = 3;
        break;
      }
      break;

    case EVEX_T1F:
    case EVEX_T2:
    case EVEX_T4:
      mod_idx = (_attributes->get_input_size() == EVEX_64bit) ? 1 : 0;
      break;

    case EVEX_T8:
      break;

    case EVEX_HVM:
      break;

    case EVEX_QVM:
      break;

    case EVEX_OVM:
      break;

    case EVEX_M128:
      break;

    case EVEX_DUP:
      break;

    default:
      assert(0, "no valid evex tuple_table entry");
      break;
    }

    int vector_len = _attributes->get_vector_len();
    if (vector_len >= AVX_128bit && vector_len <= AVX_512bit) {
      int disp_factor = tuple_table[tuple_type + mod_idx][vector_len];
      if ((disp % disp_factor) == 0) {
        int new_disp = disp / disp_factor;
        if (is8bit(new_disp)) {
          disp = new_disp;
        }
      } else {
        return false;
      }
    }
  }
  return is8bit(disp);
}


void Assembler::emit_operand(Register reg, Register base, Register index,
                             Address::ScaleFactor scale, int disp,
                             RelocationHolder const& rspec,
                             int rip_relative_correction, bool xmmindexVal) {
  relocInfo::relocType rtype = (relocInfo::relocType) rspec.type();

  // Encode the registers as needed in the fields they are used in

  int regenc = encode(reg) << 3;
  int indexenc = index->is_valid() ? encode(index) << 3 : 0;
  int baseenc = base->is_valid() ? encode(base) : 0;

  if (base->is_valid()) {
    if (index->is_valid()) {
      assert(scale != Address::no_scale, "inconsistent address");
      // [base + index*scale + disp]
      if (disp == 0 && rtype == relocInfo::none  &&
          base != rbp LP64_ONLY(&& base != r13)) {
        // [base + index*scale]
        // [00 reg 100][ss index base]
        assert(xmmindexVal || (index != rsp), "illegal addressing mode");
        emit_int8(0x04 | regenc);
        emit_int8(scale << 6 | indexenc | baseenc);
      } else if (emit_compressed_disp_byte(disp) && rtype == relocInfo::none) {
        // [base + index*scale + imm8]
        // [01 reg 100][ss index base] imm8
        assert(xmmindexVal || (index != rsp), "illegal addressing mode");
        emit_int8(0x44 | regenc);
        emit_int8(scale << 6 | indexenc | baseenc);
        emit_int8(disp & 0xFF);
      } else {
        // [base + index*scale + disp32]
        // [10 reg 100][ss index base] disp32
        assert(xmmindexVal || (index != rsp), "illegal addressing mode");
        emit_int8(0x84 | regenc);
        emit_int8(scale << 6 | indexenc | baseenc);
        emit_data(disp, rspec, disp32_operand);
      }
    } else if (base == rsp LP64_ONLY(|| base == r12)) {
      // [rsp + disp]
      if (disp == 0 && rtype == relocInfo::none) {
        // [rsp]
        // [00 reg 100][00 100 100]
        emit_int8(0x04 | regenc);
        emit_int8(0x24);
      } else if (emit_compressed_disp_byte(disp) && rtype == relocInfo::none) {
        // [rsp + imm8]
        // [01 reg 100][00 100 100] disp8
        emit_int8(0x44 | regenc);
        emit_int8(0x24);
        emit_int8(disp & 0xFF);
      } else {
        // [rsp + imm32]
        // [10 reg 100][00 100 100] disp32
        emit_int8(0x84 | regenc);
        emit_int8(0x24);
        emit_data(disp, rspec, disp32_operand);
      }
    } else {
      // [base + disp]
      assert(base != rsp LP64_ONLY(&& base != r12), "illegal addressing mode");
      if (disp == 0 && rtype == relocInfo::none &&
          base != rbp LP64_ONLY(&& base != r13)) {
        // [base]
        // [00 reg base]
        emit_int8(0x00 | regenc | baseenc);
      } else if (emit_compressed_disp_byte(disp) && rtype == relocInfo::none) {
        // [base + disp8]
        // [01 reg base] disp8
        emit_int8(0x40 | regenc | baseenc);
        emit_int8(disp & 0xFF);
      } else {
        // [base + disp32]
        // [10 reg base] disp32
        emit_int8(0x80 | regenc | baseenc);
        emit_data(disp, rspec, disp32_operand);
      }
    }
  } else {
    if (index->is_valid()) {
      assert(scale != Address::no_scale, "inconsistent address");
      // [index*scale + disp]
      // [00 reg 100][ss index 101] disp32
      assert(index != rsp, "illegal addressing mode");
      emit_int8(0x04 | regenc);
      emit_int8(scale << 6 | indexenc | 0x05);
      emit_data(disp, rspec, disp32_operand);
    } else if (rtype != relocInfo::none ) {
      // [disp] (64bit) RIP-RELATIVE (32bit) abs
      // [00 000 101] disp32

      emit_int8(0x05 | regenc);
      // Note that the RIP-rel. correction applies to the generated
      // disp field, but _not_ to the target address in the rspec.

      // disp was created by converting the target address minus the pc
      // at the start of the instruction. That needs more correction here.
      // intptr_t disp = target - next_ip;
      assert(inst_mark() != NULL, "must be inside InstructionMark");
      address next_ip = pc() + sizeof(int32_t) + rip_relative_correction;
      int64_t adjusted = disp;
      // Do rip-rel adjustment for 64bit
      LP64_ONLY(adjusted -=  (next_ip - inst_mark()));
      assert(is_simm32(adjusted),
             "must be 32bit offset (RIP relative address)");
      emit_data((int32_t) adjusted, rspec, disp32_operand);

    } else {
      // 32bit never did this, did everything as the rip-rel/disp code above
      // [disp] ABSOLUTE
      // [00 reg 100][00 100 101] disp32
      emit_int8(0x04 | regenc);
      emit_int8(0x25);
      emit_data(disp, rspec, disp32_operand);
    }
  }
}

void Assembler::emit_operand(XMMRegister reg, Register base, Register index,
                             Address::ScaleFactor scale, int disp,
                             RelocationHolder const& rspec) {
  if (UseAVX > 2) {
    int xreg_enc = reg->encoding();
    if (xreg_enc > 15) {
      XMMRegister new_reg = as_XMMRegister(xreg_enc & 0xf);
      emit_operand((Register)new_reg, base, index, scale, disp, rspec);
      return;
    }
  }
  emit_operand((Register)reg, base, index, scale, disp, rspec);
}

void Assembler::emit_operand(XMMRegister reg, Register base, XMMRegister index,
                             Address::ScaleFactor scale, int disp,
                             RelocationHolder const& rspec) {
  if (UseAVX > 2) {
    int xreg_enc = reg->encoding();
    int xmmindex_enc = index->encoding();
    XMMRegister new_reg = as_XMMRegister(xreg_enc & 0xf);
    XMMRegister new_index = as_XMMRegister(xmmindex_enc & 0xf);
    emit_operand((Register)new_reg, base, (Register)new_index, scale, disp, rspec, 0, true);
  } else {
    emit_operand((Register)reg, base, (Register)index, scale, disp, rspec, 0, true);
  }
}


// Secret local extension to Assembler::WhichOperand:
#define end_pc_operand (_WhichOperand_limit)

address Assembler::locate_operand(address inst, WhichOperand which) {
  // Decode the given instruction, and return the address of
  // an embedded 32-bit operand word.

  // If "which" is disp32_operand, selects the displacement portion
  // of an effective address specifier.
  // If "which" is imm64_operand, selects the trailing immediate constant.
  // If "which" is call32_operand, selects the displacement of a call or jump.
  // Caller is responsible for ensuring that there is such an operand,
  // and that it is 32/64 bits wide.

  // If "which" is end_pc_operand, find the end of the instruction.

  address ip = inst;
  bool is_64bit = false;

  debug_only(bool has_disp32 = false);
  int tail_size = 0; // other random bytes (#32, #16, etc.) at end of insn

  again_after_prefix:
  switch (0xFF & *ip++) {

  // These convenience macros generate groups of "case" labels for the switch.
#define REP4(x) (x)+0: case (x)+1: case (x)+2: case (x)+3
#define REP8(x) (x)+0: case (x)+1: case (x)+2: case (x)+3: \
             case (x)+4: case (x)+5: case (x)+6: case (x)+7
#define REP16(x) REP8((x)+0): \
              case REP8((x)+8)

  case CS_segment:
  case SS_segment:
  case DS_segment:
  case ES_segment:
  case FS_segment:
  case GS_segment:
    // Seems dubious
    LP64_ONLY(assert(false, "shouldn't have that prefix"));
    assert(ip == inst+1, "only one prefix allowed");
    goto again_after_prefix;

  case 0x67:
  case REX:
  case REX_B:
  case REX_X:
  case REX_XB:
  case REX_R:
  case REX_RB:
  case REX_RX:
  case REX_RXB:
    NOT_LP64(assert(false, "64bit prefixes"));
    goto again_after_prefix;

  case REX_W:
  case REX_WB:
  case REX_WX:
  case REX_WXB:
  case REX_WR:
  case REX_WRB:
  case REX_WRX:
  case REX_WRXB:
    NOT_LP64(assert(false, "64bit prefixes"));
    is_64bit = true;
    goto again_after_prefix;

  case 0xFF: // pushq a; decl a; incl a; call a; jmp a
  case 0x88: // movb a, r
  case 0x89: // movl a, r
  case 0x8A: // movb r, a
  case 0x8B: // movl r, a
  case 0x8F: // popl a
    debug_only(has_disp32 = true);
    break;

  case 0x68: // pushq #32
    if (which == end_pc_operand) {
      return ip + 4;
    }
    assert(which == imm_operand && !is_64bit, "pushl has no disp32 or 64bit immediate");
    return ip;                  // not produced by emit_operand

  case 0x66: // movw ... (size prefix)
    again_after_size_prefix2:
    switch (0xFF & *ip++) {
    case REX:
    case REX_B:
    case REX_X:
    case REX_XB:
    case REX_R:
    case REX_RB:
    case REX_RX:
    case REX_RXB:
    case REX_W:
    case REX_WB:
    case REX_WX:
    case REX_WXB:
    case REX_WR:
    case REX_WRB:
    case REX_WRX:
    case REX_WRXB:
      NOT_LP64(assert(false, "64bit prefix found"));
      goto again_after_size_prefix2;
    case 0x8B: // movw r, a
    case 0x89: // movw a, r
      debug_only(has_disp32 = true);
      break;
    case 0xC7: // movw a, #16
      debug_only(has_disp32 = true);
      tail_size = 2;  // the imm16
      break;
    case 0x0F: // several SSE/SSE2 variants
      ip--;    // reparse the 0x0F
      goto again_after_prefix;
    default:
      ShouldNotReachHere();
    }
    break;

  case REP8(0xB8): // movl/q r, #32/#64(oop?)
    if (which == end_pc_operand)  return ip + (is_64bit ? 8 : 4);
    // these asserts are somewhat nonsensical
#ifndef _LP64
    assert(which == imm_operand || which == disp32_operand,
           "which %d is_64_bit %d ip " INTPTR_FORMAT, which, is_64bit, p2i(ip));
#else
    assert((which == call32_operand || which == imm_operand) && is_64bit ||
           which == narrow_oop_operand && !is_64bit,
           "which %d is_64_bit %d ip " INTPTR_FORMAT, which, is_64bit, p2i(ip));
#endif // _LP64
    return ip;

  case 0x69: // imul r, a, #32
  case 0xC7: // movl a, #32(oop?)
    tail_size = 4;
    debug_only(has_disp32 = true); // has both kinds of operands!
    break;

  case 0x0F: // movx..., etc.
    switch (0xFF & *ip++) {
    case 0x3A: // pcmpestri
      tail_size = 1;
    case 0x38: // ptest, pmovzxbw
      ip++; // skip opcode
      debug_only(has_disp32 = true); // has both kinds of operands!
      break;

    case 0x70: // pshufd r, r/a, #8
      debug_only(has_disp32 = true); // has both kinds of operands!
    case 0x73: // psrldq r, #8
      tail_size = 1;
      break;

    case 0x12: // movlps
    case 0x28: // movaps
    case 0x2E: // ucomiss
    case 0x2F: // comiss
    case 0x54: // andps
    case 0x55: // andnps
    case 0x56: // orps
    case 0x57: // xorps
    case 0x58: // addpd
    case 0x59: // mulpd
    case 0x6E: // movd
    case 0x7E: // movd
    case 0x6F: // movdq
    case 0x7F: // movdq
    case 0xAE: // ldmxcsr, stmxcsr, fxrstor, fxsave, clflush
    case 0xFE: // paddd
      debug_only(has_disp32 = true);
      break;

    case 0xAD: // shrd r, a, %cl
    case 0xAF: // imul r, a
    case 0xBE: // movsbl r, a (movsxb)
    case 0xBF: // movswl r, a (movsxw)
    case 0xB6: // movzbl r, a (movzxb)
    case 0xB7: // movzwl r, a (movzxw)
    case REP16(0x40): // cmovl cc, r, a
    case 0xB0: // cmpxchgb
    case 0xB1: // cmpxchg
    case 0xC1: // xaddl
    case 0xC7: // cmpxchg8
    case REP16(0x90): // setcc a
      debug_only(has_disp32 = true);
      // fall out of the switch to decode the address
      break;

    case 0xC4: // pinsrw r, a, #8
      debug_only(has_disp32 = true);
    case 0xC5: // pextrw r, r, #8
      tail_size = 1;  // the imm8
      break;

    case 0xAC: // shrd r, a, #8
      debug_only(has_disp32 = true);
      tail_size = 1;  // the imm8
      break;

    case REP16(0x80): // jcc rdisp32
      if (which == end_pc_operand)  return ip + 4;
      assert(which == call32_operand, "jcc has no disp32 or imm");
      return ip;
    default:
      ShouldNotReachHere();
    }
    break;

  case 0x81: // addl a, #32; addl r, #32
    // also: orl, adcl, sbbl, andl, subl, xorl, cmpl
    // on 32bit in the case of cmpl, the imm might be an oop
    tail_size = 4;
    debug_only(has_disp32 = true); // has both kinds of operands!
    break;

  case 0x83: // addl a, #8; addl r, #8
    // also: orl, adcl, sbbl, andl, subl, xorl, cmpl
    debug_only(has_disp32 = true); // has both kinds of operands!
    tail_size = 1;
    break;

  case 0x9B:
    switch (0xFF & *ip++) {
    case 0xD9: // fnstcw a
      debug_only(has_disp32 = true);
      break;
    default:
      ShouldNotReachHere();
    }
    break;

  case REP4(0x00): // addb a, r; addl a, r; addb r, a; addl r, a
  case REP4(0x10): // adc...
  case REP4(0x20): // and...
  case REP4(0x30): // xor...
  case REP4(0x08): // or...
  case REP4(0x18): // sbb...
  case REP4(0x28): // sub...
  case 0xF7: // mull a
  case 0x8D: // lea r, a
  case 0x87: // xchg r, a
  case REP4(0x38): // cmp...
  case 0x85: // test r, a
    debug_only(has_disp32 = true); // has both kinds of operands!
    break;

  case 0xC1: // sal a, #8; sar a, #8; shl a, #8; shr a, #8
  case 0xC6: // movb a, #8
  case 0x80: // cmpb a, #8
  case 0x6B: // imul r, a, #8
    debug_only(has_disp32 = true); // has both kinds of operands!
    tail_size = 1; // the imm8
    break;

  case 0xC4: // VEX_3bytes
  case 0xC5: // VEX_2bytes
    assert((UseAVX > 0), "shouldn't have VEX prefix");
    assert(ip == inst+1, "no prefixes allowed");
    // C4 and C5 are also used as opcodes for PINSRW and PEXTRW instructions
    // but they have prefix 0x0F and processed when 0x0F processed above.
    //
    // In 32-bit mode the VEX first byte C4 and C5 alias onto LDS and LES
    // instructions (these instructions are not supported in 64-bit mode).
    // To distinguish them bits [7:6] are set in the VEX second byte since
    // ModRM byte can not be of the form 11xxxxxx in 32-bit mode. To set
    // those VEX bits REX and vvvv bits are inverted.
    //
    // Fortunately C2 doesn't generate these instructions so we don't need
    // to check for them in product version.

    // Check second byte
    NOT_LP64(assert((0xC0 & *ip) == 0xC0, "shouldn't have LDS and LES instructions"));

    int vex_opcode;
    // First byte
    if ((0xFF & *inst) == VEX_3bytes) {
      vex_opcode = VEX_OPCODE_MASK & *ip;
      ip++; // third byte
      is_64bit = ((VEX_W & *ip) == VEX_W);
    } else {
      vex_opcode = VEX_OPCODE_0F;
    }
    ip++; // opcode
    // To find the end of instruction (which == end_pc_operand).
    switch (vex_opcode) {
      case VEX_OPCODE_0F:
        switch (0xFF & *ip) {
        case 0x70: // pshufd r, r/a, #8
        case 0x71: // ps[rl|ra|ll]w r, #8
        case 0x72: // ps[rl|ra|ll]d r, #8
        case 0x73: // ps[rl|ra|ll]q r, #8
        case 0xC2: // cmp[ps|pd|ss|sd] r, r, r/a, #8
        case 0xC4: // pinsrw r, r, r/a, #8
        case 0xC5: // pextrw r/a, r, #8
        case 0xC6: // shufp[s|d] r, r, r/a, #8
          tail_size = 1;  // the imm8
          break;
        }
        break;
      case VEX_OPCODE_0F_3A:
        tail_size = 1;
        break;
    }
    ip++; // skip opcode
    debug_only(has_disp32 = true); // has both kinds of operands!
    break;

  case 0x62: // EVEX_4bytes
    assert(VM_Version::supports_evex(), "shouldn't have EVEX prefix");
    assert(ip == inst+1, "no prefixes allowed");
    // no EVEX collisions, all instructions that have 0x62 opcodes
    // have EVEX versions and are subopcodes of 0x66
    ip++; // skip P0 and exmaine W in P1
    is_64bit = ((VEX_W & *ip) == VEX_W);
    ip++; // move to P2
    ip++; // skip P2, move to opcode
    // To find the end of instruction (which == end_pc_operand).
    switch (0xFF & *ip) {
    case 0x22: // pinsrd r, r/a, #8
    case 0x61: // pcmpestri r, r/a, #8
    case 0x70: // pshufd r, r/a, #8
    case 0x73: // psrldq r, #8
    case 0x1f: // evpcmpd/evpcmpq
    case 0x3f: // evpcmpb/evpcmpw
      tail_size = 1;  // the imm8
      break;
    default:
      break;
    }
    ip++; // skip opcode
    debug_only(has_disp32 = true); // has both kinds of operands!
    break;

  case 0xD1: // sal a, 1; sar a, 1; shl a, 1; shr a, 1
  case 0xD3: // sal a, %cl; sar a, %cl; shl a, %cl; shr a, %cl
  case 0xD9: // fld_s a; fst_s a; fstp_s a; fldcw a
  case 0xDD: // fld_d a; fst_d a; fstp_d a
  case 0xDB: // fild_s a; fistp_s a; fld_x a; fstp_x a
  case 0xDF: // fild_d a; fistp_d a
  case 0xD8: // fadd_s a; fsubr_s a; fmul_s a; fdivr_s a; fcomp_s a
  case 0xDC: // fadd_d a; fsubr_d a; fmul_d a; fdivr_d a; fcomp_d a
  case 0xDE: // faddp_d a; fsubrp_d a; fmulp_d a; fdivrp_d a; fcompp_d a
    debug_only(has_disp32 = true);
    break;

  case 0xE8: // call rdisp32
  case 0xE9: // jmp  rdisp32
    if (which == end_pc_operand)  return ip + 4;
    assert(which == call32_operand, "call has no disp32 or imm");
    return ip;

  case 0xF0:                    // Lock
    assert(os::is_MP(), "only on MP");
    goto again_after_prefix;

  case 0xF3:                    // For SSE
  case 0xF2:                    // For SSE2
    switch (0xFF & *ip++) {
    case REX:
    case REX_B:
    case REX_X:
    case REX_XB:
    case REX_R:
    case REX_RB:
    case REX_RX:
    case REX_RXB:
    case REX_W:
    case REX_WB:
    case REX_WX:
    case REX_WXB:
    case REX_WR:
    case REX_WRB:
    case REX_WRX:
    case REX_WRXB:
      NOT_LP64(assert(false, "found 64bit prefix"));
      ip++;
    default:
      ip++;
    }
    debug_only(has_disp32 = true); // has both kinds of operands!
    break;

  default:
    ShouldNotReachHere();

#undef REP8
#undef REP16
  }

  assert(which != call32_operand, "instruction is not a call, jmp, or jcc");
#ifdef _LP64
  assert(which != imm_operand, "instruction is not a movq reg, imm64");
#else
  // assert(which != imm_operand || has_imm32, "instruction has no imm32 field");
  assert(which != imm_operand || has_disp32, "instruction has no imm32 field");
#endif // LP64
  assert(which != disp32_operand || has_disp32, "instruction has no disp32 field");

  // parse the output of emit_operand
  int op2 = 0xFF & *ip++;
  int base = op2 & 0x07;
  int op3 = -1;
  const int b100 = 4;
  const int b101 = 5;
  if (base == b100 && (op2 >> 6) != 3) {
    op3 = 0xFF & *ip++;
    base = op3 & 0x07;   // refetch the base
  }
  // now ip points at the disp (if any)

  switch (op2 >> 6) {
  case 0:
    // [00 reg  100][ss index base]
    // [00 reg  100][00   100  esp]
    // [00 reg base]
    // [00 reg  100][ss index  101][disp32]
    // [00 reg  101]               [disp32]

    if (base == b101) {
      if (which == disp32_operand)
        return ip;              // caller wants the disp32
      ip += 4;                  // skip the disp32
    }
    break;

  case 1:
    // [01 reg  100][ss index base][disp8]
    // [01 reg  100][00   100  esp][disp8]
    // [01 reg base]               [disp8]
    ip += 1;                    // skip the disp8
    break;

  case 2:
    // [10 reg  100][ss index base][disp32]
    // [10 reg  100][00   100  esp][disp32]
    // [10 reg base]               [disp32]
    if (which == disp32_operand)
      return ip;                // caller wants the disp32
    ip += 4;                    // skip the disp32
    break;

  case 3:
    // [11 reg base]  (not a memory addressing mode)
    break;
  }

  if (which == end_pc_operand) {
    return ip + tail_size;
  }

#ifdef _LP64
  assert(which == narrow_oop_operand && !is_64bit, "instruction is not a movl adr, imm32");
#else
  assert(which == imm_operand, "instruction has only an imm field");
#endif // LP64
  return ip;
}

address Assembler::locate_next_instruction(address inst) {
  // Secretly share code with locate_operand:
  return locate_operand(inst, end_pc_operand);
}


#ifdef ASSERT
void Assembler::check_relocation(RelocationHolder const& rspec, int format) {
  address inst = inst_mark();
  assert(inst != NULL && inst < pc(), "must point to beginning of instruction");
  address opnd;

  Relocation* r = rspec.reloc();
  if (r->type() == relocInfo::none) {
    return;
  } else if (r->is_call() || format == call32_operand) {
    // assert(format == imm32_operand, "cannot specify a nonzero format");
    opnd = locate_operand(inst, call32_operand);
  } else if (r->is_data()) {
    assert(format == imm_operand || format == disp32_operand
           LP64_ONLY(|| format == narrow_oop_operand), "format ok");
    opnd = locate_operand(inst, (WhichOperand)format);
  } else {
    assert(format == imm_operand, "cannot specify a format");
    return;
  }
  assert(opnd == pc(), "must put operand where relocs can find it");
}
#endif // ASSERT

void Assembler::emit_operand32(Register reg, Address adr) {
  assert(reg->encoding() < 8, "no extended registers");
  assert(!adr.base_needs_rex() && !adr.index_needs_rex(), "no extended registers");
  emit_operand(reg, adr._base, adr._index, adr._scale, adr._disp,
               adr._rspec);
}

void Assembler::emit_operand(Register reg, Address adr,
                             int rip_relative_correction) {
  emit_operand(reg, adr._base, adr._index, adr._scale, adr._disp,
               adr._rspec,
               rip_relative_correction);
}

void Assembler::emit_operand(XMMRegister reg, Address adr) {
    if (adr.isxmmindex()) {
       emit_operand(reg, adr._base, adr._xmmindex, adr._scale, adr._disp, adr._rspec);
    } else {
       emit_operand(reg, adr._base, adr._index, adr._scale, adr._disp,
       adr._rspec);
    }
}

// MMX operations
void Assembler::emit_operand(MMXRegister reg, Address adr) {
  assert(!adr.base_needs_rex() && !adr.index_needs_rex(), "no extended registers");
  emit_operand((Register)reg, adr._base, adr._index, adr._scale, adr._disp, adr._rspec);
}

// work around gcc (3.2.1-7a) bug
void Assembler::emit_operand(Address adr, MMXRegister reg) {
  assert(!adr.base_needs_rex() && !adr.index_needs_rex(), "no extended registers");
  emit_operand((Register)reg, adr._base, adr._index, adr._scale, adr._disp, adr._rspec);
}


void Assembler::emit_farith(int b1, int b2, int i) {
  assert(isByte(b1) && isByte(b2), "wrong opcode");
  assert(0 <= i &&  i < 8, "illegal stack offset");
  emit_int8(b1);
  emit_int8(b2 + i);
}


// Now the Assembler instructions (identical for 32/64 bits)

void Assembler::adcl(Address dst, int32_t imm32) {
  InstructionMark im(this);
  prefix(dst);
  emit_arith_operand(0x81, rdx, dst, imm32);
}

void Assembler::adcl(Address dst, Register src) {
  InstructionMark im(this);
  prefix(dst, src);
  emit_int8(0x11);
  emit_operand(src, dst);
}

void Assembler::adcl(Register dst, int32_t imm32) {
  prefix(dst);
  emit_arith(0x81, 0xD0, dst, imm32);
}

void Assembler::adcl(Register dst, Address src) {
  InstructionMark im(this);
  prefix(src, dst);
  emit_int8(0x13);
  emit_operand(dst, src);
}

void Assembler::adcl(Register dst, Register src) {
  (void) prefix_and_encode(dst->encoding(), src->encoding());
  emit_arith(0x13, 0xC0, dst, src);
}

void Assembler::addl(Address dst, int32_t imm32) {
  InstructionMark im(this);
  prefix(dst);
  emit_arith_operand(0x81, rax, dst, imm32);
}

void Assembler::addb(Address dst, int imm8) {
  InstructionMark im(this);
  prefix(dst);
  emit_int8((unsigned char)0x80);
  emit_operand(rax, dst, 1);
  emit_int8(imm8);
}

void Assembler::addw(Register dst, Register src) {
  (void)prefix_and_encode(dst->encoding(), src->encoding());
  emit_arith(0x03, 0xC0, dst, src);
}

void Assembler::addw(Address dst, int imm16) {
  InstructionMark im(this);
  emit_int8(0x66);
  prefix(dst);
  emit_int8((unsigned char)0x81);
  emit_operand(rax, dst, 2);
  emit_int16(imm16);
}

void Assembler::addl(Address dst, Register src) {
  InstructionMark im(this);
  prefix(dst, src);
  emit_int8(0x01);
  emit_operand(src, dst);
}

void Assembler::addl(Register dst, int32_t imm32) {
  prefix(dst);
  emit_arith(0x81, 0xC0, dst, imm32);
}

void Assembler::addl(Register dst, Address src) {
  InstructionMark im(this);
  prefix(src, dst);
  emit_int8(0x03);
  emit_operand(dst, src);
}

void Assembler::addl(Register dst, Register src) {
  (void) prefix_and_encode(dst->encoding(), src->encoding());
  emit_arith(0x03, 0xC0, dst, src);
}

void Assembler::addr_nop_4() {
  assert(UseAddressNop, "no CPU support");
  // 4 bytes: NOP DWORD PTR [EAX+0]
  emit_int8(0x0F);
  emit_int8(0x1F);
  emit_int8(0x40); // emit_rm(cbuf, 0x1, EAX_enc, EAX_enc);
  emit_int8(0);    // 8-bits offset (1 byte)
}

void Assembler::addr_nop_5() {
  assert(UseAddressNop, "no CPU support");
  // 5 bytes: NOP DWORD PTR [EAX+EAX*0+0] 8-bits offset
  emit_int8(0x0F);
  emit_int8(0x1F);
  emit_int8(0x44); // emit_rm(cbuf, 0x1, EAX_enc, 0x4);
  emit_int8(0x00); // emit_rm(cbuf, 0x0, EAX_enc, EAX_enc);
  emit_int8(0);    // 8-bits offset (1 byte)
}

void Assembler::addr_nop_7() {
  assert(UseAddressNop, "no CPU support");
  // 7 bytes: NOP DWORD PTR [EAX+0] 32-bits offset
  emit_int8(0x0F);
  emit_int8(0x1F);
  emit_int8((unsigned char)0x80);
                   // emit_rm(cbuf, 0x2, EAX_enc, EAX_enc);
  emit_int32(0);   // 32-bits offset (4 bytes)
}

void Assembler::addr_nop_8() {
  assert(UseAddressNop, "no CPU support");
  // 8 bytes: NOP DWORD PTR [EAX+EAX*0+0] 32-bits offset
  emit_int8(0x0F);
  emit_int8(0x1F);
  emit_int8((unsigned char)0x84);
                   // emit_rm(cbuf, 0x2, EAX_enc, 0x4);
  emit_int8(0x00); // emit_rm(cbuf, 0x0, EAX_enc, EAX_enc);
  emit_int32(0);   // 32-bits offset (4 bytes)
}

void Assembler::addsd(XMMRegister dst, XMMRegister src) {
  NOT_LP64(assert(VM_Version::supports_sse2(), ""));
  InstructionAttr attributes(AVX_128bit, /* rex_w */ VM_Version::supports_evex(), /* legacy_mode */ false, /* no_mask_reg */ true, /* uses_vl */ false);
  attributes.set_rex_vex_w_reverted();
  int encode = simd_prefix_and_encode(dst, dst, src, VEX_SIMD_F2, VEX_OPCODE_0F, &attributes);
  emit_int8(0x58);
  emit_int8((unsigned char)(0xC0 | encode));
}

void Assembler::addsd(XMMRegister dst, Address src) {
  NOT_LP64(assert(VM_Version::supports_sse2(), ""));
  InstructionMark im(this);
  InstructionAttr attributes(AVX_128bit, /* rex_w */ VM_Version::supports_evex(), /* legacy_mode */ false, /* no_mask_reg */ true, /* uses_vl */ false);
  attributes.set_address_attributes(/* tuple_type */ EVEX_T1S, /* input_size_in_bits */ EVEX_64bit);
  attributes.set_rex_vex_w_reverted();
  simd_prefix(dst, dst, src, VEX_SIMD_F2, VEX_OPCODE_0F, &attributes);
  emit_int8(0x58);
  emit_operand(dst, src);
}

void Assembler::addss(XMMRegister dst, XMMRegister src) {
  NOT_LP64(assert(VM_Version::supports_sse(), ""));
  InstructionAttr attributes(AVX_128bit, /* rex_w */ false, /* legacy_mode */ false, /* no_mask_reg */ true, /* uses_vl */ false);
  int encode = simd_prefix_and_encode(dst, dst, src, VEX_SIMD_F3, VEX_OPCODE_0F, &attributes);
  emit_int8(0x58);
  emit_int8((unsigned char)(0xC0 | encode));
}

void Assembler::addss(XMMRegister dst, Address src) {
  NOT_LP64(assert(VM_Version::supports_sse(), ""));
  InstructionMark im(this);
  InstructionAttr attributes(AVX_128bit, /* rex_w */ false, /* legacy_mode */ false, /* no_mask_reg */ true, /* uses_vl */ false);
  attributes.set_address_attributes(/* tuple_type */ EVEX_T1S, /* input_size_in_bits */ EVEX_32bit);
  simd_prefix(dst, dst, src, VEX_SIMD_F3, VEX_OPCODE_0F, &attributes);
  emit_int8(0x58);
  emit_operand(dst, src);
}

void Assembler::aesdec(XMMRegister dst, Address src) {
  assert(VM_Version::supports_aes(), "");
  InstructionMark im(this);
  InstructionAttr attributes(AVX_128bit, /* rex_w */ false, /* legacy_mode */ true, /* no_mask_reg */ true, /* uses_vl */ false);
  simd_prefix(dst, dst, src, VEX_SIMD_66, VEX_OPCODE_0F_38, &attributes);
  emit_int8((unsigned char)0xDE);
  emit_operand(dst, src);
}

void Assembler::aesdec(XMMRegister dst, XMMRegister src) {
  assert(VM_Version::supports_aes(), "");
  InstructionAttr attributes(AVX_128bit, /* rex_w */ false, /* legacy_mode */ true, /* no_mask_reg */ true, /* uses_vl */ false);
  int encode = simd_prefix_and_encode(dst, dst, src, VEX_SIMD_66, VEX_OPCODE_0F_38, &attributes);
  emit_int8((unsigned char)0xDE);
  emit_int8(0xC0 | encode);
}

void Assembler::vaesdec(XMMRegister dst, XMMRegister nds, XMMRegister src, int vector_len) {
  assert(VM_Version::supports_vaes(), "");
  InstructionAttr attributes(vector_len, /* vex_w */ false, /* legacy_mode */ false, /* no_mask_reg */ true, /* uses_vl */ true);
  attributes.set_is_evex_instruction();
  int encode = vex_prefix_and_encode(dst->encoding(), nds->encoding(), src->encoding(), VEX_SIMD_66, VEX_OPCODE_0F_38, &attributes);
  emit_int8((unsigned char)0xDE);
  emit_int8((unsigned char)(0xC0 | encode));
}


void Assembler::aesdeclast(XMMRegister dst, Address src) {
  assert(VM_Version::supports_aes(), "");
  InstructionMark im(this);
  InstructionAttr attributes(AVX_128bit, /* rex_w */ false, /* legacy_mode */ true, /* no_mask_reg */ true, /* uses_vl */ false);
  simd_prefix(dst, dst, src, VEX_SIMD_66, VEX_OPCODE_0F_38, &attributes);
  emit_int8((unsigned char)0xDF);
  emit_operand(dst, src);
}

void Assembler::aesdeclast(XMMRegister dst, XMMRegister src) {
  assert(VM_Version::supports_aes(), "");
  InstructionAttr attributes(AVX_128bit, /* rex_w */ false, /* legacy_mode */ true, /* no_mask_reg */ true, /* uses_vl */ false);
  int encode = simd_prefix_and_encode(dst, dst, src, VEX_SIMD_66, VEX_OPCODE_0F_38, &attributes);
  emit_int8((unsigned char)0xDF);
  emit_int8((unsigned char)(0xC0 | encode));
}

void Assembler::vaesdeclast(XMMRegister dst, XMMRegister nds, XMMRegister src, int vector_len) {
  assert(VM_Version::supports_vaes(), "");
  InstructionAttr attributes(vector_len, /* vex_w */ false, /* legacy_mode */ false, /* no_mask_reg */ true, /* uses_vl */ true);
  attributes.set_is_evex_instruction();
  int encode = vex_prefix_and_encode(dst->encoding(), nds->encoding(), src->encoding(), VEX_SIMD_66, VEX_OPCODE_0F_38, &attributes);
  emit_int8((unsigned char)0xDF);
  emit_int8((unsigned char)(0xC0 | encode));
}

void Assembler::aesenc(XMMRegister dst, Address src) {
  assert(VM_Version::supports_aes(), "");
  InstructionMark im(this);
  InstructionAttr attributes(AVX_128bit, /* rex_w */ false, /* legacy_mode */ true, /* no_mask_reg */ true, /* uses_vl */ false);
  simd_prefix(dst, dst, src, VEX_SIMD_66, VEX_OPCODE_0F_38, &attributes);
  emit_int8((unsigned char)0xDC);
  emit_operand(dst, src);
}

void Assembler::aesenc(XMMRegister dst, XMMRegister src) {
  assert(VM_Version::supports_aes(), "");
  InstructionAttr attributes(AVX_128bit, /* rex_w */ false, /* legacy_mode */ true, /* no_mask_reg */ true, /* uses_vl */ false);
  int encode = simd_prefix_and_encode(dst, dst, src, VEX_SIMD_66, VEX_OPCODE_0F_38, &attributes);
  emit_int8((unsigned char)0xDC);
  emit_int8(0xC0 | encode);
}

void Assembler::aesenclast(XMMRegister dst, Address src) {
  assert(VM_Version::supports_aes(), "");
  InstructionMark im(this);
  InstructionAttr attributes(AVX_128bit, /* rex_w */ false, /* legacy_mode */ true, /* no_mask_reg */ true, /* uses_vl */ false);
  simd_prefix(dst, dst, src, VEX_SIMD_66, VEX_OPCODE_0F_38, &attributes);
  emit_int8((unsigned char)0xDD);
  emit_operand(dst, src);
}

void Assembler::aesenclast(XMMRegister dst, XMMRegister src) {
  assert(VM_Version::supports_aes(), "");
  InstructionAttr attributes(AVX_128bit, /* rex_w */ false, /* legacy_mode */ true, /* no_mask_reg */ true, /* uses_vl */ false);
  int encode = simd_prefix_and_encode(dst, dst, src, VEX_SIMD_66, VEX_OPCODE_0F_38, &attributes);
  emit_int8((unsigned char)0xDD);
  emit_int8((unsigned char)(0xC0 | encode));
}

void Assembler::andw(Register dst, Register src) {
  (void)prefix_and_encode(dst->encoding(), src->encoding());
  emit_arith(0x23, 0xC0, dst, src);
}

void Assembler::andl(Address dst, int32_t imm32) {
  InstructionMark im(this);
  prefix(dst);
  emit_int8((unsigned char)0x81);
  emit_operand(rsp, dst, 4);
  emit_int32(imm32);
}

void Assembler::andl(Register dst, int32_t imm32) {
  prefix(dst);
  emit_arith(0x81, 0xE0, dst, imm32);
}

void Assembler::andl(Register dst, Address src) {
  InstructionMark im(this);
  prefix(src, dst);
  emit_int8(0x23);
  emit_operand(dst, src);
}

void Assembler::andl(Register dst, Register src) {
  (void) prefix_and_encode(dst->encoding(), src->encoding());
  emit_arith(0x23, 0xC0, dst, src);
}

void Assembler::andnl(Register dst, Register src1, Register src2) {
  assert(VM_Version::supports_bmi1(), "bit manipulation instructions not supported");
  InstructionAttr attributes(AVX_128bit, /* rex_w */ false, /* legacy_mode */ true, /* no_mask_reg */ true, /* uses_vl */ false);
  int encode = vex_prefix_and_encode(dst->encoding(), src1->encoding(), src2->encoding(), VEX_SIMD_NONE, VEX_OPCODE_0F_38, &attributes);
  emit_int8((unsigned char)0xF2);
  emit_int8((unsigned char)(0xC0 | encode));
}

void Assembler::andnl(Register dst, Register src1, Address src2) {
  assert(VM_Version::supports_bmi1(), "bit manipulation instructions not supported");
  InstructionMark im(this);
  InstructionAttr attributes(AVX_128bit, /* rex_w */ false, /* legacy_mode */ true, /* no_mask_reg */ true, /* uses_vl */ false);
  vex_prefix(src2, src1->encoding(), dst->encoding(), VEX_SIMD_NONE, VEX_OPCODE_0F_38, &attributes);
  emit_int8((unsigned char)0xF2);
  emit_operand(dst, src2);
}

void Assembler::bsfl(Register dst, Register src) {
  int encode = prefix_and_encode(dst->encoding(), src->encoding());
  emit_int8(0x0F);
  emit_int8((unsigned char)0xBC);
  emit_int8((unsigned char)(0xC0 | encode));
}

void Assembler::bsrl(Register dst, Register src) {
  int encode = prefix_and_encode(dst->encoding(), src->encoding());
  emit_int8(0x0F);
  emit_int8((unsigned char)0xBD);
  emit_int8((unsigned char)(0xC0 | encode));
}

void Assembler::bswapl(Register reg) { // bswap
  int encode = prefix_and_encode(reg->encoding());
  emit_int8(0x0F);
  emit_int8((unsigned char)(0xC8 | encode));
}

void Assembler::blsil(Register dst, Register src) {
  assert(VM_Version::supports_bmi1(), "bit manipulation instructions not supported");
  InstructionAttr attributes(AVX_128bit, /* vex_w */ false, /* legacy_mode */ true, /* no_mask_reg */ true, /* uses_vl */ false);
  int encode = vex_prefix_and_encode(rbx->encoding(), dst->encoding(), src->encoding(), VEX_SIMD_NONE, VEX_OPCODE_0F_38, &attributes);
  emit_int8((unsigned char)0xF3);
  emit_int8((unsigned char)(0xC0 | encode));
}

void Assembler::blsil(Register dst, Address src) {
  assert(VM_Version::supports_bmi1(), "bit manipulation instructions not supported");
  InstructionMark im(this);
  InstructionAttr attributes(AVX_128bit, /* vex_w */ false, /* legacy_mode */ true, /* no_mask_reg */ true, /* uses_vl */ false);
  vex_prefix(src, dst->encoding(), rbx->encoding(), VEX_SIMD_NONE, VEX_OPCODE_0F_38, &attributes);
  emit_int8((unsigned char)0xF3);
  emit_operand(rbx, src);
}

void Assembler::blsmskl(Register dst, Register src) {
  assert(VM_Version::supports_bmi1(), "bit manipulation instructions not supported");
  InstructionAttr attributes(AVX_128bit, /* vex_w */ false, /* legacy_mode */ true, /* no_mask_reg */ true, /* uses_vl */ false);
  int encode = vex_prefix_and_encode(rdx->encoding(), dst->encoding(), src->encoding(), VEX_SIMD_NONE, VEX_OPCODE_0F_38, &attributes);
  emit_int8((unsigned char)0xF3);
  emit_int8((unsigned char)(0xC0 | encode));
}

void Assembler::blsmskl(Register dst, Address src) {
  assert(VM_Version::supports_bmi1(), "bit manipulation instructions not supported");
  InstructionMark im(this);
  InstructionAttr attributes(AVX_128bit, /* vex_w */ false, /* legacy_mode */ true, /* no_mask_reg */ true, /* uses_vl */ false);
  vex_prefix(src, dst->encoding(), rdx->encoding(), VEX_SIMD_NONE, VEX_OPCODE_0F_38, &attributes);
  emit_int8((unsigned char)0xF3);
  emit_operand(rdx, src);
}

void Assembler::blsrl(Register dst, Register src) {
  assert(VM_Version::supports_bmi1(), "bit manipulation instructions not supported");
  InstructionAttr attributes(AVX_128bit, /* vex_w */ false, /* legacy_mode */ true, /* no_mask_reg */ true, /* uses_vl */ false);
  int encode = vex_prefix_and_encode(rcx->encoding(), dst->encoding(), src->encoding(), VEX_SIMD_NONE, VEX_OPCODE_0F_38, &attributes);
  emit_int8((unsigned char)0xF3);
  emit_int8((unsigned char)(0xC0 | encode));
}

void Assembler::blsrl(Register dst, Address src) {
  assert(VM_Version::supports_bmi1(), "bit manipulation instructions not supported");
  InstructionMark im(this);
  InstructionAttr attributes(AVX_128bit, /* vex_w */ false, /* legacy_mode */ true, /* no_mask_reg */ true, /* uses_vl */ false);
  vex_prefix(src, dst->encoding(), rcx->encoding(), VEX_SIMD_NONE, VEX_OPCODE_0F_38, &attributes);
  emit_int8((unsigned char)0xF3);
  emit_operand(rcx, src);
}

void Assembler::call(Label& L, relocInfo::relocType rtype) {
  // suspect disp32 is always good
  int operand = LP64_ONLY(disp32_operand) NOT_LP64(imm_operand);

  if (L.is_bound()) {
    const int long_size = 5;
    int offs = (int)( target(L) - pc() );
    assert(offs <= 0, "assembler error");
    InstructionMark im(this);
    // 1110 1000 #32-bit disp
    emit_int8((unsigned char)0xE8);
    emit_data(offs - long_size, rtype, operand);
  } else {
    InstructionMark im(this);
    // 1110 1000 #32-bit disp
    L.add_patch_at(code(), locator());

    emit_int8((unsigned char)0xE8);
    emit_data(int(0), rtype, operand);
  }
}

void Assembler::call(Register dst) {
  int encode = prefix_and_encode(dst->encoding());
  emit_int8((unsigned char)0xFF);
  emit_int8((unsigned char)(0xD0 | encode));
}


void Assembler::call(Address adr) {
  InstructionMark im(this);
  prefix(adr);
  emit_int8((unsigned char)0xFF);
  emit_operand(rdx, adr);
}

void Assembler::call_literal(address entry, RelocationHolder const& rspec) {
  InstructionMark im(this);
  emit_int8((unsigned char)0xE8);
  intptr_t disp = entry - (pc() + sizeof(int32_t));
  // Entry is NULL in case of a scratch emit.
  assert(entry == NULL || is_simm32(disp), "disp=" INTPTR_FORMAT " must be 32bit offset (call2)", disp);
  // Technically, should use call32_operand, but this format is
  // implied by the fact that we're emitting a call instruction.

  int operand = LP64_ONLY(disp32_operand) NOT_LP64(call32_operand);
  emit_data((int) disp, rspec, operand);
}

void Assembler::cdql() {
  emit_int8((unsigned char)0x99);
}

void Assembler::cld() {
  emit_int8((unsigned char)0xFC);
}

void Assembler::cmovl(Condition cc, Register dst, Register src) {
  NOT_LP64(guarantee(VM_Version::supports_cmov(), "illegal instruction"));
  int encode = prefix_and_encode(dst->encoding(), src->encoding());
  emit_int8(0x0F);
  emit_int8(0x40 | cc);
  emit_int8((unsigned char)(0xC0 | encode));
}


void Assembler::cmovl(Condition cc, Register dst, Address src) {
  NOT_LP64(guarantee(VM_Version::supports_cmov(), "illegal instruction"));
  prefix(src, dst);
  emit_int8(0x0F);
  emit_int8(0x40 | cc);
  emit_operand(dst, src);
}

void Assembler::cmpb(Address dst, int imm8) {
  InstructionMark im(this);
  prefix(dst);
  emit_int8((unsigned char)0x80);
  emit_operand(rdi, dst, 1);
  emit_int8(imm8);
}

void Assembler::cmpl(Address dst, int32_t imm32) {
  InstructionMark im(this);
  prefix(dst);
  emit_int8((unsigned char)0x81);
  emit_operand(rdi, dst, 4);
  emit_int32(imm32);
}

void Assembler::cmpl(Register dst, int32_t imm32) {
  prefix(dst);
  emit_arith(0x81, 0xF8, dst, imm32);
}

void Assembler::cmpl(Register dst, Register src) {
  (void) prefix_and_encode(dst->encoding(), src->encoding());
  emit_arith(0x3B, 0xC0, dst, src);
}

void Assembler::cmpl(Register dst, Address  src) {
  InstructionMark im(this);
  prefix(src, dst);
  emit_int8((unsigned char)0x3B);
  emit_operand(dst, src);
}

void Assembler::cmpw(Address dst, int imm16) {
  InstructionMark im(this);
  assert(!dst.base_needs_rex() && !dst.index_needs_rex(), "no extended registers");
  emit_int8(0x66);
  emit_int8((unsigned char)0x81);
  emit_operand(rdi, dst, 2);
  emit_int16(imm16);
}

// The 32-bit cmpxchg compares the value at adr with the contents of rax,
// and stores reg into adr if so; otherwise, the value at adr is loaded into rax,.
// The ZF is set if the compared values were equal, and cleared otherwise.
void Assembler::cmpxchgl(Register reg, Address adr) { // cmpxchg
  InstructionMark im(this);
  prefix(adr, reg);
  emit_int8(0x0F);
  emit_int8((unsigned char)0xB1);
  emit_operand(reg, adr);
}

// The 8-bit cmpxchg compares the value at adr with the contents of rax,
// and stores reg into adr if so; otherwise, the value at adr is loaded into rax,.
// The ZF is set if the compared values were equal, and cleared otherwise.
void Assembler::cmpxchgb(Register reg, Address adr) { // cmpxchg
  InstructionMark im(this);
  prefix(adr, reg, true);
  emit_int8(0x0F);
  emit_int8((unsigned char)0xB0);
  emit_operand(reg, adr);
}

void Assembler::comisd(XMMRegister dst, Address src) {
  // NOTE: dbx seems to decode this as comiss even though the
  // 0x66 is there. Strangly ucomisd comes out correct
  NOT_LP64(assert(VM_Version::supports_sse2(), ""));
  InstructionMark im(this);
  InstructionAttr attributes(AVX_128bit, /* rex_w */ VM_Version::supports_evex(), /* legacy_mode */ false, /* no_mask_reg */ true, /* uses_vl */ false);;
  attributes.set_address_attributes(/* tuple_type */ EVEX_T1S, /* input_size_in_bits */ EVEX_64bit);
  attributes.set_rex_vex_w_reverted();
  simd_prefix(dst, xnoreg, src, VEX_SIMD_66, VEX_OPCODE_0F, &attributes);
  emit_int8(0x2F);
  emit_operand(dst, src);
}

void Assembler::comisd(XMMRegister dst, XMMRegister src) {
  NOT_LP64(assert(VM_Version::supports_sse2(), ""));
  InstructionAttr attributes(AVX_128bit, /* rex_w */ VM_Version::supports_evex(), /* legacy_mode */ false, /* no_mask_reg */ true, /* uses_vl */ false);
  attributes.set_rex_vex_w_reverted();
  int encode = simd_prefix_and_encode(dst, xnoreg, src, VEX_SIMD_66, VEX_OPCODE_0F, &attributes);
  emit_int8(0x2F);
  emit_int8((unsigned char)(0xC0 | encode));
}

void Assembler::comiss(XMMRegister dst, Address src) {
  NOT_LP64(assert(VM_Version::supports_sse(), ""));
  InstructionMark im(this);
  InstructionAttr attributes(AVX_128bit, /* rex_w */ false, /* legacy_mode */ false, /* no_mask_reg */ true, /* uses_vl */ false);
  attributes.set_address_attributes(/* tuple_type */ EVEX_T1S, /* input_size_in_bits */ EVEX_32bit);
  simd_prefix(dst, xnoreg, src, VEX_SIMD_NONE, VEX_OPCODE_0F, &attributes);
  emit_int8(0x2F);
  emit_operand(dst, src);
}

void Assembler::comiss(XMMRegister dst, XMMRegister src) {
  NOT_LP64(assert(VM_Version::supports_sse(), ""));
  InstructionAttr attributes(AVX_128bit, /* rex_w */ false, /* legacy_mode */ false, /* no_mask_reg */ true, /* uses_vl */ false);
  int encode = simd_prefix_and_encode(dst, xnoreg, src, VEX_SIMD_NONE, VEX_OPCODE_0F, &attributes);
  emit_int8(0x2F);
  emit_int8((unsigned char)(0xC0 | encode));
}

void Assembler::cpuid() {
  emit_int8(0x0F);
  emit_int8((unsigned char)0xA2);
}

// Opcode / Instruction                      Op /  En  64 - Bit Mode     Compat / Leg Mode Description                  Implemented
// F2 0F 38 F0 / r       CRC32 r32, r / m8   RM        Valid             Valid             Accumulate CRC32 on r / m8.  v
// F2 REX 0F 38 F0 / r   CRC32 r32, r / m8*  RM        Valid             N.E.              Accumulate CRC32 on r / m8.  -
// F2 REX.W 0F 38 F0 / r CRC32 r64, r / m8   RM        Valid             N.E.              Accumulate CRC32 on r / m8.  -
//
// F2 0F 38 F1 / r       CRC32 r32, r / m16  RM        Valid             Valid             Accumulate CRC32 on r / m16. v
//
// F2 0F 38 F1 / r       CRC32 r32, r / m32  RM        Valid             Valid             Accumulate CRC32 on r / m32. v
//
// F2 REX.W 0F 38 F1 / r CRC32 r64, r / m64  RM        Valid             N.E.              Accumulate CRC32 on r / m64. v
void Assembler::crc32(Register crc, Register v, int8_t sizeInBytes) {
  assert(VM_Version::supports_sse4_2(), "");
  int8_t w = 0x01;
  Prefix p = Prefix_EMPTY;

  emit_int8((int8_t)0xF2);
  switch (sizeInBytes) {
  case 1:
    w = 0;
    break;
  case 2:
  case 4:
    break;
  LP64_ONLY(case 8:)
    // This instruction is not valid in 32 bits
    // Note:
    // http://www.intel.com/content/dam/www/public/us/en/documents/manuals/64-ia-32-architectures-software-developer-instruction-set-reference-manual-325383.pdf
    //
    // Page B - 72   Vol. 2C says
    // qwreg2 to qwreg            1111 0010 : 0100 1R0B : 0000 1111 : 0011 1000 : 1111 0000 : 11 qwreg1 qwreg2
    // mem64 to qwreg             1111 0010 : 0100 1R0B : 0000 1111 : 0011 1000 : 1111 0000 : mod qwreg r / m
    //                                                                            F0!!!
    // while 3 - 208 Vol. 2A
    // F2 REX.W 0F 38 F1 / r       CRC32 r64, r / m64             RM         Valid      N.E.Accumulate CRC32 on r / m64.
    //
    // the 0 on a last bit is reserved for a different flavor of this instruction :
    // F2 REX.W 0F 38 F0 / r       CRC32 r64, r / m8              RM         Valid      N.E.Accumulate CRC32 on r / m8.
    p = REX_W;
    break;
  default:
    assert(0, "Unsupported value for a sizeInBytes argument");
    break;
  }
  LP64_ONLY(prefix(crc, v, p);)
  emit_int8((int8_t)0x0F);
  emit_int8(0x38);
  emit_int8((int8_t)(0xF0 | w));
  emit_int8(0xC0 | ((crc->encoding() & 0x7) << 3) | (v->encoding() & 7));
}

void Assembler::crc32(Register crc, Address adr, int8_t sizeInBytes) {
  assert(VM_Version::supports_sse4_2(), "");
  InstructionMark im(this);
  int8_t w = 0x01;
  Prefix p = Prefix_EMPTY;

  emit_int8((int8_t)0xF2);
  switch (sizeInBytes) {
  case 1:
    w = 0;
    break;
  case 2:
  case 4:
    break;
  LP64_ONLY(case 8:)
    // This instruction is not valid in 32 bits
    p = REX_W;
    break;
  default:
    assert(0, "Unsupported value for a sizeInBytes argument");
    break;
  }
  LP64_ONLY(prefix(crc, adr, p);)
  emit_int8((int8_t)0x0F);
  emit_int8(0x38);
  emit_int8((int8_t)(0xF0 | w));
  emit_operand(crc, adr);
}

void Assembler::cvtdq2pd(XMMRegister dst, XMMRegister src) {
  NOT_LP64(assert(VM_Version::supports_sse2(), ""));
  InstructionAttr attributes(AVX_128bit, /* rex_w */ false, /* legacy_mode */ false, /* no_mask_reg */ true, /* uses_vl */ true);
  int encode = simd_prefix_and_encode(dst, xnoreg, src, VEX_SIMD_F3, VEX_OPCODE_0F, &attributes);
  emit_int8((unsigned char)0xE6);
  emit_int8((unsigned char)(0xC0 | encode));
}

void Assembler::vcvtdq2pd(XMMRegister dst, XMMRegister src, int vector_len) {
  assert(vector_len <= AVX_256bit ? VM_Version::supports_avx() : VM_Version::supports_evex(), "");
  InstructionAttr attributes(vector_len, /* rex_w */ false, /* legacy_mode */ false, /* no_mask_reg */ true, /* uses_vl */ true);
  int encode = simd_prefix_and_encode(dst, xnoreg, src, VEX_SIMD_F3, VEX_OPCODE_0F, &attributes);
  emit_int8((unsigned char)0xE6);
  emit_int8((unsigned char)(0xC0 | encode));
}

void Assembler::cvtdq2ps(XMMRegister dst, XMMRegister src) {
  NOT_LP64(assert(VM_Version::supports_sse2(), ""));
  InstructionAttr attributes(AVX_128bit, /* rex_w */ false, /* legacy_mode */ false, /* no_mask_reg */ true, /* uses_vl */ true);
  int encode = simd_prefix_and_encode(dst, xnoreg, src, VEX_SIMD_NONE, VEX_OPCODE_0F, &attributes);
  emit_int8(0x5B);
  emit_int8((unsigned char)(0xC0 | encode));
}

void Assembler::vcvtdq2ps(XMMRegister dst, XMMRegister src, int vector_len) {
  assert(vector_len <= AVX_256bit ? VM_Version::supports_avx() : VM_Version::supports_evex(), "");
  InstructionAttr attributes(vector_len, /* rex_w */ false, /* legacy_mode */ false, /* no_mask_reg */ true, /* uses_vl */ true);
  int encode = simd_prefix_and_encode(dst, xnoreg, src, VEX_SIMD_NONE, VEX_OPCODE_0F, &attributes);
  emit_int8(0x5B);
  emit_int8((unsigned char)(0xC0 | encode));
}

void Assembler::cvtsd2ss(XMMRegister dst, XMMRegister src) {
  NOT_LP64(assert(VM_Version::supports_sse2(), ""));
  InstructionAttr attributes(AVX_128bit, /* rex_w */ VM_Version::supports_evex(), /* legacy_mode */ false, /* no_mask_reg */ true, /* uses_vl */ false);
  attributes.set_rex_vex_w_reverted();
  int encode = simd_prefix_and_encode(dst, dst, src, VEX_SIMD_F2, VEX_OPCODE_0F, &attributes);
  emit_int8(0x5A);
  emit_int8((unsigned char)(0xC0 | encode));
}

void Assembler::cvtsd2ss(XMMRegister dst, Address src) {
  NOT_LP64(assert(VM_Version::supports_sse2(), ""));
  InstructionMark im(this);
  InstructionAttr attributes(AVX_128bit, /* rex_w */ VM_Version::supports_evex(), /* legacy_mode */ false, /* no_mask_reg */ true, /* uses_vl */ false);
  attributes.set_address_attributes(/* tuple_type */ EVEX_T1S, /* input_size_in_bits */ EVEX_64bit);
  attributes.set_rex_vex_w_reverted();
  simd_prefix(dst, dst, src, VEX_SIMD_F2, VEX_OPCODE_0F, &attributes);
  emit_int8(0x5A);
  emit_operand(dst, src);
}

void Assembler::cvtsi2sdl(XMMRegister dst, Register src) {
  NOT_LP64(assert(VM_Version::supports_sse2(), ""));
  InstructionAttr attributes(AVX_128bit, /* rex_w */ false, /* legacy_mode */ false, /* no_mask_reg */ true, /* uses_vl */ false);
  int encode = simd_prefix_and_encode(dst, dst, as_XMMRegister(src->encoding()), VEX_SIMD_F2, VEX_OPCODE_0F, &attributes);
  emit_int8(0x2A);
  emit_int8((unsigned char)(0xC0 | encode));
}

void Assembler::cvtsi2sdl(XMMRegister dst, Address src) {
  NOT_LP64(assert(VM_Version::supports_sse2(), ""));
  InstructionMark im(this);
  InstructionAttr attributes(AVX_128bit, /* rex_w */ false, /* legacy_mode */ false, /* no_mask_reg */ true, /* uses_vl */ false);
  attributes.set_address_attributes(/* tuple_type */ EVEX_T1S, /* input_size_in_bits */ EVEX_32bit);
  simd_prefix(dst, dst, src, VEX_SIMD_F2, VEX_OPCODE_0F, &attributes);
  emit_int8(0x2A);
  emit_operand(dst, src);
}

void Assembler::cvtsi2ssl(XMMRegister dst, Register src) {
  NOT_LP64(assert(VM_Version::supports_sse(), ""));
  InstructionAttr attributes(AVX_128bit, /* rex_w */ false, /* legacy_mode */ false, /* no_mask_reg */ true, /* uses_vl */ false);
  int encode = simd_prefix_and_encode(dst, dst, as_XMMRegister(src->encoding()), VEX_SIMD_F3, VEX_OPCODE_0F, &attributes);
  emit_int8(0x2A);
  emit_int8((unsigned char)(0xC0 | encode));
}

void Assembler::cvtsi2ssl(XMMRegister dst, Address src) {
  NOT_LP64(assert(VM_Version::supports_sse(), ""));
  InstructionMark im(this);
  InstructionAttr attributes(AVX_128bit, /* rex_w */ false, /* legacy_mode */ false, /* no_mask_reg */ true, /* uses_vl */ false);
  attributes.set_address_attributes(/* tuple_type */ EVEX_T1S, /* input_size_in_bits */ EVEX_32bit);
  simd_prefix(dst, dst, src, VEX_SIMD_F3, VEX_OPCODE_0F, &attributes);
  emit_int8(0x2A);
  emit_operand(dst, src);
}

void Assembler::cvtsi2ssq(XMMRegister dst, Register src) {
  NOT_LP64(assert(VM_Version::supports_sse(), ""));
  InstructionAttr attributes(AVX_128bit, /* rex_w */ true, /* legacy_mode */ false, /* no_mask_reg */ true, /* uses_vl */ false);
  int encode = simd_prefix_and_encode(dst, dst, as_XMMRegister(src->encoding()), VEX_SIMD_F3, VEX_OPCODE_0F, &attributes);
  emit_int8(0x2A);
  emit_int8((unsigned char)(0xC0 | encode));
}

void Assembler::cvtss2sd(XMMRegister dst, XMMRegister src) {
  NOT_LP64(assert(VM_Version::supports_sse2(), ""));
  InstructionAttr attributes(AVX_128bit, /* rex_w */ false, /* legacy_mode */ false, /* no_mask_reg */ true, /* uses_vl */ false);
  int encode = simd_prefix_and_encode(dst, dst, src, VEX_SIMD_F3, VEX_OPCODE_0F, &attributes);
  emit_int8(0x5A);
  emit_int8((unsigned char)(0xC0 | encode));
}

void Assembler::cvtss2sd(XMMRegister dst, Address src) {
  NOT_LP64(assert(VM_Version::supports_sse2(), ""));
  InstructionMark im(this);
  InstructionAttr attributes(AVX_128bit, /* rex_w */ false, /* legacy_mode */ false, /* no_mask_reg */ true, /* uses_vl */ false);
  attributes.set_address_attributes(/* tuple_type */ EVEX_T1S, /* input_size_in_bits */ EVEX_32bit);
  simd_prefix(dst, dst, src, VEX_SIMD_F3, VEX_OPCODE_0F, &attributes);
  emit_int8(0x5A);
  emit_operand(dst, src);
}


void Assembler::cvttsd2sil(Register dst, XMMRegister src) {
  NOT_LP64(assert(VM_Version::supports_sse2(), ""));
  InstructionAttr attributes(AVX_128bit, /* rex_w */ false, /* legacy_mode */ false, /* no_mask_reg */ true, /* uses_vl */ false);
  int encode = simd_prefix_and_encode(as_XMMRegister(dst->encoding()), xnoreg, src, VEX_SIMD_F2, VEX_OPCODE_0F, &attributes);
  emit_int8(0x2C);
  emit_int8((unsigned char)(0xC0 | encode));
}

void Assembler::cvttss2sil(Register dst, XMMRegister src) {
  NOT_LP64(assert(VM_Version::supports_sse(), ""));
  InstructionAttr attributes(AVX_128bit, /* rex_w */ false, /* legacy_mode */ false, /* no_mask_reg */ true, /* uses_vl */ false);
  int encode = simd_prefix_and_encode(as_XMMRegister(dst->encoding()), xnoreg, src, VEX_SIMD_F3, VEX_OPCODE_0F, &attributes);
  emit_int8(0x2C);
  emit_int8((unsigned char)(0xC0 | encode));
}

void Assembler::cvttpd2dq(XMMRegister dst, XMMRegister src) {
  NOT_LP64(assert(VM_Version::supports_sse2(), ""));
  int vector_len = VM_Version::supports_avx512novl() ? AVX_512bit : AVX_128bit;
  InstructionAttr attributes(vector_len, /* rex_w */ true, /* legacy_mode */ false, /* no_mask_reg */ true, /* uses_vl */ true);
  int encode = simd_prefix_and_encode(dst, xnoreg, src, VEX_SIMD_66, VEX_OPCODE_0F, &attributes);
  emit_int8((unsigned char)0xE6);
  emit_int8((unsigned char)(0xC0 | encode));
}

<<<<<<< HEAD
void Assembler::vcvtps2pd(XMMRegister dst, XMMRegister src, int vector_len) {
  assert(vector_len <= AVX_256bit ? VM_Version::supports_avx() : VM_Version::supports_evex(), "");
  InstructionAttr attributes(vector_len, /* rex_w */ false, /* legacy_mode */ false, /* no_mask_reg */ true, /* uses_vl */ true);
  int encode = vex_prefix_and_encode(dst->encoding(), 0, src->encoding(), VEX_SIMD_NONE, VEX_OPCODE_0F, &attributes);
  emit_int8((unsigned char)0x5A);
  emit_int8((unsigned char)(0xC0 | encode));
}

=======
>>>>>>> 221da207
void Assembler::pabsb(XMMRegister dst, XMMRegister src) {
  assert(VM_Version::supports_ssse3(), "");
  InstructionAttr attributes(AVX_128bit, /* rex_w */ false, /* legacy_mode */ _legacy_mode_bw, /* no_mask_reg */ true, /* uses_vl */ true);
  int encode = simd_prefix_and_encode(dst, xnoreg, src, VEX_SIMD_66, VEX_OPCODE_0F_38, &attributes);
  emit_int8(0x1C);
  emit_int8((unsigned char)(0xC0 | encode));
}

void Assembler::pabsw(XMMRegister dst, XMMRegister src) {
  assert(VM_Version::supports_ssse3(), "");
  InstructionAttr attributes(AVX_128bit, /* rex_w */ false, /* legacy_mode */ _legacy_mode_bw, /* no_mask_reg */ true, /* uses_vl */ true);
  int encode = simd_prefix_and_encode(dst, xnoreg, src, VEX_SIMD_66, VEX_OPCODE_0F_38, &attributes);
  emit_int8(0x1D);
  emit_int8((unsigned char)(0xC0 | encode));
}

void Assembler::pabsd(XMMRegister dst, XMMRegister src) {
  assert(VM_Version::supports_ssse3(), "");
  InstructionAttr attributes(AVX_128bit, /* rex_w */ false, /* legacy_mode */ false, /* no_mask_reg */ true, /* uses_vl */ true);
  int encode = simd_prefix_and_encode(dst, xnoreg, src, VEX_SIMD_66, VEX_OPCODE_0F_38, &attributes);
  emit_int8(0x1E);
  emit_int8((unsigned char)(0xC0 | encode));
}

<<<<<<< HEAD
void Assembler::vcvtpd2ps(XMMRegister dst, XMMRegister src, int vector_len) {
  assert(vector_len <= AVX_256bit ? VM_Version::supports_avx() : VM_Version::supports_evex(), "");
  InstructionAttr attributes(vector_len, /* rex_w */ VM_Version::supports_evex(), /* legacy_mode */ false, /* no_mask_reg */ true, /* uses_vl */ true);
  int encode = vex_prefix_and_encode(dst->encoding(), 0, src->encoding(), VEX_SIMD_66, VEX_OPCODE_0F, &attributes);
  attributes.set_rex_vex_w_reverted();
  emit_int8((unsigned char)0x5A);
  emit_int8((unsigned char)(0xC0 | encode));
}

void Assembler::evcvtqq2ps(XMMRegister dst, XMMRegister src, int vector_len) {
  assert(UseAVX > 2 && VM_Version::supports_avx512dq(), "");
  InstructionAttr attributes(vector_len, /* rex_w */ true, /* legacy_mode */ false, /* no_mask_reg */ true, /* uses_vl */ true);
  attributes.set_is_evex_instruction();
  int encode = vex_prefix_and_encode(dst->encoding(), 0, src->encoding(), VEX_SIMD_NONE, VEX_OPCODE_0F, &attributes);
  emit_int8((unsigned char)0x5B);
  emit_int8((unsigned char)(0xC0 | encode));
}

void Assembler::evcvtqq2pd(XMMRegister dst, XMMRegister src, int vector_len) {
  assert(UseAVX > 2 && VM_Version::supports_avx512dq(), "");
  InstructionAttr attributes(vector_len, /* rex_w */ true, /* legacy_mode */ false, /* no_mask_reg */ true, /* uses_vl */ true);
  attributes.set_is_evex_instruction();
  int encode = vex_prefix_and_encode(dst->encoding(), 0, src->encoding(), VEX_SIMD_F3, VEX_OPCODE_0F, &attributes);
  emit_int8((unsigned char)0xE6);
  emit_int8((unsigned char)(0xC0 | encode));
}

void Assembler::evpmovwb(XMMRegister dst, XMMRegister src, int vector_len) {
  assert(UseAVX > 2  && VM_Version::supports_avx512bw(), "");
  InstructionAttr attributes(vector_len, /* rex_w */ false, /* legacy_mode */ false, /* no_mask_reg */ true, /* uses_vl */ true);
  attributes.set_is_evex_instruction();
  int encode = vex_prefix_and_encode(dst->encoding(), 0, src->encoding(), VEX_SIMD_F3, VEX_OPCODE_0F_38, &attributes);
  emit_int8((unsigned char)0x30);
  emit_int8((unsigned char)(0xC0 | encode));
}

void Assembler::evpmovdw(XMMRegister dst, XMMRegister src, int vector_len) {
  assert(UseAVX > 2, "");
  InstructionAttr attributes(vector_len, /* rex_w */ false, /* legacy_mode */ false, /* no_mask_reg */ true, /* uses_vl */ true);
  attributes.set_is_evex_instruction();
  int encode = vex_prefix_and_encode(dst->encoding(), 0, src->encoding(), VEX_SIMD_F3, VEX_OPCODE_0F_38, &attributes);
  emit_int8((unsigned char)0x33);
  emit_int8((unsigned char)(0xC0 | encode));
}

void Assembler::evpmovdb(XMMRegister dst, XMMRegister src, int vector_len) {
  assert(UseAVX > 2, "");
  InstructionAttr attributes(vector_len, /* rex_w */ false, /* legacy_mode */ false, /* no_mask_reg */ true, /* uses_vl */ true);
  attributes.set_is_evex_instruction();
  int encode = vex_prefix_and_encode(dst->encoding(), 0, src->encoding(), VEX_SIMD_F3, VEX_OPCODE_0F_38, &attributes);
  emit_int8((unsigned char)0x31);
  emit_int8((unsigned char)(0xC0 | encode));
}

void Assembler::evpmovqd(XMMRegister dst, XMMRegister src, int vector_len) {
  assert(UseAVX > 2, "");
  InstructionAttr attributes(vector_len, /* rex_w */ false, /* legacy_mode */ false, /* no_mask_reg */ true, /* uses_vl */ true);
  attributes.set_is_evex_instruction();
  int encode = vex_prefix_and_encode(dst->encoding(), 0, src->encoding(), VEX_SIMD_F3, VEX_OPCODE_0F_38, &attributes);
  emit_int8((unsigned char)0x35);
  emit_int8((unsigned char)(0xC0 | encode));
}

void Assembler::evpmovqb(XMMRegister dst, XMMRegister src, int vector_len) {
  assert(UseAVX > 2, "");
  InstructionAttr attributes(vector_len, /* rex_w */ false, /* legacy_mode */ false, /* no_mask_reg */ true, /* uses_vl */ true);
  attributes.set_is_evex_instruction();
  int encode = vex_prefix_and_encode(dst->encoding(), 0, src->encoding(), VEX_SIMD_F3, VEX_OPCODE_0F_38, &attributes);
  emit_int8((unsigned char)0x32);
  emit_int8((unsigned char)(0xC0 | encode));
}

void Assembler::evpmovqw(XMMRegister dst, XMMRegister src, int vector_len) {
  assert(UseAVX > 2, "");
  InstructionAttr attributes(vector_len, /* rex_w */ false, /* legacy_mode */ false, /* no_mask_reg */ true, /* uses_vl */ true);
  attributes.set_is_evex_instruction();
  int encode = vex_prefix_and_encode(dst->encoding(), 0, src->encoding(), VEX_SIMD_F3, VEX_OPCODE_0F_38, &attributes);
  emit_int8((unsigned char)0x34);
  emit_int8((unsigned char)(0xC0 | encode));
}

void Assembler::vpabsb(XMMRegister dst, XMMRegister src, int vector_len) {
  assert(vector_len <= AVX_256bit ? VM_Version::supports_avx() : VM_Version::supports_evex(), "");
=======
void Assembler::vpabsb(XMMRegister dst, XMMRegister src, int vector_len) {
  assert(vector_len == AVX_128bit? VM_Version::supports_avx() :
  vector_len == AVX_256bit? VM_Version::supports_avx2() :
  vector_len == AVX_512bit? VM_Version::supports_avx512bw() : 0, "");
>>>>>>> 221da207
  InstructionAttr attributes(vector_len, /* rex_w */ false, /* legacy_mode */ _legacy_mode_bw, /* no_mask_reg */ true, /* uses_vl */ true);
  int encode = vex_prefix_and_encode(dst->encoding(), 0, src->encoding(), VEX_SIMD_66, VEX_OPCODE_0F_38, &attributes);
  emit_int8((unsigned char)0x1C);
  emit_int8((unsigned char)(0xC0 | encode));
}

void Assembler::vpabsw(XMMRegister dst, XMMRegister src, int vector_len) {
<<<<<<< HEAD
  assert(vector_len <= AVX_256bit ? VM_Version::supports_avx() : VM_Version::supports_evex(), "");
=======
  assert(vector_len == AVX_128bit? VM_Version::supports_avx() :
  vector_len == AVX_256bit? VM_Version::supports_avx2() :
  vector_len == AVX_512bit? VM_Version::supports_avx512bw() : 0, "");
>>>>>>> 221da207
  InstructionAttr attributes(vector_len, /* rex_w */ false, /* legacy_mode */ _legacy_mode_bw, /* no_mask_reg */ true, /* uses_vl */ true);
  int encode = vex_prefix_and_encode(dst->encoding(), 0, src->encoding(), VEX_SIMD_66, VEX_OPCODE_0F_38, &attributes);
  emit_int8((unsigned char)0x1D);
  emit_int8((unsigned char)(0xC0 | encode));
}

void Assembler::vpabsd(XMMRegister dst, XMMRegister src, int vector_len) {
<<<<<<< HEAD
  assert(vector_len <= AVX_256bit ? VM_Version::supports_avx() : VM_Version::supports_evex(), "");
=======
  assert(vector_len == AVX_128bit? VM_Version::supports_avx() :
  vector_len == AVX_256bit? VM_Version::supports_avx2() :
  vector_len == AVX_512bit? VM_Version::supports_evex() : 0, "");
>>>>>>> 221da207
  InstructionAttr attributes(vector_len, /* rex_w */ false, /* legacy_mode */ false, /* no_mask_reg */ true, /* uses_vl */ true);
  int encode = vex_prefix_and_encode(dst->encoding(), 0, src->encoding(), VEX_SIMD_66, VEX_OPCODE_0F_38, &attributes);
  emit_int8((unsigned char)0x1E);
  emit_int8((unsigned char)(0xC0 | encode));
}

void Assembler::evpabsq(XMMRegister dst, XMMRegister src, int vector_len) {
  assert(UseAVX > 2, "");
  InstructionAttr attributes(vector_len, /* rex_w */ true, /* legacy_mode */ false, /* no_mask_reg */ true, /* uses_vl */ true);
  attributes.set_is_evex_instruction();
  int encode = vex_prefix_and_encode(dst->encoding(), 0, src->encoding(), VEX_SIMD_66, VEX_OPCODE_0F_38, &attributes);
  emit_int8((unsigned char)0x1F);
  emit_int8((unsigned char)(0xC0 | encode));
}

void Assembler::decl(Address dst) {
  // Don't use it directly. Use MacroAssembler::decrement() instead.
  InstructionMark im(this);
  prefix(dst);
  emit_int8((unsigned char)0xFF);
  emit_operand(rcx, dst);
}

void Assembler::divsd(XMMRegister dst, Address src) {
  NOT_LP64(assert(VM_Version::supports_sse2(), ""));
  InstructionMark im(this);
  InstructionAttr attributes(AVX_128bit, /* rex_w */ VM_Version::supports_evex(), /* legacy_mode */ false, /* no_mask_reg */ true, /* uses_vl */ false);
  attributes.set_address_attributes(/* tuple_type */ EVEX_T1S, /* input_size_in_bits */ EVEX_64bit);
  attributes.set_rex_vex_w_reverted();
  simd_prefix(dst, dst, src, VEX_SIMD_F2, VEX_OPCODE_0F, &attributes);
  emit_int8(0x5E);
  emit_operand(dst, src);
}

void Assembler::divsd(XMMRegister dst, XMMRegister src) {
  NOT_LP64(assert(VM_Version::supports_sse2(), ""));
  InstructionAttr attributes(AVX_128bit, /* rex_w */ VM_Version::supports_evex(), /* legacy_mode */ false, /* no_mask_reg */ true, /* uses_vl */ false);
  attributes.set_rex_vex_w_reverted();
  int encode = simd_prefix_and_encode(dst, dst, src, VEX_SIMD_F2, VEX_OPCODE_0F, &attributes);
  emit_int8(0x5E);
  emit_int8((unsigned char)(0xC0 | encode));
}

void Assembler::divss(XMMRegister dst, Address src) {
  NOT_LP64(assert(VM_Version::supports_sse(), ""));
  InstructionMark im(this);
  InstructionAttr attributes(AVX_128bit, /* rex_w */ false, /* legacy_mode */ false, /* no_mask_reg */ true, /* uses_vl */ false);
  attributes.set_address_attributes(/* tuple_type */ EVEX_T1S, /* input_size_in_bits */ EVEX_32bit);
  simd_prefix(dst, dst, src, VEX_SIMD_F3, VEX_OPCODE_0F, &attributes);
  emit_int8(0x5E);
  emit_operand(dst, src);
}

void Assembler::divss(XMMRegister dst, XMMRegister src) {
  NOT_LP64(assert(VM_Version::supports_sse(), ""));
  InstructionAttr attributes(AVX_128bit, /* rex_w */ false, /* legacy_mode */ false, /* no_mask_reg */ true, /* uses_vl */ false);
  int encode = simd_prefix_and_encode(dst, dst, src, VEX_SIMD_F3, VEX_OPCODE_0F, &attributes);
  emit_int8(0x5E);
  emit_int8((unsigned char)(0xC0 | encode));
}

void Assembler::emms() {
  NOT_LP64(assert(VM_Version::supports_mmx(), ""));
  emit_int8(0x0F);
  emit_int8(0x77);
}

void Assembler::hlt() {
  emit_int8((unsigned char)0xF4);
}

void Assembler::idivl(Register src) {
  int encode = prefix_and_encode(src->encoding());
  emit_int8((unsigned char)0xF7);
  emit_int8((unsigned char)(0xF8 | encode));
}

void Assembler::divl(Register src) { // Unsigned
  int encode = prefix_and_encode(src->encoding());
  emit_int8((unsigned char)0xF7);
  emit_int8((unsigned char)(0xF0 | encode));
}

void Assembler::imull(Register src) {
  int encode = prefix_and_encode(src->encoding());
  emit_int8((unsigned char)0xF7);
  emit_int8((unsigned char)(0xE8 | encode));
}

void Assembler::imull(Register dst, Register src) {
  int encode = prefix_and_encode(dst->encoding(), src->encoding());
  emit_int8(0x0F);
  emit_int8((unsigned char)0xAF);
  emit_int8((unsigned char)(0xC0 | encode));
}


void Assembler::imull(Register dst, Register src, int value) {
  int encode = prefix_and_encode(dst->encoding(), src->encoding());
  if (is8bit(value)) {
    emit_int8(0x6B);
    emit_int8((unsigned char)(0xC0 | encode));
    emit_int8(value & 0xFF);
  } else {
    emit_int8(0x69);
    emit_int8((unsigned char)(0xC0 | encode));
    emit_int32(value);
  }
}

void Assembler::imull(Register dst, Address src) {
  InstructionMark im(this);
  prefix(src, dst);
  emit_int8(0x0F);
  emit_int8((unsigned char) 0xAF);
  emit_operand(dst, src);
}


void Assembler::incl(Address dst) {
  // Don't use it directly. Use MacroAssembler::increment() instead.
  InstructionMark im(this);
  prefix(dst);
  emit_int8((unsigned char)0xFF);
  emit_operand(rax, dst);
}

void Assembler::jcc(Condition cc, Label& L, bool maybe_short) {
  InstructionMark im(this);
  assert((0 <= cc) && (cc < 16), "illegal cc");
  if (L.is_bound()) {
    address dst = target(L);
    assert(dst != NULL, "jcc most probably wrong");

    const int short_size = 2;
    const int long_size = 6;
    intptr_t offs = (intptr_t)dst - (intptr_t)pc();
    if (maybe_short && is8bit(offs - short_size)) {
      // 0111 tttn #8-bit disp
      emit_int8(0x70 | cc);
      emit_int8((offs - short_size) & 0xFF);
    } else {
      // 0000 1111 1000 tttn #32-bit disp
      assert(is_simm32(offs - long_size),
             "must be 32bit offset (call4)");
      emit_int8(0x0F);
      emit_int8((unsigned char)(0x80 | cc));
      emit_int32(offs - long_size);
    }
  } else {
    // Note: could eliminate cond. jumps to this jump if condition
    //       is the same however, seems to be rather unlikely case.
    // Note: use jccb() if label to be bound is very close to get
    //       an 8-bit displacement
    L.add_patch_at(code(), locator());
    emit_int8(0x0F);
    emit_int8((unsigned char)(0x80 | cc));
    emit_int32(0);
  }
}

void Assembler::jccb_0(Condition cc, Label& L, const char* file, int line) {
  if (L.is_bound()) {
    const int short_size = 2;
    address entry = target(L);
#ifdef ASSERT
    intptr_t dist = (intptr_t)entry - ((intptr_t)pc() + short_size);
    intptr_t delta = short_branch_delta();
    if (delta != 0) {
      dist += (dist < 0 ? (-delta) :delta);
    }
    assert(is8bit(dist), "Dispacement too large for a short jmp at %s:%d", file, line);
#endif
    intptr_t offs = (intptr_t)entry - (intptr_t)pc();
    // 0111 tttn #8-bit disp
    emit_int8(0x70 | cc);
    emit_int8((offs - short_size) & 0xFF);
  } else {
    InstructionMark im(this);
    L.add_patch_at(code(), locator(), file, line);
    emit_int8(0x70 | cc);
    emit_int8(0);
  }
}

void Assembler::jmp(Address adr) {
  InstructionMark im(this);
  prefix(adr);
  emit_int8((unsigned char)0xFF);
  emit_operand(rsp, adr);
}

void Assembler::jmp(Label& L, bool maybe_short) {
  if (L.is_bound()) {
    address entry = target(L);
    assert(entry != NULL, "jmp most probably wrong");
    InstructionMark im(this);
    const int short_size = 2;
    const int long_size = 5;
    intptr_t offs = entry - pc();
    if (maybe_short && is8bit(offs - short_size)) {
      emit_int8((unsigned char)0xEB);
      emit_int8((offs - short_size) & 0xFF);
    } else {
      emit_int8((unsigned char)0xE9);
      emit_int32(offs - long_size);
    }
  } else {
    // By default, forward jumps are always 32-bit displacements, since
    // we can't yet know where the label will be bound.  If you're sure that
    // the forward jump will not run beyond 256 bytes, use jmpb to
    // force an 8-bit displacement.
    InstructionMark im(this);
    L.add_patch_at(code(), locator());
    emit_int8((unsigned char)0xE9);
    emit_int32(0);
  }
}

void Assembler::jmp(Register entry) {
  int encode = prefix_and_encode(entry->encoding());
  emit_int8((unsigned char)0xFF);
  emit_int8((unsigned char)(0xE0 | encode));
}

void Assembler::jmp_literal(address dest, RelocationHolder const& rspec) {
  InstructionMark im(this);
  emit_int8((unsigned char)0xE9);
  assert(dest != NULL, "must have a target");
  intptr_t disp = dest - (pc() + sizeof(int32_t));
  assert(is_simm32(disp), "must be 32bit offset (jmp)");
  emit_data(disp, rspec.reloc(), call32_operand);
}

void Assembler::jmpb_0(Label& L, const char* file, int line) {
  if (L.is_bound()) {
    const int short_size = 2;
    address entry = target(L);
    assert(entry != NULL, "jmp most probably wrong");
#ifdef ASSERT
    intptr_t dist = (intptr_t)entry - ((intptr_t)pc() + short_size);
    intptr_t delta = short_branch_delta();
    if (delta != 0) {
      dist += (dist < 0 ? (-delta) :delta);
    }
    assert(is8bit(dist), "Dispacement too large for a short jmp at %s:%d", file, line);
#endif
    intptr_t offs = entry - pc();
    emit_int8((unsigned char)0xEB);
    emit_int8((offs - short_size) & 0xFF);
  } else {
    InstructionMark im(this);
    L.add_patch_at(code(), locator(), file, line);
    emit_int8((unsigned char)0xEB);
    emit_int8(0);
  }
}

void Assembler::ldmxcsr( Address src) {
  if (UseAVX > 0 ) {
    InstructionMark im(this);
    InstructionAttr attributes(AVX_128bit, /* vex_w */ false, /* legacy_mode */ true, /* no_mask_reg */ true, /* uses_vl */ false);
    vex_prefix(src, 0, 0, VEX_SIMD_NONE, VEX_OPCODE_0F, &attributes);
    emit_int8((unsigned char)0xAE);
    emit_operand(as_Register(2), src);
  } else {
    NOT_LP64(assert(VM_Version::supports_sse(), ""));
    InstructionMark im(this);
    prefix(src);
    emit_int8(0x0F);
    emit_int8((unsigned char)0xAE);
    emit_operand(as_Register(2), src);
  }
}

void Assembler::leal(Register dst, Address src) {
  InstructionMark im(this);
#ifdef _LP64
  emit_int8(0x67); // addr32
  prefix(src, dst);
#endif // LP64
  emit_int8((unsigned char)0x8D);
  emit_operand(dst, src);
}

void Assembler::lfence() {
  emit_int8(0x0F);
  emit_int8((unsigned char)0xAE);
  emit_int8((unsigned char)0xE8);
}

void Assembler::lock() {
  emit_int8((unsigned char)0xF0);
}

void Assembler::lzcntl(Register dst, Register src) {
  assert(VM_Version::supports_lzcnt(), "encoding is treated as BSR");
  emit_int8((unsigned char)0xF3);
  int encode = prefix_and_encode(dst->encoding(), src->encoding());
  emit_int8(0x0F);
  emit_int8((unsigned char)0xBD);
  emit_int8((unsigned char)(0xC0 | encode));
}

// Emit mfence instruction
void Assembler::mfence() {
  NOT_LP64(assert(VM_Version::supports_sse2(), "unsupported");)
  emit_int8(0x0F);
  emit_int8((unsigned char)0xAE);
  emit_int8((unsigned char)0xF0);
}

void Assembler::mov(Register dst, Register src) {
  LP64_ONLY(movq(dst, src)) NOT_LP64(movl(dst, src));
}

void Assembler::movapd(XMMRegister dst, XMMRegister src) {
  NOT_LP64(assert(VM_Version::supports_sse2(), ""));
  int vector_len = VM_Version::supports_avx512novl() ? AVX_512bit : AVX_128bit;
  InstructionAttr attributes(vector_len, /* rex_w */ VM_Version::supports_evex(), /* legacy_mode */ false, /* no_mask_reg */ true, /* uses_vl */ true);
  attributes.set_rex_vex_w_reverted();
  int encode = simd_prefix_and_encode(dst, xnoreg, src, VEX_SIMD_66, VEX_OPCODE_0F, &attributes);
  emit_int8(0x28);
  emit_int8((unsigned char)(0xC0 | encode));
}

void Assembler::movaps(XMMRegister dst, XMMRegister src) {
  NOT_LP64(assert(VM_Version::supports_sse(), ""));
  int vector_len = VM_Version::supports_avx512novl() ? AVX_512bit : AVX_128bit;
  InstructionAttr attributes(vector_len, /* rex_w */ false, /* legacy_mode */ false, /* no_mask_reg */ true, /* uses_vl */ true);
  int encode = simd_prefix_and_encode(dst, xnoreg, src, VEX_SIMD_NONE, VEX_OPCODE_0F, &attributes);
  emit_int8(0x28);
  emit_int8((unsigned char)(0xC0 | encode));
}

void Assembler::movlhps(XMMRegister dst, XMMRegister src) {
  NOT_LP64(assert(VM_Version::supports_sse(), ""));
  InstructionAttr attributes(AVX_128bit, /* rex_w */ false, /* legacy_mode */ false, /* no_mask_reg */ true, /* uses_vl */ true);
  int encode = simd_prefix_and_encode(dst, src, src, VEX_SIMD_NONE, VEX_OPCODE_0F, &attributes);
  emit_int8(0x16);
  emit_int8((unsigned char)(0xC0 | encode));
}

void Assembler::movb(Register dst, Address src) {
  NOT_LP64(assert(dst->has_byte_register(), "must have byte register"));
  InstructionMark im(this);
  prefix(src, dst, true);
  emit_int8((unsigned char)0x8A);
  emit_operand(dst, src);
}

void Assembler::movddup(XMMRegister dst, XMMRegister src) {
  NOT_LP64(assert(VM_Version::supports_sse3(), ""));
  int vector_len = VM_Version::supports_avx512novl() ? AVX_512bit : AVX_128bit;
  InstructionAttr attributes(vector_len, /* rex_w */ VM_Version::supports_evex(), /* legacy_mode */ false, /* no_mask_reg */ true, /* uses_vl */ true);
  attributes.set_rex_vex_w_reverted();
  int encode = simd_prefix_and_encode(dst, xnoreg, src, VEX_SIMD_F2, VEX_OPCODE_0F, &attributes);
  emit_int8(0x12);
  emit_int8(0xC0 | encode);
}

void Assembler::kmovbl(KRegister dst, Register src) {
  assert(VM_Version::supports_avx512dq(), "");
  InstructionAttr attributes(AVX_128bit, /* rex_w */ false, /* legacy_mode */ true, /* no_mask_reg */ true, /* uses_vl */ false);
  int encode = vex_prefix_and_encode(dst->encoding(), 0, src->encoding(), VEX_SIMD_66, VEX_OPCODE_0F, &attributes);
  emit_int8((unsigned char)0x92);
  emit_int8((unsigned char)(0xC0 | encode));
}

void Assembler::kmovbl(Register dst, KRegister src) {
  assert(VM_Version::supports_avx512dq(), "");
  InstructionAttr attributes(AVX_128bit, /* rex_w */ false, /* legacy_mode */ true, /* no_mask_reg */ true, /* uses_vl */ false);
  int encode = vex_prefix_and_encode(dst->encoding(), 0, src->encoding(), VEX_SIMD_66, VEX_OPCODE_0F, &attributes);
  emit_int8((unsigned char)0x93);
  emit_int8((unsigned char)(0xC0 | encode));
}

void Assembler::kmovwl(KRegister dst, Register src) {
  assert(VM_Version::supports_evex(), "");
  InstructionAttr attributes(AVX_128bit, /* rex_w */ false, /* legacy_mode */ true, /* no_mask_reg */ true, /* uses_vl */ false);
  int encode = vex_prefix_and_encode(dst->encoding(), 0, src->encoding(), VEX_SIMD_NONE, VEX_OPCODE_0F, &attributes);
  emit_int8((unsigned char)0x92);
  emit_int8((unsigned char)(0xC0 | encode));
}

void Assembler::kmovwl(Register dst, KRegister src) {
  assert(VM_Version::supports_evex(), "");
  InstructionAttr attributes(AVX_128bit, /* rex_w */ false, /* legacy_mode */ true, /* no_mask_reg */ true, /* uses_vl */ false);
  int encode = vex_prefix_and_encode(dst->encoding(), 0, src->encoding(), VEX_SIMD_NONE, VEX_OPCODE_0F, &attributes);
  emit_int8((unsigned char)0x93);
  emit_int8((unsigned char)(0xC0 | encode));
}

void Assembler::kmovwl(KRegister dst, Address src) {
  assert(VM_Version::supports_evex(), "");
  InstructionMark im(this);
  InstructionAttr attributes(AVX_128bit, /* vex_w */ false, /* legacy_mode */ true, /* no_mask_reg */ true, /* uses_vl */ false);
  vex_prefix(src, 0, dst->encoding(), VEX_SIMD_NONE, VEX_OPCODE_0F, &attributes);
  emit_int8((unsigned char)0x90);
  emit_operand((Register)dst, src);
}

void Assembler::kmovdl(KRegister dst, Register src) {
  assert(VM_Version::supports_avx512bw(), "");
  InstructionAttr attributes(AVX_128bit, /* rex_w */ false, /* legacy_mode */ true, /* no_mask_reg */ true, /* uses_vl */ false);
  int encode = vex_prefix_and_encode(dst->encoding(), 0, src->encoding(), VEX_SIMD_F2, VEX_OPCODE_0F, &attributes);
  emit_int8((unsigned char)0x92);
  emit_int8((unsigned char)(0xC0 | encode));
}

void Assembler::kmovdl(Register dst, KRegister src) {
  assert(VM_Version::supports_avx512bw(), "");
  InstructionAttr attributes(AVX_128bit, /* rex_w */ false, /* legacy_mode */ true, /* no_mask_reg */ true, /* uses_vl */ false);
  int encode = vex_prefix_and_encode(dst->encoding(), 0, src->encoding(), VEX_SIMD_F2, VEX_OPCODE_0F, &attributes);
  emit_int8((unsigned char)0x93);
  emit_int8((unsigned char)(0xC0 | encode));
}

void Assembler::kmovql(KRegister dst, KRegister src) {
  assert(VM_Version::supports_avx512bw(), "");
  InstructionAttr attributes(AVX_128bit, /* rex_w */ true, /* legacy_mode */ true, /* no_mask_reg */ true, /* uses_vl */ false);
  int encode = vex_prefix_and_encode(dst->encoding(), 0, src->encoding(), VEX_SIMD_NONE, VEX_OPCODE_0F, &attributes);
  emit_int8((unsigned char)0x90);
  emit_int8((unsigned char)(0xC0 | encode));
}

void Assembler::kmovql(KRegister dst, Address src) {
  assert(VM_Version::supports_avx512bw(), "");
  InstructionMark im(this);
  InstructionAttr attributes(AVX_128bit, /* vex_w */ true, /* legacy_mode */ true, /* no_mask_reg */ true, /* uses_vl */ false);
  vex_prefix(src, 0, dst->encoding(), VEX_SIMD_NONE, VEX_OPCODE_0F, &attributes);
  emit_int8((unsigned char)0x90);
  emit_operand((Register)dst, src);
}

void Assembler::kmovql(Address dst, KRegister src) {
  assert(VM_Version::supports_avx512bw(), "");
  InstructionMark im(this);
  InstructionAttr attributes(AVX_128bit, /* vex_w */ true, /* legacy_mode */ true, /* no_mask_reg */ true, /* uses_vl */ false);
  vex_prefix(dst, 0, src->encoding(), VEX_SIMD_NONE, VEX_OPCODE_0F, &attributes);
  emit_int8((unsigned char)0x90);
  emit_operand((Register)src, dst);
}

void Assembler::kmovql(KRegister dst, Register src) {
  assert(VM_Version::supports_avx512bw(), "");
  InstructionAttr attributes(AVX_128bit, /* rex_w */ true, /* legacy_mode */ true, /* no_mask_reg */ true, /* uses_vl */ false);
  int encode = vex_prefix_and_encode(dst->encoding(), 0, src->encoding(), VEX_SIMD_F2, VEX_OPCODE_0F, &attributes);
  emit_int8((unsigned char)0x92);
  emit_int8((unsigned char)(0xC0 | encode));
}

void Assembler::kmovql(Register dst, KRegister src) {
  assert(VM_Version::supports_avx512bw(), "");
  InstructionAttr attributes(AVX_128bit, /* rex_w */ true, /* legacy_mode */ true, /* no_mask_reg */ true, /* uses_vl */ false);
  int encode = vex_prefix_and_encode(dst->encoding(), 0, src->encoding(), VEX_SIMD_F2, VEX_OPCODE_0F, &attributes);
  emit_int8((unsigned char)0x93);
  emit_int8((unsigned char)(0xC0 | encode));
}

void Assembler::knotwl(KRegister dst, KRegister src) {
  assert(VM_Version::supports_evex(), "");
  InstructionAttr attributes(AVX_128bit, /* rex_w */ false, /* legacy_mode */ true, /* no_mask_reg */ true, /* uses_vl */ false);
  int encode = vex_prefix_and_encode(dst->encoding(), 0, src->encoding(), VEX_SIMD_NONE, VEX_OPCODE_0F, &attributes);
  emit_int8((unsigned char)0x44);
  emit_int8((unsigned char)(0xC0 | encode));
}

// This instruction produces ZF or CF flags
void Assembler::kortestbl(KRegister src1, KRegister src2) {
  assert(VM_Version::supports_avx512dq(), "");
  InstructionAttr attributes(AVX_128bit, /* rex_w */ false, /* legacy_mode */ true, /* no_mask_reg */ true, /* uses_vl */ false);
  int encode = vex_prefix_and_encode(src1->encoding(), 0, src2->encoding(), VEX_SIMD_66, VEX_OPCODE_0F, &attributes);
  emit_int8((unsigned char)0x98);
  emit_int8((unsigned char)(0xC0 | encode));
}

// This instruction produces ZF or CF flags
void Assembler::kortestwl(KRegister src1, KRegister src2) {
  assert(VM_Version::supports_evex(), "");
  InstructionAttr attributes(AVX_128bit, /* rex_w */ false, /* legacy_mode */ true, /* no_mask_reg */ true, /* uses_vl */ false);
  int encode = vex_prefix_and_encode(src1->encoding(), 0, src2->encoding(), VEX_SIMD_NONE, VEX_OPCODE_0F, &attributes);
  emit_int8((unsigned char)0x98);
  emit_int8((unsigned char)(0xC0 | encode));
}

// This instruction produces ZF or CF flags
void Assembler::kortestdl(KRegister src1, KRegister src2) {
  assert(VM_Version::supports_avx512bw(), "");
  InstructionAttr attributes(AVX_128bit, /* rex_w */ true, /* legacy_mode */ true, /* no_mask_reg */ true, /* uses_vl */ false);
  int encode = vex_prefix_and_encode(src1->encoding(), 0, src2->encoding(), VEX_SIMD_66, VEX_OPCODE_0F, &attributes);
  emit_int8((unsigned char)0x98);
  emit_int8((unsigned char)(0xC0 | encode));
}

// This instruction produces ZF or CF flags
void Assembler::kortestql(KRegister src1, KRegister src2) {
  assert(VM_Version::supports_avx512bw(), "");
  InstructionAttr attributes(AVX_128bit, /* rex_w */ true, /* legacy_mode */ true, /* no_mask_reg */ true, /* uses_vl */ false);
  int encode = vex_prefix_and_encode(src1->encoding(), 0, src2->encoding(), VEX_SIMD_NONE, VEX_OPCODE_0F, &attributes);
  emit_int8((unsigned char)0x98);
  emit_int8((unsigned char)(0xC0 | encode));
}

// This instruction produces ZF or CF flags
void Assembler::ktestql(KRegister src1, KRegister src2) {
  assert(VM_Version::supports_avx512bw(), "");
  InstructionAttr attributes(AVX_128bit, /* rex_w */ true, /* legacy_mode */ true, /* no_mask_reg */ true, /* uses_vl */ false);
  int encode = vex_prefix_and_encode(src1->encoding(), 0, src2->encoding(), VEX_SIMD_NONE, VEX_OPCODE_0F, &attributes);
  emit_int8((unsigned char)0x99);
  emit_int8((unsigned char)(0xC0 | encode));
}

void Assembler::ktestq(KRegister src1, KRegister src2) {
  assert(VM_Version::supports_avx512bw(), "");
  InstructionAttr attributes(AVX_128bit, /* rex_w */ true, /* legacy_mode */ true, /* no_mask_reg */ true, /* uses_vl */ false);
  int encode = vex_prefix_and_encode(src1->encoding(), 0, src2->encoding(), VEX_SIMD_NONE, VEX_OPCODE_0F, &attributes);
  emit_int8((unsigned char)0x99);
  emit_int8((unsigned char)(0xC0 | encode));
}

void Assembler::ktestd(KRegister src1, KRegister src2) {
  assert(VM_Version::supports_avx512bw(), "");
  InstructionAttr attributes(AVX_128bit, /* rex_w */ true, /* legacy_mode */ true, /* no_mask_reg */ true, /* uses_vl */ false);
  int encode = vex_prefix_and_encode(src1->encoding(), 0, src2->encoding(), VEX_SIMD_66, VEX_OPCODE_0F, &attributes);
  emit_int8((unsigned char)0x99);
  emit_int8((unsigned char)(0xC0 | encode));
}

void Assembler::movb(Address dst, int imm8) {
  InstructionMark im(this);
   prefix(dst);
  emit_int8((unsigned char)0xC6);
  emit_operand(rax, dst, 1);
  emit_int8(imm8);
}


void Assembler::movb(Address dst, Register src) {
  assert(src->has_byte_register(), "must have byte register");
  InstructionMark im(this);
  prefix(dst, src, true);
  emit_int8((unsigned char)0x88);
  emit_operand(src, dst);
}

void Assembler::movdl(XMMRegister dst, Register src) {
  NOT_LP64(assert(VM_Version::supports_sse2(), ""));
  InstructionAttr attributes(AVX_128bit, /* rex_w */ false, /* legacy_mode */ false, /* no_mask_reg */ true, /* uses_vl */ false);
  int encode = simd_prefix_and_encode(dst, xnoreg, as_XMMRegister(src->encoding()), VEX_SIMD_66, VEX_OPCODE_0F, &attributes);
  emit_int8(0x6E);
  emit_int8((unsigned char)(0xC0 | encode));
}

void Assembler::movdl(Register dst, XMMRegister src) {
  NOT_LP64(assert(VM_Version::supports_sse2(), ""));
  InstructionAttr attributes(AVX_128bit, /* rex_w */ false, /* legacy_mode */ false, /* no_mask_reg */ true, /* uses_vl */ false);
  // swap src/dst to get correct prefix
  int encode = simd_prefix_and_encode(src, xnoreg, as_XMMRegister(dst->encoding()), VEX_SIMD_66, VEX_OPCODE_0F, &attributes);
  emit_int8(0x7E);
  emit_int8((unsigned char)(0xC0 | encode));
}

void Assembler::movdl(XMMRegister dst, Address src) {
  NOT_LP64(assert(VM_Version::supports_sse2(), ""));
  InstructionMark im(this);
  InstructionAttr attributes(AVX_128bit, /* rex_w */ false, /* legacy_mode */ false, /* no_mask_reg */ true, /* uses_vl */ false);
  attributes.set_address_attributes(/* tuple_type */ EVEX_T1S, /* input_size_in_bits */ EVEX_32bit);
  simd_prefix(dst, xnoreg, src, VEX_SIMD_66, VEX_OPCODE_0F, &attributes);
  emit_int8(0x6E);
  emit_operand(dst, src);
}

void Assembler::movdl(Address dst, XMMRegister src) {
  NOT_LP64(assert(VM_Version::supports_sse2(), ""));
  InstructionMark im(this);
  InstructionAttr attributes(AVX_128bit, /* rex_w */ false, /* legacy_mode */ false, /* no_mask_reg */ true, /* uses_vl */ false);
  attributes.set_address_attributes(/* tuple_type */ EVEX_T1S, /* input_size_in_bits */ EVEX_32bit);
  simd_prefix(src, xnoreg, dst, VEX_SIMD_66, VEX_OPCODE_0F, &attributes);
  emit_int8(0x7E);
  emit_operand(src, dst);
}

void Assembler::movdqa(XMMRegister dst, XMMRegister src) {
  NOT_LP64(assert(VM_Version::supports_sse2(), ""));
  InstructionAttr attributes(AVX_128bit, /* rex_w */ false, /* legacy_mode */ false, /* no_mask_reg */ true, /* uses_vl */ true);
  int encode = simd_prefix_and_encode(dst, xnoreg, src, VEX_SIMD_66, VEX_OPCODE_0F, &attributes);
  emit_int8(0x6F);
  emit_int8((unsigned char)(0xC0 | encode));
}

void Assembler::movdqa(XMMRegister dst, Address src) {
  NOT_LP64(assert(VM_Version::supports_sse2(), ""));
  InstructionMark im(this);
  InstructionAttr attributes(AVX_128bit, /* rex_w */ false, /* legacy_mode */ false, /* no_mask_reg */ true, /* uses_vl */ true);
  attributes.set_address_attributes(/* tuple_type */ EVEX_FVM, /* input_size_in_bits */ EVEX_NObit);
  simd_prefix(dst, xnoreg, src, VEX_SIMD_66, VEX_OPCODE_0F, &attributes);
  emit_int8(0x6F);
  emit_operand(dst, src);
}

void Assembler::movdqu(XMMRegister dst, Address src) {
  NOT_LP64(assert(VM_Version::supports_sse2(), ""));
  InstructionMark im(this);
  InstructionAttr attributes(AVX_128bit, /* rex_w */ false, /* legacy_mode */ false, /* no_mask_reg */ true, /* uses_vl */ true);
  attributes.set_address_attributes(/* tuple_type */ EVEX_FVM, /* input_size_in_bits */ EVEX_NObit);
  simd_prefix(dst, xnoreg, src, VEX_SIMD_F3, VEX_OPCODE_0F, &attributes);
  emit_int8(0x6F);
  emit_operand(dst, src);
}

void Assembler::movdqu(XMMRegister dst, XMMRegister src) {
  NOT_LP64(assert(VM_Version::supports_sse2(), ""));
  InstructionAttr attributes(AVX_128bit, /* rex_w */ false, /* legacy_mode */ false, /* no_mask_reg */ true, /* uses_vl */ true);
  int encode = simd_prefix_and_encode(dst, xnoreg, src, VEX_SIMD_F3, VEX_OPCODE_0F, &attributes);
  emit_int8(0x6F);
  emit_int8((unsigned char)(0xC0 | encode));
}

void Assembler::movdqu(Address dst, XMMRegister src) {
  NOT_LP64(assert(VM_Version::supports_sse2(), ""));
  InstructionMark im(this);
  InstructionAttr attributes(AVX_128bit, /* rex_w */ false, /* legacy_mode */ false, /* no_mask_reg */ true, /* uses_vl */ true);
  attributes.set_address_attributes(/* tuple_type */ EVEX_FVM, /* input_size_in_bits */ EVEX_NObit);
  attributes.reset_is_clear_context();
  simd_prefix(src, xnoreg, dst, VEX_SIMD_F3, VEX_OPCODE_0F, &attributes);
  emit_int8(0x7F);
  emit_operand(src, dst);
}

// Move Unaligned 256bit Vector
void Assembler::vmovdqu(XMMRegister dst, XMMRegister src) {
  assert(UseAVX > 0, "");
  InstructionAttr attributes(AVX_256bit, /* vex_w */ false, /* legacy_mode */ false, /* no_mask_reg */ true, /* uses_vl */ true);
  int encode = vex_prefix_and_encode(dst->encoding(), 0, src->encoding(), VEX_SIMD_F3, VEX_OPCODE_0F, &attributes);
  emit_int8(0x6F);
  emit_int8((unsigned char)(0xC0 | encode));
}

void Assembler::vmovdqu(XMMRegister dst, Address src) {
  assert(UseAVX > 0, "");
  InstructionMark im(this);
  InstructionAttr attributes(AVX_256bit, /* vex_w */ false, /* legacy_mode */ false, /* no_mask_reg */ true, /* uses_vl */ true);
  attributes.set_address_attributes(/* tuple_type */ EVEX_FVM, /* input_size_in_bits */ EVEX_NObit);
  vex_prefix(src, 0, dst->encoding(), VEX_SIMD_F3, VEX_OPCODE_0F, &attributes);
  emit_int8(0x6F);
  emit_operand(dst, src);
}

void Assembler::vmovdqu(Address dst, XMMRegister src) {
  assert(UseAVX > 0, "");
  InstructionMark im(this);
  InstructionAttr attributes(AVX_256bit, /* vex_w */ false, /* legacy_mode */ false, /* no_mask_reg */ true, /* uses_vl */ true);
  attributes.set_address_attributes(/* tuple_type */ EVEX_FVM, /* input_size_in_bits */ EVEX_NObit);
  attributes.reset_is_clear_context();
  // swap src<->dst for encoding
  assert(src != xnoreg, "sanity");
  vex_prefix(dst, 0, src->encoding(), VEX_SIMD_F3, VEX_OPCODE_0F, &attributes);
  emit_int8(0x7F);
  emit_operand(src, dst);
}

// Move Unaligned EVEX enabled Vector (programmable : 8,16,32,64)
void Assembler::evmovdqub(XMMRegister dst, XMMRegister src, bool merge, int vector_len) {
  assert(VM_Version::supports_evex(), "");
  InstructionAttr attributes(vector_len, /* vex_w */ false, /* legacy_mode */ _legacy_mode_bw, /* no_mask_reg */ true, /* uses_vl */ true);
  attributes.set_is_evex_instruction();
  if (merge) {
    attributes.reset_is_clear_context();
  }
  int prefix = (_legacy_mode_bw) ? VEX_SIMD_F2 : VEX_SIMD_F3;
  int encode = vex_prefix_and_encode(dst->encoding(), 0, src->encoding(), (Assembler::VexSimdPrefix)prefix, VEX_OPCODE_0F, &attributes);
  emit_int8(0x6F);
  emit_int8((unsigned char)(0xC0 | encode));
}

void Assembler::evmovdqub(XMMRegister dst, Address src, bool merge, int vector_len) {
  assert(VM_Version::supports_evex(), "");
  InstructionMark im(this);
  InstructionAttr attributes(vector_len, /* vex_w */ false, /* legacy_mode */ _legacy_mode_bw, /* no_mask_reg */ true, /* uses_vl */ true);
  int prefix = (_legacy_mode_bw) ? VEX_SIMD_F2 : VEX_SIMD_F3;
  attributes.set_address_attributes(/* tuple_type */ EVEX_FVM, /* input_size_in_bits */ EVEX_NObit);
  attributes.set_is_evex_instruction();
  if (merge) {
    attributes.reset_is_clear_context();
  }
  vex_prefix(src, 0, dst->encoding(), (Assembler::VexSimdPrefix)prefix, VEX_OPCODE_0F, &attributes);
  emit_int8(0x6F);
  emit_operand(dst, src);
}

void Assembler::evmovdqub(Address dst, XMMRegister src, bool merge, int vector_len) {
  assert(VM_Version::supports_evex(), "");
  assert(src != xnoreg, "sanity");
  InstructionMark im(this);
  InstructionAttr attributes(vector_len, /* vex_w */ false, /* legacy_mode */ _legacy_mode_bw, /* no_mask_reg */ true, /* uses_vl */ true);
  int prefix = (_legacy_mode_bw) ? VEX_SIMD_F2 : VEX_SIMD_F3;
  attributes.set_address_attributes(/* tuple_type */ EVEX_FVM, /* input_size_in_bits */ EVEX_NObit);
  attributes.set_is_evex_instruction();
  if (merge) {
    attributes.reset_is_clear_context();
  }
  vex_prefix(dst, 0, src->encoding(), (Assembler::VexSimdPrefix)prefix, VEX_OPCODE_0F, &attributes);
  emit_int8(0x7F);
  emit_operand(src, dst);
}

void Assembler::evmovdqub(XMMRegister dst, KRegister mask, Address src, bool merge, int vector_len) {
  assert(VM_Version::supports_avx512vlbw(), "");
  InstructionMark im(this);
  InstructionAttr attributes(vector_len, /* vex_w */ false, /* legacy_mode */ false, /* no_mask_reg */ false, /* uses_vl */ true);
  attributes.set_address_attributes(/* tuple_type */ EVEX_FVM, /* input_size_in_bits */ EVEX_NObit);
  attributes.set_embedded_opmask_register_specifier(mask);
  attributes.set_is_evex_instruction();
  if (merge) {
    attributes.reset_is_clear_context();
  }
  vex_prefix(src, 0, dst->encoding(), VEX_SIMD_F2, VEX_OPCODE_0F, &attributes);
  emit_int8(0x6F);
  emit_operand(dst, src);
}

void Assembler::evmovdquw(XMMRegister dst, Address src, bool merge, int vector_len) {
  assert(VM_Version::supports_evex(), "");
  InstructionMark im(this);
  InstructionAttr attributes(vector_len, /* vex_w */ true, /* legacy_mode */ _legacy_mode_bw, /* no_mask_reg */ true, /* uses_vl */ true);
  attributes.set_address_attributes(/* tuple_type */ EVEX_FVM, /* input_size_in_bits */ EVEX_NObit);
  attributes.set_is_evex_instruction();
  if (merge) {
    attributes.reset_is_clear_context();
  }
  int prefix = (_legacy_mode_bw) ? VEX_SIMD_F2 : VEX_SIMD_F3;
  vex_prefix(src, 0, dst->encoding(), (Assembler::VexSimdPrefix)prefix, VEX_OPCODE_0F, &attributes);
  emit_int8(0x6F);
  emit_operand(dst, src);
}

void Assembler::evmovdquw(XMMRegister dst, KRegister mask, Address src, bool merge, int vector_len) {
  assert(VM_Version::supports_avx512vlbw(), "");
  InstructionMark im(this);
  InstructionAttr attributes(vector_len, /* vex_w */ true, /* legacy_mode */ false, /* no_mask_reg */ false, /* uses_vl */ true);
  attributes.set_address_attributes(/* tuple_type */ EVEX_FVM, /* input_size_in_bits */ EVEX_NObit);
  attributes.set_embedded_opmask_register_specifier(mask);
  attributes.set_is_evex_instruction();
  if (merge) {
    attributes.reset_is_clear_context();
  }
  vex_prefix(src, 0, dst->encoding(), VEX_SIMD_F2, VEX_OPCODE_0F, &attributes);
  emit_int8(0x6F);
  emit_operand(dst, src);
}

void Assembler::evmovdquw(Address dst, XMMRegister src, bool merge, int vector_len) {
  assert(VM_Version::supports_evex(), "");
  assert(src != xnoreg, "sanity");
  InstructionMark im(this);
  InstructionAttr attributes(vector_len, /* vex_w */ true, /* legacy_mode */ _legacy_mode_bw, /* no_mask_reg */ true, /* uses_vl */ true);
  attributes.set_address_attributes(/* tuple_type */ EVEX_FVM, /* input_size_in_bits */ EVEX_NObit);
  attributes.set_is_evex_instruction();
  if (merge) {
    attributes.reset_is_clear_context();
  }
  int prefix = (_legacy_mode_bw) ? VEX_SIMD_F2 : VEX_SIMD_F3;
  vex_prefix(dst, 0, src->encoding(), (Assembler::VexSimdPrefix)prefix, VEX_OPCODE_0F, &attributes);
  emit_int8(0x7F);
  emit_operand(src, dst);
}

void Assembler::evmovdquw(Address dst, KRegister mask, XMMRegister src, bool merge, int vector_len) {
  assert(VM_Version::supports_avx512vlbw(), "");
  assert(src != xnoreg, "sanity");
  InstructionMark im(this);
  InstructionAttr attributes(vector_len, /* vex_w */ true, /* legacy_mode */ false, /* no_mask_reg */ false, /* uses_vl */ true);
  attributes.set_address_attributes(/* tuple_type */ EVEX_FVM, /* input_size_in_bits */ EVEX_NObit);
  attributes.set_embedded_opmask_register_specifier(mask);
  attributes.set_is_evex_instruction();
  if (merge) {
    attributes.reset_is_clear_context();
  }
  vex_prefix(dst, 0, src->encoding(), VEX_SIMD_F2, VEX_OPCODE_0F, &attributes);
  emit_int8(0x7F);
  emit_operand(src, dst);
}

void Assembler::evmovdqul(XMMRegister dst, XMMRegister src, int vector_len) {
  // Unmasked instruction
  evmovdqul(dst, k0, src, /*merge*/ false, vector_len);
}

void Assembler::evmovdqul(XMMRegister dst, KRegister mask, XMMRegister src, bool merge, int vector_len) {
  assert(VM_Version::supports_evex(), "");
  InstructionAttr attributes(vector_len, /* vex_w */ false, /* legacy_mode */ false, /* no_mask_reg */ false, /* uses_vl */ true);
  attributes.set_embedded_opmask_register_specifier(mask);
  attributes.set_is_evex_instruction();
  if (merge) {
    attributes.reset_is_clear_context();
  }
  int encode = vex_prefix_and_encode(dst->encoding(), 0, src->encoding(), VEX_SIMD_F3, VEX_OPCODE_0F, &attributes);
  emit_int8(0x6F);
  emit_int8((unsigned char)(0xC0 | encode));
}

void Assembler::evmovdqul(XMMRegister dst, Address src, int vector_len) {
  // Unmasked instruction
  evmovdqul(dst, k0, src, /*merge*/ false, vector_len);
}

void Assembler::evmovdqul(XMMRegister dst, KRegister mask, Address src, bool merge, int vector_len) {
  assert(VM_Version::supports_evex(), "");
  InstructionMark im(this);
  InstructionAttr attributes(vector_len, /* vex_w */ false, /* legacy_mode */ false, /* no_mask_reg */ false , /* uses_vl */ true);
  attributes.set_address_attributes(/* tuple_type */ EVEX_FVM, /* input_size_in_bits */ EVEX_NObit);
  attributes.set_embedded_opmask_register_specifier(mask);
  attributes.set_is_evex_instruction();
  if (merge) {
    attributes.reset_is_clear_context();
  }
  vex_prefix(src, 0, dst->encoding(), VEX_SIMD_F3, VEX_OPCODE_0F, &attributes);
  emit_int8(0x6F);
  emit_operand(dst, src);
}

void Assembler::evmovdqul(Address dst, XMMRegister src, int vector_len) {
  // Unmasked isntruction
  evmovdqul(dst, k0, src, /*merge*/ true, vector_len);
}

void Assembler::evmovdqul(Address dst, KRegister mask, XMMRegister src, bool merge, int vector_len) {
  assert(VM_Version::supports_evex(), "");
  assert(src != xnoreg, "sanity");
  InstructionMark im(this);
  InstructionAttr attributes(vector_len, /* vex_w */ false, /* legacy_mode */ false, /* no_mask_reg */ false, /* uses_vl */ true);
  attributes.set_address_attributes(/* tuple_type */ EVEX_FVM, /* input_size_in_bits */ EVEX_NObit);
  attributes.set_embedded_opmask_register_specifier(mask);
  attributes.set_is_evex_instruction();
  if (merge) {
    attributes.reset_is_clear_context();
  }
  vex_prefix(dst, 0, src->encoding(), VEX_SIMD_F3, VEX_OPCODE_0F, &attributes);
  emit_int8(0x7F);
  emit_operand(src, dst);
}

void Assembler::evmovdquq(XMMRegister dst, XMMRegister src, int vector_len) {
  // Unmasked instruction
  if (dst->encoding() == src->encoding()) return;
  evmovdquq(dst, k0, src, /*merge*/ false, vector_len);
}

void Assembler::evmovdquq(XMMRegister dst, KRegister mask, XMMRegister src, bool merge, int vector_len) {
  assert(VM_Version::supports_evex(), "");
  InstructionAttr attributes(vector_len, /* vex_w */ true, /* legacy_mode */ false, /* no_mask_reg */ false, /* uses_vl */ true);
  attributes.set_embedded_opmask_register_specifier(mask);
  attributes.set_is_evex_instruction();
  if (merge) {
    attributes.reset_is_clear_context();
  }
  int encode = vex_prefix_and_encode(dst->encoding(), 0, src->encoding(), VEX_SIMD_F3, VEX_OPCODE_0F, &attributes);
  emit_int8(0x6F);
  emit_int8((unsigned char)(0xC0 | encode));
}

void Assembler::evmovdquq(XMMRegister dst, Address src, int vector_len) {
  // Unmasked instruction
  evmovdquq(dst, k0, src, /*merge*/ false, vector_len);
}

void Assembler::evmovdquq(XMMRegister dst, KRegister mask, Address src, bool merge, int vector_len) {
  assert(VM_Version::supports_evex(), "");
  InstructionMark im(this);
  InstructionAttr attributes(vector_len, /* vex_w */ true, /* legacy_mode */ false, /* no_mask_reg */ false, /* uses_vl */ true);
  attributes.set_address_attributes(/* tuple_type */ EVEX_FVM, /* input_size_in_bits */ EVEX_NObit);
  attributes.set_embedded_opmask_register_specifier(mask);
  attributes.set_is_evex_instruction();
  if (merge) {
    attributes.reset_is_clear_context();
  }
  vex_prefix(src, 0, dst->encoding(), VEX_SIMD_F3, VEX_OPCODE_0F, &attributes);
  emit_int8(0x6F);
  emit_operand(dst, src);
}

void Assembler::evmovdquq(Address dst, XMMRegister src, int vector_len) {
  // Unmasked instruction
  evmovdquq(dst, k0, src, /*merge*/ true, vector_len);
}

void Assembler::evmovdquq(Address dst, KRegister mask, XMMRegister src, bool merge, int vector_len) {
  assert(VM_Version::supports_evex(), "");
  assert(src != xnoreg, "sanity");
  InstructionMark im(this);
  InstructionAttr attributes(vector_len, /* vex_w */ true, /* legacy_mode */ false, /* no_mask_reg */ false, /* uses_vl */ true);
  attributes.set_address_attributes(/* tuple_type */ EVEX_FVM, /* input_size_in_bits */ EVEX_NObit);
  attributes.set_embedded_opmask_register_specifier(mask);
  if (merge) {
    attributes.reset_is_clear_context();
  }
  attributes.set_is_evex_instruction();
  vex_prefix(dst, 0, src->encoding(), VEX_SIMD_F3, VEX_OPCODE_0F, &attributes);
  emit_int8(0x7F);
  emit_operand(src, dst);
}

// Uses zero extension on 64bit

void Assembler::movl(Register dst, int32_t imm32) {
  int encode = prefix_and_encode(dst->encoding());
  emit_int8((unsigned char)(0xB8 | encode));
  emit_int32(imm32);
}

void Assembler::movl(Register dst, Register src) {
  int encode = prefix_and_encode(dst->encoding(), src->encoding());
  emit_int8((unsigned char)0x8B);
  emit_int8((unsigned char)(0xC0 | encode));
}

void Assembler::movl(Register dst, Address src) {
  InstructionMark im(this);
  prefix(src, dst);
  emit_int8((unsigned char)0x8B);
  emit_operand(dst, src);
}

void Assembler::movl(Address dst, int32_t imm32) {
  InstructionMark im(this);
  prefix(dst);
  emit_int8((unsigned char)0xC7);
  emit_operand(rax, dst, 4);
  emit_int32(imm32);
}

void Assembler::movl(Address dst, Register src) {
  InstructionMark im(this);
  prefix(dst, src);
  emit_int8((unsigned char)0x89);
  emit_operand(src, dst);
}

// New cpus require to use movsd and movss to avoid partial register stall
// when loading from memory. But for old Opteron use movlpd instead of movsd.
// The selection is done in MacroAssembler::movdbl() and movflt().
void Assembler::movlpd(XMMRegister dst, Address src) {
  NOT_LP64(assert(VM_Version::supports_sse2(), ""));
  InstructionMark im(this);
  InstructionAttr attributes(AVX_128bit, /* rex_w */ VM_Version::supports_evex(), /* legacy_mode */ false, /* no_mask_reg */ true, /* uses_vl */ true);
  attributes.set_address_attributes(/* tuple_type */ EVEX_T1S, /* input_size_in_bits */ EVEX_64bit);
  attributes.set_rex_vex_w_reverted();
  simd_prefix(dst, dst, src, VEX_SIMD_66, VEX_OPCODE_0F, &attributes);
  emit_int8(0x12);
  emit_operand(dst, src);
}

void Assembler::movq( MMXRegister dst, Address src ) {
  assert( VM_Version::supports_mmx(), "" );
  emit_int8(0x0F);
  emit_int8(0x6F);
  emit_operand(dst, src);
}

void Assembler::movq( Address dst, MMXRegister src ) {
  assert( VM_Version::supports_mmx(), "" );
  emit_int8(0x0F);
  emit_int8(0x7F);
  // workaround gcc (3.2.1-7a) bug
  // In that version of gcc with only an emit_operand(MMX, Address)
  // gcc will tail jump and try and reverse the parameters completely
  // obliterating dst in the process. By having a version available
  // that doesn't need to swap the args at the tail jump the bug is
  // avoided.
  emit_operand(dst, src);
}

void Assembler::movq(XMMRegister dst, Address src) {
  NOT_LP64(assert(VM_Version::supports_sse2(), ""));
  InstructionMark im(this);
  InstructionAttr attributes(AVX_128bit, /* rex_w */ VM_Version::supports_evex(), /* legacy_mode */ false, /* no_mask_reg */ true, /* uses_vl */ false);
  attributes.set_address_attributes(/* tuple_type */ EVEX_T1S, /* input_size_in_bits */ EVEX_64bit);
  attributes.set_rex_vex_w_reverted();
  simd_prefix(dst, xnoreg, src, VEX_SIMD_F3, VEX_OPCODE_0F, &attributes);
  emit_int8(0x7E);
  emit_operand(dst, src);
}

void Assembler::movq(Address dst, XMMRegister src) {
  NOT_LP64(assert(VM_Version::supports_sse2(), ""));
  InstructionMark im(this);
  InstructionAttr attributes(AVX_128bit, /* rex_w */ VM_Version::supports_evex(), /* legacy_mode */ false, /* no_mask_reg */ true, /* uses_vl */ false);
  attributes.set_address_attributes(/* tuple_type */ EVEX_T1S, /* input_size_in_bits */ EVEX_64bit);
  attributes.set_rex_vex_w_reverted();
  simd_prefix(src, xnoreg, dst, VEX_SIMD_66, VEX_OPCODE_0F, &attributes);
  emit_int8((unsigned char)0xD6);
  emit_operand(src, dst);
}

void Assembler::movq(Register dst, XMMRegister src) {
  NOT_LP64(assert(VM_Version::supports_sse2(), ""));
  InstructionAttr attributes(AVX_128bit, /* rex_w */ true, /* legacy_mode */ false, /* no_mask_reg */ true, /* uses_vl */ false);
  // swap src/dst to get correct prefix
  int encode = simd_prefix_and_encode(src, xnoreg, as_XMMRegister(dst->encoding()), VEX_SIMD_66, VEX_OPCODE_0F, &attributes);
  emit_int8(0x7E);
  emit_int8((unsigned char)(0xC0 | encode));
}

void Assembler::movq(XMMRegister dst, Register src) {
  NOT_LP64(assert(VM_Version::supports_sse2(), ""));
  InstructionAttr attributes(AVX_128bit, /* rex_w */ true, /* legacy_mode */ false, /* no_mask_reg */ true, /* uses_vl */ false);
  int encode = simd_prefix_and_encode(dst, xnoreg, as_XMMRegister(src->encoding()), VEX_SIMD_66, VEX_OPCODE_0F, &attributes);
  emit_int8(0x6E);
  emit_int8((unsigned char)(0xC0 | encode));
}

void Assembler::movsbl(Register dst, Address src) { // movsxb
  InstructionMark im(this);
  prefix(src, dst);
  emit_int8(0x0F);
  emit_int8((unsigned char)0xBE);
  emit_operand(dst, src);
}

void Assembler::movsbl(Register dst, Register src) { // movsxb
  NOT_LP64(assert(src->has_byte_register(), "must have byte register"));
  int encode = prefix_and_encode(dst->encoding(), false, src->encoding(), true);
  emit_int8(0x0F);
  emit_int8((unsigned char)0xBE);
  emit_int8((unsigned char)(0xC0 | encode));
}

void Assembler::movsd(XMMRegister dst, XMMRegister src) {
  NOT_LP64(assert(VM_Version::supports_sse2(), ""));
  InstructionAttr attributes(AVX_128bit, /* rex_w */ VM_Version::supports_evex(), /* legacy_mode */ false, /* no_mask_reg */ true, /* uses_vl */ false);
  attributes.set_rex_vex_w_reverted();
  int encode = simd_prefix_and_encode(dst, dst, src, VEX_SIMD_F2, VEX_OPCODE_0F, &attributes);
  emit_int8(0x10);
  emit_int8((unsigned char)(0xC0 | encode));
}

void Assembler::movsd(XMMRegister dst, Address src) {
  NOT_LP64(assert(VM_Version::supports_sse2(), ""));
  InstructionMark im(this);
  InstructionAttr attributes(AVX_128bit, /* rex_w */ VM_Version::supports_evex(), /* legacy_mode */ false, /* no_mask_reg */ true, /* uses_vl */ false);
  attributes.set_address_attributes(/* tuple_type */ EVEX_T1S, /* input_size_in_bits */ EVEX_64bit);
  attributes.set_rex_vex_w_reverted();
  simd_prefix(dst, xnoreg, src, VEX_SIMD_F2, VEX_OPCODE_0F, &attributes);
  emit_int8(0x10);
  emit_operand(dst, src);
}

void Assembler::movsd(Address dst, XMMRegister src) {
  NOT_LP64(assert(VM_Version::supports_sse2(), ""));
  InstructionMark im(this);
  InstructionAttr attributes(AVX_128bit, /* rex_w */ VM_Version::supports_evex(), /* legacy_mode */ false, /* no_mask_reg */ true, /* uses_vl */ false);
  attributes.set_address_attributes(/* tuple_type */ EVEX_T1S, /* input_size_in_bits */ EVEX_64bit);
  attributes.reset_is_clear_context();
  attributes.set_rex_vex_w_reverted();
  simd_prefix(src, xnoreg, dst, VEX_SIMD_F2, VEX_OPCODE_0F, &attributes);
  emit_int8(0x11);
  emit_operand(src, dst);
}

void Assembler::movss(XMMRegister dst, XMMRegister src) {
  NOT_LP64(assert(VM_Version::supports_sse(), ""));
  InstructionAttr attributes(AVX_128bit, /* rex_w */ false, /* legacy_mode */ false, /* no_mask_reg */ true, /* uses_vl */ false);
  int encode = simd_prefix_and_encode(dst, dst, src, VEX_SIMD_F3, VEX_OPCODE_0F, &attributes);
  emit_int8(0x10);
  emit_int8((unsigned char)(0xC0 | encode));
}

void Assembler::movss(XMMRegister dst, Address src) {
  NOT_LP64(assert(VM_Version::supports_sse(), ""));
  InstructionMark im(this);
  InstructionAttr attributes(AVX_128bit, /* rex_w */ false, /* legacy_mode */ false, /* no_mask_reg */ true, /* uses_vl */ false);
  attributes.set_address_attributes(/* tuple_type */ EVEX_T1S, /* input_size_in_bits */ EVEX_32bit);
  simd_prefix(dst, xnoreg, src, VEX_SIMD_F3, VEX_OPCODE_0F, &attributes);
  emit_int8(0x10);
  emit_operand(dst, src);
}

void Assembler::movss(Address dst, XMMRegister src) {
  NOT_LP64(assert(VM_Version::supports_sse(), ""));
  InstructionMark im(this);
  InstructionAttr attributes(AVX_128bit, /* rex_w */ false, /* legacy_mode */ false, /* no_mask_reg */ true, /* uses_vl */ false);
  attributes.set_address_attributes(/* tuple_type */ EVEX_T1S, /* input_size_in_bits */ EVEX_32bit);
  attributes.reset_is_clear_context();
  simd_prefix(src, xnoreg, dst, VEX_SIMD_F3, VEX_OPCODE_0F, &attributes);
  emit_int8(0x11);
  emit_operand(src, dst);
}

void Assembler::movswl(Register dst, Address src) { // movsxw
  InstructionMark im(this);
  prefix(src, dst);
  emit_int8(0x0F);
  emit_int8((unsigned char)0xBF);
  emit_operand(dst, src);
}

void Assembler::movswl(Register dst, Register src) { // movsxw
  int encode = prefix_and_encode(dst->encoding(), src->encoding());
  emit_int8(0x0F);
  emit_int8((unsigned char)0xBF);
  emit_int8((unsigned char)(0xC0 | encode));
}

void Assembler::movw(Address dst, int imm16) {
  InstructionMark im(this);

  emit_int8(0x66); // switch to 16-bit mode
  prefix(dst);
  emit_int8((unsigned char)0xC7);
  emit_operand(rax, dst, 2);
  emit_int16(imm16);
}

void Assembler::movw(Register dst, Address src) {
  InstructionMark im(this);
  emit_int8(0x66);
  prefix(src, dst);
  emit_int8((unsigned char)0x8B);
  emit_operand(dst, src);
}

void Assembler::movw(Address dst, Register src) {
  InstructionMark im(this);
  emit_int8(0x66);
  prefix(dst, src);
  emit_int8((unsigned char)0x89);
  emit_operand(src, dst);
}

void Assembler::movzbl(Register dst, Address src) { // movzxb
  InstructionMark im(this);
  prefix(src, dst);
  emit_int8(0x0F);
  emit_int8((unsigned char)0xB6);
  emit_operand(dst, src);
}

void Assembler::movzbl(Register dst, Register src) { // movzxb
  NOT_LP64(assert(src->has_byte_register(), "must have byte register"));
  int encode = prefix_and_encode(dst->encoding(), false, src->encoding(), true);
  emit_int8(0x0F);
  emit_int8((unsigned char)0xB6);
  emit_int8(0xC0 | encode);
}

void Assembler::movzwl(Register dst, Address src) { // movzxw
  InstructionMark im(this);
  prefix(src, dst);
  emit_int8(0x0F);
  emit_int8((unsigned char)0xB7);
  emit_operand(dst, src);
}

void Assembler::movzwl(Register dst, Register src) { // movzxw
  int encode = prefix_and_encode(dst->encoding(), src->encoding());
  emit_int8(0x0F);
  emit_int8((unsigned char)0xB7);
  emit_int8(0xC0 | encode);
}

void Assembler::mull(Address src) {
  InstructionMark im(this);
  prefix(src);
  emit_int8((unsigned char)0xF7);
  emit_operand(rsp, src);
}

void Assembler::mull(Register src) {
  int encode = prefix_and_encode(src->encoding());
  emit_int8((unsigned char)0xF7);
  emit_int8((unsigned char)(0xE0 | encode));
}

void Assembler::mulsd(XMMRegister dst, Address src) {
  NOT_LP64(assert(VM_Version::supports_sse2(), ""));
  InstructionMark im(this);
  InstructionAttr attributes(AVX_128bit, /* rex_w */ VM_Version::supports_evex(), /* legacy_mode */ false, /* no_mask_reg */ true, /* uses_vl */ false);
  attributes.set_address_attributes(/* tuple_type */ EVEX_T1S, /* input_size_in_bits */ EVEX_64bit);
  attributes.set_rex_vex_w_reverted();
  simd_prefix(dst, dst, src, VEX_SIMD_F2, VEX_OPCODE_0F, &attributes);
  emit_int8(0x59);
  emit_operand(dst, src);
}

void Assembler::mulsd(XMMRegister dst, XMMRegister src) {
  NOT_LP64(assert(VM_Version::supports_sse2(), ""));
  InstructionAttr attributes(AVX_128bit, /* rex_w */ VM_Version::supports_evex(), /* legacy_mode */ false, /* no_mask_reg */ true, /* uses_vl */ false);
  attributes.set_rex_vex_w_reverted();
  int encode = simd_prefix_and_encode(dst, dst, src, VEX_SIMD_F2, VEX_OPCODE_0F, &attributes);
  emit_int8(0x59);
  emit_int8((unsigned char)(0xC0 | encode));
}

void Assembler::mulss(XMMRegister dst, Address src) {
  NOT_LP64(assert(VM_Version::supports_sse(), ""));
  InstructionMark im(this);
  InstructionAttr attributes(AVX_128bit, /* rex_w */ false, /* legacy_mode */ false, /* no_mask_reg */ true, /* uses_vl */ false);
  attributes.set_address_attributes(/* tuple_type */ EVEX_T1S, /* input_size_in_bits */ EVEX_32bit);
  simd_prefix(dst, dst, src, VEX_SIMD_F3, VEX_OPCODE_0F, &attributes);
  emit_int8(0x59);
  emit_operand(dst, src);
}

void Assembler::mulss(XMMRegister dst, XMMRegister src) {
  NOT_LP64(assert(VM_Version::supports_sse(), ""));
  InstructionAttr attributes(AVX_128bit, /* rex_w */ false, /* legacy_mode */ false, /* no_mask_reg */ true, /* uses_vl */ false);
  int encode = simd_prefix_and_encode(dst, dst, src, VEX_SIMD_F3, VEX_OPCODE_0F, &attributes);
  emit_int8(0x59);
  emit_int8((unsigned char)(0xC0 | encode));
}

void Assembler::negl(Register dst) {
  int encode = prefix_and_encode(dst->encoding());
  emit_int8((unsigned char)0xF7);
  emit_int8((unsigned char)(0xD8 | encode));
}

void Assembler::nop(int i) {
#ifdef ASSERT
  assert(i > 0, " ");
  // The fancy nops aren't currently recognized by debuggers making it a
  // pain to disassemble code while debugging. If asserts are on clearly
  // speed is not an issue so simply use the single byte traditional nop
  // to do alignment.

  for (; i > 0 ; i--) emit_int8((unsigned char)0x90);
  return;

#endif // ASSERT

  if (UseAddressNop && VM_Version::is_intel()) {
    //
    // Using multi-bytes nops "0x0F 0x1F [address]" for Intel
    //  1: 0x90
    //  2: 0x66 0x90
    //  3: 0x66 0x66 0x90 (don't use "0x0F 0x1F 0x00" - need patching safe padding)
    //  4: 0x0F 0x1F 0x40 0x00
    //  5: 0x0F 0x1F 0x44 0x00 0x00
    //  6: 0x66 0x0F 0x1F 0x44 0x00 0x00
    //  7: 0x0F 0x1F 0x80 0x00 0x00 0x00 0x00
    //  8: 0x0F 0x1F 0x84 0x00 0x00 0x00 0x00 0x00
    //  9: 0x66 0x0F 0x1F 0x84 0x00 0x00 0x00 0x00 0x00
    // 10: 0x66 0x66 0x0F 0x1F 0x84 0x00 0x00 0x00 0x00 0x00
    // 11: 0x66 0x66 0x66 0x0F 0x1F 0x84 0x00 0x00 0x00 0x00 0x00

    // The rest coding is Intel specific - don't use consecutive address nops

    // 12: 0x0F 0x1F 0x84 0x00 0x00 0x00 0x00 0x00 0x66 0x66 0x66 0x90
    // 13: 0x66 0x0F 0x1F 0x84 0x00 0x00 0x00 0x00 0x00 0x66 0x66 0x66 0x90
    // 14: 0x66 0x66 0x0F 0x1F 0x84 0x00 0x00 0x00 0x00 0x00 0x66 0x66 0x66 0x90
    // 15: 0x66 0x66 0x66 0x0F 0x1F 0x84 0x00 0x00 0x00 0x00 0x00 0x66 0x66 0x66 0x90

    while(i >= 15) {
      // For Intel don't generate consecutive addess nops (mix with regular nops)
      i -= 15;
      emit_int8(0x66);   // size prefix
      emit_int8(0x66);   // size prefix
      emit_int8(0x66);   // size prefix
      addr_nop_8();
      emit_int8(0x66);   // size prefix
      emit_int8(0x66);   // size prefix
      emit_int8(0x66);   // size prefix
      emit_int8((unsigned char)0x90);
                         // nop
    }
    switch (i) {
      case 14:
        emit_int8(0x66); // size prefix
      case 13:
        emit_int8(0x66); // size prefix
      case 12:
        addr_nop_8();
        emit_int8(0x66); // size prefix
        emit_int8(0x66); // size prefix
        emit_int8(0x66); // size prefix
        emit_int8((unsigned char)0x90);
                         // nop
        break;
      case 11:
        emit_int8(0x66); // size prefix
      case 10:
        emit_int8(0x66); // size prefix
      case 9:
        emit_int8(0x66); // size prefix
      case 8:
        addr_nop_8();
        break;
      case 7:
        addr_nop_7();
        break;
      case 6:
        emit_int8(0x66); // size prefix
      case 5:
        addr_nop_5();
        break;
      case 4:
        addr_nop_4();
        break;
      case 3:
        // Don't use "0x0F 0x1F 0x00" - need patching safe padding
        emit_int8(0x66); // size prefix
      case 2:
        emit_int8(0x66); // size prefix
      case 1:
        emit_int8((unsigned char)0x90);
                         // nop
        break;
      default:
        assert(i == 0, " ");
    }
    return;
  }
  if (UseAddressNop && VM_Version::is_amd_family()) {
    //
    // Using multi-bytes nops "0x0F 0x1F [address]" for AMD.
    //  1: 0x90
    //  2: 0x66 0x90
    //  3: 0x66 0x66 0x90 (don't use "0x0F 0x1F 0x00" - need patching safe padding)
    //  4: 0x0F 0x1F 0x40 0x00
    //  5: 0x0F 0x1F 0x44 0x00 0x00
    //  6: 0x66 0x0F 0x1F 0x44 0x00 0x00
    //  7: 0x0F 0x1F 0x80 0x00 0x00 0x00 0x00
    //  8: 0x0F 0x1F 0x84 0x00 0x00 0x00 0x00 0x00
    //  9: 0x66 0x0F 0x1F 0x84 0x00 0x00 0x00 0x00 0x00
    // 10: 0x66 0x66 0x0F 0x1F 0x84 0x00 0x00 0x00 0x00 0x00
    // 11: 0x66 0x66 0x66 0x0F 0x1F 0x84 0x00 0x00 0x00 0x00 0x00

    // The rest coding is AMD specific - use consecutive address nops

    // 12: 0x66 0x0F 0x1F 0x44 0x00 0x00 0x66 0x0F 0x1F 0x44 0x00 0x00
    // 13: 0x0F 0x1F 0x80 0x00 0x00 0x00 0x00 0x66 0x0F 0x1F 0x44 0x00 0x00
    // 14: 0x0F 0x1F 0x80 0x00 0x00 0x00 0x00 0x0F 0x1F 0x80 0x00 0x00 0x00 0x00
    // 15: 0x0F 0x1F 0x84 0x00 0x00 0x00 0x00 0x00 0x0F 0x1F 0x80 0x00 0x00 0x00 0x00
    // 16: 0x0F 0x1F 0x84 0x00 0x00 0x00 0x00 0x00 0x0F 0x1F 0x84 0x00 0x00 0x00 0x00 0x00
    //     Size prefixes (0x66) are added for larger sizes

    while(i >= 22) {
      i -= 11;
      emit_int8(0x66); // size prefix
      emit_int8(0x66); // size prefix
      emit_int8(0x66); // size prefix
      addr_nop_8();
    }
    // Generate first nop for size between 21-12
    switch (i) {
      case 21:
        i -= 1;
        emit_int8(0x66); // size prefix
      case 20:
      case 19:
        i -= 1;
        emit_int8(0x66); // size prefix
      case 18:
      case 17:
        i -= 1;
        emit_int8(0x66); // size prefix
      case 16:
      case 15:
        i -= 8;
        addr_nop_8();
        break;
      case 14:
      case 13:
        i -= 7;
        addr_nop_7();
        break;
      case 12:
        i -= 6;
        emit_int8(0x66); // size prefix
        addr_nop_5();
        break;
      default:
        assert(i < 12, " ");
    }

    // Generate second nop for size between 11-1
    switch (i) {
      case 11:
        emit_int8(0x66); // size prefix
      case 10:
        emit_int8(0x66); // size prefix
      case 9:
        emit_int8(0x66); // size prefix
      case 8:
        addr_nop_8();
        break;
      case 7:
        addr_nop_7();
        break;
      case 6:
        emit_int8(0x66); // size prefix
      case 5:
        addr_nop_5();
        break;
      case 4:
        addr_nop_4();
        break;
      case 3:
        // Don't use "0x0F 0x1F 0x00" - need patching safe padding
        emit_int8(0x66); // size prefix
      case 2:
        emit_int8(0x66); // size prefix
      case 1:
        emit_int8((unsigned char)0x90);
                         // nop
        break;
      default:
        assert(i == 0, " ");
    }
    return;
  }

  if (UseAddressNop && VM_Version::is_zx()) {
    //
    // Using multi-bytes nops "0x0F 0x1F [address]" for ZX
    //  1: 0x90
    //  2: 0x66 0x90
    //  3: 0x66 0x66 0x90 (don't use "0x0F 0x1F 0x00" - need patching safe padding)
    //  4: 0x0F 0x1F 0x40 0x00
    //  5: 0x0F 0x1F 0x44 0x00 0x00
    //  6: 0x66 0x0F 0x1F 0x44 0x00 0x00
    //  7: 0x0F 0x1F 0x80 0x00 0x00 0x00 0x00
    //  8: 0x0F 0x1F 0x84 0x00 0x00 0x00 0x00 0x00
    //  9: 0x66 0x0F 0x1F 0x84 0x00 0x00 0x00 0x00 0x00
    // 10: 0x66 0x66 0x0F 0x1F 0x84 0x00 0x00 0x00 0x00 0x00
    // 11: 0x66 0x66 0x66 0x0F 0x1F 0x84 0x00 0x00 0x00 0x00 0x00

    // The rest coding is ZX specific - don't use consecutive address nops

    // 12: 0x0F 0x1F 0x84 0x00 0x00 0x00 0x00 0x00 0x66 0x66 0x66 0x90
    // 13: 0x66 0x0F 0x1F 0x84 0x00 0x00 0x00 0x00 0x00 0x66 0x66 0x66 0x90
    // 14: 0x66 0x66 0x0F 0x1F 0x84 0x00 0x00 0x00 0x00 0x00 0x66 0x66 0x66 0x90
    // 15: 0x66 0x66 0x66 0x0F 0x1F 0x84 0x00 0x00 0x00 0x00 0x00 0x66 0x66 0x66 0x90

    while (i >= 15) {
      // For ZX don't generate consecutive addess nops (mix with regular nops)
      i -= 15;
      emit_int8(0x66);   // size prefix
      emit_int8(0x66);   // size prefix
      emit_int8(0x66);   // size prefix
      addr_nop_8();
      emit_int8(0x66);   // size prefix
      emit_int8(0x66);   // size prefix
      emit_int8(0x66);   // size prefix
      emit_int8((unsigned char)0x90);
                         // nop
    }
    switch (i) {
      case 14:
        emit_int8(0x66); // size prefix
      case 13:
        emit_int8(0x66); // size prefix
      case 12:
        addr_nop_8();
        emit_int8(0x66); // size prefix
        emit_int8(0x66); // size prefix
        emit_int8(0x66); // size prefix
        emit_int8((unsigned char)0x90);
                         // nop
        break;
      case 11:
        emit_int8(0x66); // size prefix
      case 10:
        emit_int8(0x66); // size prefix
      case 9:
        emit_int8(0x66); // size prefix
      case 8:
        addr_nop_8();
        break;
      case 7:
        addr_nop_7();
        break;
      case 6:
        emit_int8(0x66); // size prefix
      case 5:
        addr_nop_5();
        break;
      case 4:
        addr_nop_4();
        break;
      case 3:
        // Don't use "0x0F 0x1F 0x00" - need patching safe padding
        emit_int8(0x66); // size prefix
      case 2:
        emit_int8(0x66); // size prefix
      case 1:
        emit_int8((unsigned char)0x90);
                         // nop
        break;
      default:
        assert(i == 0, " ");
    }
    return;
  }

  // Using nops with size prefixes "0x66 0x90".
  // From AMD Optimization Guide:
  //  1: 0x90
  //  2: 0x66 0x90
  //  3: 0x66 0x66 0x90
  //  4: 0x66 0x66 0x66 0x90
  //  5: 0x66 0x66 0x90 0x66 0x90
  //  6: 0x66 0x66 0x90 0x66 0x66 0x90
  //  7: 0x66 0x66 0x66 0x90 0x66 0x66 0x90
  //  8: 0x66 0x66 0x66 0x90 0x66 0x66 0x66 0x90
  //  9: 0x66 0x66 0x90 0x66 0x66 0x90 0x66 0x66 0x90
  // 10: 0x66 0x66 0x66 0x90 0x66 0x66 0x90 0x66 0x66 0x90
  //
  while(i > 12) {
    i -= 4;
    emit_int8(0x66); // size prefix
    emit_int8(0x66);
    emit_int8(0x66);
    emit_int8((unsigned char)0x90);
                     // nop
  }
  // 1 - 12 nops
  if(i > 8) {
    if(i > 9) {
      i -= 1;
      emit_int8(0x66);
    }
    i -= 3;
    emit_int8(0x66);
    emit_int8(0x66);
    emit_int8((unsigned char)0x90);
  }
  // 1 - 8 nops
  if(i > 4) {
    if(i > 6) {
      i -= 1;
      emit_int8(0x66);
    }
    i -= 3;
    emit_int8(0x66);
    emit_int8(0x66);
    emit_int8((unsigned char)0x90);
  }
  switch (i) {
    case 4:
      emit_int8(0x66);
    case 3:
      emit_int8(0x66);
    case 2:
      emit_int8(0x66);
    case 1:
      emit_int8((unsigned char)0x90);
      break;
    default:
      assert(i == 0, " ");
  }
}

void Assembler::notl(Register dst) {
  int encode = prefix_and_encode(dst->encoding());
  emit_int8((unsigned char)0xF7);
  emit_int8((unsigned char)(0xD0 | encode));
}

void Assembler::orw(Register dst, Register src) {
  (void)prefix_and_encode(dst->encoding(), src->encoding());
  emit_arith(0x0B, 0xC0, dst, src);
}

void Assembler::orl(Address dst, int32_t imm32) {
  InstructionMark im(this);
  prefix(dst);
  emit_arith_operand(0x81, rcx, dst, imm32);
}

void Assembler::orl(Register dst, int32_t imm32) {
  prefix(dst);
  emit_arith(0x81, 0xC8, dst, imm32);
}

void Assembler::orl(Register dst, Address src) {
  InstructionMark im(this);
  prefix(src, dst);
  emit_int8(0x0B);
  emit_operand(dst, src);
}

void Assembler::orl(Register dst, Register src) {
  (void) prefix_and_encode(dst->encoding(), src->encoding());
  emit_arith(0x0B, 0xC0, dst, src);
}

void Assembler::orl(Address dst, Register src) {
  InstructionMark im(this);
  prefix(dst, src);
  emit_int8(0x09);
  emit_operand(src, dst);
}

void Assembler::orb(Address dst, int imm8) {
  InstructionMark im(this);
  prefix(dst);
  emit_int8((unsigned char)0x80);
  emit_operand(rcx, dst, 1);
  emit_int8(imm8);
}

void Assembler::packuswb(XMMRegister dst, Address src) {
  NOT_LP64(assert(VM_Version::supports_sse2(), ""));
  assert((UseAVX > 0), "SSE mode requires address alignment 16 bytes");
  InstructionMark im(this);
  InstructionAttr attributes(AVX_128bit, /* rex_w */ false, /* legacy_mode */ _legacy_mode_bw, /* no_mask_reg */ true, /* uses_vl */ true);
  attributes.set_address_attributes(/* tuple_type */ EVEX_FV, /* input_size_in_bits */ EVEX_32bit);
  simd_prefix(dst, dst, src, VEX_SIMD_66, VEX_OPCODE_0F, &attributes);
  emit_int8(0x67);
  emit_operand(dst, src);
}

void Assembler::packuswb(XMMRegister dst, XMMRegister src) {
  NOT_LP64(assert(VM_Version::supports_sse2(), ""));
  InstructionAttr attributes(AVX_128bit, /* rex_w */ false, /* legacy_mode */ _legacy_mode_bw, /* no_mask_reg */ true, /* uses_vl */ true);
  int encode = simd_prefix_and_encode(dst, dst, src, VEX_SIMD_66, VEX_OPCODE_0F, &attributes);
  emit_int8(0x67);
  emit_int8((unsigned char)(0xC0 | encode));
}

void Assembler::vpackuswb(XMMRegister dst, XMMRegister nds, XMMRegister src, int vector_len) {
  assert(UseAVX > 0, "some form of AVX must be enabled");
  InstructionAttr attributes(vector_len, /* vex_w */ false, /* legacy_mode */ _legacy_mode_bw, /* no_mask_reg */ true, /* uses_vl */ true);
  int encode = vex_prefix_and_encode(dst->encoding(), nds->encoding(), src->encoding(), VEX_SIMD_66, VEX_OPCODE_0F, &attributes);
  emit_int8(0x67);
  emit_int8((unsigned char)(0xC0 | encode));
}

void Assembler::packusdw(XMMRegister dst, XMMRegister src) {
  assert(VM_Version::supports_sse4_1(), "");
  InstructionAttr attributes(AVX_128bit, /* rex_w */ false, /* legacy_mode */ _legacy_mode_bw, /* no_mask_reg */ true, /* uses_vl */ true);
  int encode = simd_prefix_and_encode(dst, dst, src, VEX_SIMD_66, VEX_OPCODE_0F_38, &attributes);
  emit_int8((unsigned char)0x2B);
  emit_int8((unsigned char)(0xC0 | encode));
}

void Assembler::vpackusdw(XMMRegister dst, XMMRegister nds, XMMRegister src, int vector_len) {
  assert(UseAVX > 0, "some form of AVX must be enabled");
  InstructionAttr attributes(vector_len, /* vex_w */ false, /* legacy_mode */ _legacy_mode_bw, /* no_mask_reg */ true, /* uses_vl */ true);
  int encode = vex_prefix_and_encode(dst->encoding(), nds->encoding(), src->encoding(), VEX_SIMD_66, VEX_OPCODE_0F_38, &attributes);
  emit_int8(0x2B);
  emit_int8((unsigned char)(0xC0 | encode));
}

void Assembler::vpermq(XMMRegister dst, XMMRegister src, int imm8, int vector_len) {
  assert(VM_Version::supports_avx2(), "");
  // VEX.256.66.0F3A.W1 00 /r ib
  InstructionAttr attributes(vector_len, /* rex_w */ true, /* legacy_mode */ false, /* no_mask_reg */ true, /* uses_vl */ true);
  int encode = vex_prefix_and_encode(dst->encoding(), 0, src->encoding(), VEX_SIMD_66, VEX_OPCODE_0F_3A, &attributes);
  emit_int8(0x00);
  emit_int8((unsigned char)(0xC0 | encode));
  emit_int8(imm8);
}

void Assembler::vpermq(XMMRegister dst, XMMRegister nds, XMMRegister src, int vector_len) {
  assert(UseAVX > 2, "requires AVX512F");
  InstructionAttr attributes(vector_len, /* rex_w */ true, /* legacy_mode */ false, /* no_mask_reg */ true, /* uses_vl */ true);
  attributes.set_is_evex_instruction();
  int encode = vex_prefix_and_encode(dst->encoding(), nds->encoding(), src->encoding(), VEX_SIMD_66, VEX_OPCODE_0F_38, &attributes);
  emit_int8((unsigned char)0x36);
  emit_int8((unsigned char)(0xC0 | encode));
}

<<<<<<< HEAD
void Assembler::vpermb(XMMRegister dst, XMMRegister nds, XMMRegister src, int vector_len) {
  assert(VM_Version::supports_avx512vbmi(), "");
  InstructionAttr attributes(vector_len, /* rex_w */ false, /* legacy_mode */ false, /* no_mask_reg */ true, /* uses_vl */ true);
  attributes.set_is_evex_instruction();
  int encode = vex_prefix_and_encode(dst->encoding(), nds->encoding(), src->encoding(), VEX_SIMD_66, VEX_OPCODE_0F_38, &attributes);
  emit_int8((unsigned char)0x8D);
  emit_int8((unsigned char)(0xC0 | encode));
}

void Assembler::vpermw(XMMRegister dst, XMMRegister nds, XMMRegister src, int vector_len) {
  assert(VM_Version::supports_avx512vlbw(), "");
  InstructionAttr attributes(vector_len, /* rex_w */ true, /* legacy_mode */ _legacy_mode_bw, /* no_mask_reg */ true, /* uses_vl */ true);
  attributes.set_is_evex_instruction();
  int encode = vex_prefix_and_encode(dst->encoding(), nds->encoding(), src->encoding(), VEX_SIMD_66, VEX_OPCODE_0F_38, &attributes);
  emit_int8((unsigned char)0x8D);
  emit_int8((unsigned char)(0xC0 | encode));
}

void Assembler::vpermd(XMMRegister dst, XMMRegister nds, XMMRegister src, int vector_len) {
  assert(vector_len <= AVX_256bit ? VM_Version::supports_avx2() : VM_Version::supports_evex(), "");
  // VEX.NDS.256.66.0F38.W0 36 /r
  InstructionAttr attributes(vector_len, /* rex_w */ false, /* legacy_mode */ false, /* no_mask_reg */ true, /* uses_vl */ true);
  int encode = vex_prefix_and_encode(dst->encoding(), nds->encoding(), src->encoding(), VEX_SIMD_66, VEX_OPCODE_0F_38, &attributes);
  emit_int8(0x36);
  emit_int8((unsigned char)(0xC0 | encode));
}

void Assembler::vpermd(XMMRegister dst, XMMRegister nds, Address src, int vector_len) {
  assert(vector_len <= AVX_256bit ? VM_Version::supports_avx2() : VM_Version::supports_evex(), "");
  // VEX.NDS.256.66.0F38.W0 36 /r
  InstructionMark im(this);
  InstructionAttr attributes(vector_len, /* rex_w */ false, /* legacy_mode */ false, /* no_mask_reg */ true, /* uses_vl */ true);
  vex_prefix(src, nds->encoding(), dst->encoding(), VEX_SIMD_66, VEX_OPCODE_0F_38, &attributes);
  emit_int8(0x36);
  emit_operand(dst, src);
}


=======
>>>>>>> 221da207
void Assembler::vperm2i128(XMMRegister dst,  XMMRegister nds, XMMRegister src, int imm8) {
  assert(VM_Version::supports_avx2(), "");
  InstructionAttr attributes(AVX_256bit, /* rex_w */ false, /* legacy_mode */ true, /* no_mask_reg */ true, /* uses_vl */ false);
  int encode = vex_prefix_and_encode(dst->encoding(), nds->encoding(), src->encoding(), VEX_SIMD_66, VEX_OPCODE_0F_3A, &attributes);
  emit_int8(0x46);
  emit_int8((unsigned char)(0xC0 | encode));
  emit_int8(imm8);
}

void Assembler::vperm2f128(XMMRegister dst, XMMRegister nds, XMMRegister src, int imm8) {
  assert(VM_Version::supports_avx(), "");
  InstructionAttr attributes(AVX_256bit, /* rex_w */ false, /* legacy_mode */ true, /* no_mask_reg */ true, /* uses_vl */ false);
  int encode = vex_prefix_and_encode(dst->encoding(), nds->encoding(), src->encoding(), VEX_SIMD_66, VEX_OPCODE_0F_3A, &attributes);
  emit_int8(0x06);
  emit_int8((unsigned char)(0xC0 | encode));
  emit_int8(imm8);
}

void Assembler::vpermilps(XMMRegister dst, XMMRegister src, int imm8, int vector_len) {
  assert(vector_len <= AVX_256bit ? VM_Version::supports_avx() : VM_Version::supports_evex(), "");
  InstructionAttr attributes(vector_len, /* rex_w */ false, /* legacy_mode */ false, /* no_mask_reg */ true, /* uses_vl */ false);
  int encode = vex_prefix_and_encode(dst->encoding(), 0, src->encoding(), VEX_SIMD_66, VEX_OPCODE_0F_3A, &attributes);
  emit_int8(0x04);
  emit_int8((unsigned char)(0xC0 | encode));
  emit_int8(imm8);
}

void Assembler::vpermilpd(XMMRegister dst, XMMRegister src, int imm8, int vector_len) {
  assert(vector_len <= AVX_256bit ? VM_Version::supports_avx() : VM_Version::supports_evex(), "");
  InstructionAttr attributes(vector_len, /* rex_w */ VM_Version::supports_evex(),/* legacy_mode */ false,/* no_mask_reg */ true, /* uses_vl */ false);
  attributes.set_rex_vex_w_reverted();
  int encode = vex_prefix_and_encode(dst->encoding(), 0, src->encoding(), VEX_SIMD_66, VEX_OPCODE_0F_3A, &attributes);
  emit_int8(0x05);
  emit_int8((unsigned char)(0xC0 | encode));
  emit_int8(imm8);
}

void Assembler::vpermpd(XMMRegister dst, XMMRegister src, int imm8, int vector_len) {
  assert(vector_len <= AVX_256bit ? VM_Version::supports_avx2() : VM_Version::supports_evex(), "");
  InstructionAttr attributes(vector_len, /* rex_w */ true, /* legacy_mode */false, /* no_mask_reg */ true, /* uses_vl */ false);
  int encode = vex_prefix_and_encode(dst->encoding(), 0, src->encoding(), VEX_SIMD_66, VEX_OPCODE_0F_3A, &attributes);
  emit_int8(0x01);
  emit_int8((unsigned char)(0xC0 | encode));
  emit_int8(imm8);
}

void Assembler::evpermi2q(XMMRegister dst, XMMRegister nds, XMMRegister src, int vector_len) {
  assert(VM_Version::supports_evex(), "");
  InstructionAttr attributes(vector_len, /* vex_w */ true, /* legacy_mode */ false, /* no_mask_reg */ true, /* uses_vl */ true);
  attributes.set_is_evex_instruction();
  int encode = vex_prefix_and_encode(dst->encoding(), nds->encoding(), src->encoding(), VEX_SIMD_66, VEX_OPCODE_0F_38, &attributes);
  emit_int8(0x76);
  emit_int8((unsigned char)(0xC0 | encode));
}

void Assembler::pause() {
  emit_int8((unsigned char)0xF3);
  emit_int8((unsigned char)0x90);
}

void Assembler::ud2() {
  emit_int8(0x0F);
  emit_int8(0x0B);
}

void Assembler::pcmpestri(XMMRegister dst, Address src, int imm8) {
  assert(VM_Version::supports_sse4_2(), "");
  InstructionMark im(this);
  InstructionAttr attributes(AVX_128bit, /* rex_w */ false, /* legacy_mode */ true, /* no_mask_reg */ true, /* uses_vl */ false);
  simd_prefix(dst, xnoreg, src, VEX_SIMD_66, VEX_OPCODE_0F_3A, &attributes);
  emit_int8(0x61);
  emit_operand(dst, src);
  emit_int8(imm8);
}

void Assembler::pcmpestri(XMMRegister dst, XMMRegister src, int imm8) {
  assert(VM_Version::supports_sse4_2(), "");
  InstructionAttr attributes(AVX_128bit, /* rex_w */ false, /* legacy_mode */ true, /* no_mask_reg */ true, /* uses_vl */ false);
  int encode = simd_prefix_and_encode(dst, xnoreg, src, VEX_SIMD_66, VEX_OPCODE_0F_3A, &attributes);
  emit_int8(0x61);
  emit_int8((unsigned char)(0xC0 | encode));
  emit_int8(imm8);
}

// In this context, the dst vector contains the components that are equal, non equal components are zeroed in dst
void Assembler::pcmpeqb(XMMRegister dst, XMMRegister src) {
  assert(VM_Version::supports_sse2(), "");
  InstructionAttr attributes(AVX_128bit, /* rex_w */ false, /* legacy_mode */ true, /* no_mask_reg */ true, /* uses_vl */ false);
  int encode = simd_prefix_and_encode(dst, dst, src, VEX_SIMD_66, VEX_OPCODE_0F, &attributes);
  emit_int8(0x74);
  emit_int8((unsigned char)(0xC0 | encode));
}

void Assembler::vpcmpCCbwd(XMMRegister dst, XMMRegister nds, XMMRegister src, int cond_encoding, int vector_len) {
  assert(vector_len == AVX_128bit ? VM_Version::supports_avx() : VM_Version::supports_avx2(), "");
  assert(vector_len <= AVX_256bit, "evex encoding is different - has k register as dest");
  InstructionAttr attributes(vector_len, /* rex_w */ false, /* legacy_mode */ true, /* no_mask_reg */ true, /* uses_vl */ false);
  int encode = vex_prefix_and_encode(dst->encoding(), nds->encoding(), src->encoding(), VEX_SIMD_66, VEX_OPCODE_0F, &attributes);
  emit_int8(cond_encoding);
  emit_int8((unsigned char)(0xC0 | encode));
}

// In this context, the dst vector contains the components that are equal, non equal components are zeroed in dst
void Assembler::vpcmpeqb(XMMRegister dst, XMMRegister nds, XMMRegister src, int vector_len) {
  assert(vector_len == AVX_128bit ? VM_Version::supports_avx() : VM_Version::supports_avx2(), "");
  assert(vector_len <= AVX_256bit, "evex encoding is different - has k register as dest");
  InstructionAttr attributes(vector_len, /* rex_w */ false, /* legacy_mode */ true, /* no_mask_reg */ true, /* uses_vl */ false);
  int encode = vex_prefix_and_encode(dst->encoding(), nds->encoding(), src->encoding(), VEX_SIMD_66, VEX_OPCODE_0F, &attributes);
  emit_int8(0x74);
  emit_int8((unsigned char)(0xC0 | encode));
}

// In this context, kdst is written the mask used to process the equal components
void Assembler::evpcmpeqb(KRegister kdst, XMMRegister nds, XMMRegister src, int vector_len) {
  assert(VM_Version::supports_avx512bw(), "");
  InstructionAttr attributes(vector_len, /* rex_w */ false, /* legacy_mode */ false, /* no_mask_reg */ true, /* uses_vl */ true);
  attributes.set_is_evex_instruction();
  int encode = vex_prefix_and_encode(kdst->encoding(), nds->encoding(), src->encoding(), VEX_SIMD_66, VEX_OPCODE_0F, &attributes);
  emit_int8(0x74);
  emit_int8((unsigned char)(0xC0 | encode));
}

void Assembler::evpcmpgtb(KRegister kdst, XMMRegister nds, Address src, int vector_len) {
  assert(VM_Version::supports_avx512vlbw(), "");
  InstructionMark im(this);
  InstructionAttr attributes(vector_len, /* rex_w */ false, /* legacy_mode */ false, /* no_mask_reg */ true, /* uses_vl */ true);
  attributes.set_address_attributes(/* tuple_type */ EVEX_FVM, /* input_size_in_bits */ EVEX_NObit);
  attributes.set_is_evex_instruction();
  int dst_enc = kdst->encoding();
  vex_prefix(src, nds->encoding(), dst_enc, VEX_SIMD_66, VEX_OPCODE_0F, &attributes);
  emit_int8(0x64);
  emit_operand(as_Register(dst_enc), src);
}

void Assembler::evpcmpgtb(KRegister kdst, KRegister mask, XMMRegister nds, Address src, int vector_len) {
  assert(VM_Version::supports_avx512vlbw(), "");
  InstructionMark im(this);
  InstructionAttr attributes(vector_len, /* rex_w */ false, /* legacy_mode */ false, /* no_mask_reg */ false, /* uses_vl */ true);
  attributes.set_address_attributes(/* tuple_type */ EVEX_FVM, /* input_size_in_bits */ EVEX_NObit);
  attributes.reset_is_clear_context();
  attributes.set_embedded_opmask_register_specifier(mask);
  attributes.set_is_evex_instruction();
  int dst_enc = kdst->encoding();
  vex_prefix(src, nds->encoding(), dst_enc, VEX_SIMD_66, VEX_OPCODE_0F, &attributes);
  emit_int8(0x64);
  emit_operand(as_Register(dst_enc), src);
}

void Assembler::evpcmpuw(KRegister kdst, XMMRegister nds, XMMRegister src, ComparisonPredicate vcc, int vector_len) {
  assert(VM_Version::supports_avx512vlbw(), "");
  InstructionAttr attributes(vector_len, /* rex_w */ true, /* legacy_mode */ false, /* no_mask_reg */ true, /* uses_vl */ true);
  attributes.set_is_evex_instruction();
  int encode = vex_prefix_and_encode(kdst->encoding(), nds->encoding(), src->encoding(), VEX_SIMD_66, VEX_OPCODE_0F_3A, &attributes);
  emit_int8(0x3E);
  emit_int8((unsigned char)(0xC0 | encode));
  emit_int8(vcc);
}

void Assembler::evpcmpuw(KRegister kdst, KRegister mask, XMMRegister nds, XMMRegister src, ComparisonPredicate vcc, int vector_len) {
  assert(VM_Version::supports_avx512vlbw(), "");
  InstructionAttr attributes(vector_len, /* rex_w */ true, /* legacy_mode */ false, /* no_mask_reg */ false, /* uses_vl */ true);
  attributes.reset_is_clear_context();
  attributes.set_embedded_opmask_register_specifier(mask);
  attributes.set_is_evex_instruction();
  int encode = vex_prefix_and_encode(kdst->encoding(), nds->encoding(), src->encoding(), VEX_SIMD_66, VEX_OPCODE_0F_3A, &attributes);
  emit_int8(0x3E);
  emit_int8((unsigned char)(0xC0 | encode));
  emit_int8(vcc);
}

void Assembler::evpcmpuw(KRegister kdst, XMMRegister nds, Address src, ComparisonPredicate vcc, int vector_len) {
  assert(VM_Version::supports_avx512vlbw(), "");
  InstructionMark im(this);
  InstructionAttr attributes(vector_len, /* rex_w */ true, /* legacy_mode */ false, /* no_mask_reg */ true, /* uses_vl */ true);
  attributes.set_address_attributes(/* tuple_type */ EVEX_FVM, /* input_size_in_bits */ EVEX_NObit);
  attributes.set_is_evex_instruction();
  int dst_enc = kdst->encoding();
  vex_prefix(src, nds->encoding(), kdst->encoding(), VEX_SIMD_66, VEX_OPCODE_0F_3A, &attributes);
  emit_int8(0x3E);
  emit_operand(as_Register(dst_enc), src);
  emit_int8(vcc);
}

void Assembler::evpcmpeqb(KRegister kdst, XMMRegister nds, Address src, int vector_len) {
  assert(VM_Version::supports_avx512bw(), "");
  InstructionMark im(this);
  InstructionAttr attributes(vector_len, /* rex_w */ false, /* legacy_mode */ false, /* no_mask_reg */ true, /* uses_vl */ true);
  attributes.set_is_evex_instruction();
  attributes.set_address_attributes(/* tuple_type */ EVEX_FVM, /* input_size_in_bits */ EVEX_NObit);
  int dst_enc = kdst->encoding();
  vex_prefix(src, nds->encoding(), dst_enc, VEX_SIMD_66, VEX_OPCODE_0F, &attributes);
  emit_int8(0x74);
  emit_operand(as_Register(dst_enc), src);
}

void Assembler::evpcmpeqb(KRegister kdst, KRegister mask, XMMRegister nds, Address src, int vector_len) {
  assert(VM_Version::supports_avx512vlbw(), "");
  InstructionMark im(this);
  InstructionAttr attributes(vector_len, /* vex_w */ false, /* legacy_mode */ false, /* no_mask_reg */ false, /* uses_vl */ true);
  attributes.set_address_attributes(/* tuple_type */ EVEX_FVM, /* input_size_in_bits */ EVEX_NObit);
  attributes.reset_is_clear_context();
  attributes.set_embedded_opmask_register_specifier(mask);
  attributes.set_is_evex_instruction();
  vex_prefix(src, nds->encoding(), kdst->encoding(), VEX_SIMD_66, VEX_OPCODE_0F, &attributes);
  emit_int8(0x74);
  emit_operand(as_Register(kdst->encoding()), src);
}

// In this context, the dst vector contains the components that are equal, non equal components are zeroed in dst
void Assembler::pcmpeqw(XMMRegister dst, XMMRegister src) {
  assert(VM_Version::supports_sse2(), "");
  InstructionAttr attributes(AVX_128bit, /* rex_w */ false, /* legacy_mode */ true, /* no_mask_reg */ true, /* uses_vl */ false);
  int encode = simd_prefix_and_encode(dst, dst, src, VEX_SIMD_66, VEX_OPCODE_0F, &attributes);
  emit_int8(0x75);
  emit_int8((unsigned char)(0xC0 | encode));
}

// In this context, the dst vector contains the components that are equal, non equal components are zeroed in dst
void Assembler::vpcmpeqw(XMMRegister dst, XMMRegister nds, XMMRegister src, int vector_len) {
  assert(vector_len == AVX_128bit ? VM_Version::supports_avx() : VM_Version::supports_avx2(), "");
  assert(vector_len <= AVX_256bit, "evex encoding is different - has k register as dest");
  InstructionAttr attributes(vector_len, /* rex_w */ false, /* legacy_mode */ true, /* no_mask_reg */ true, /* uses_vl */ false);
  int encode = vex_prefix_and_encode(dst->encoding(), nds->encoding(), src->encoding(), VEX_SIMD_66, VEX_OPCODE_0F, &attributes);
  emit_int8(0x75);
  emit_int8((unsigned char)(0xC0 | encode));
}

// In this context, kdst is written the mask used to process the equal components
void Assembler::evpcmpeqw(KRegister kdst, XMMRegister nds, XMMRegister src, int vector_len) {
  assert(VM_Version::supports_avx512bw(), "");
  InstructionAttr attributes(vector_len, /* rex_w */ false, /* legacy_mode */ false, /* no_mask_reg */ true, /* uses_vl */ true);
  attributes.set_is_evex_instruction();
  int encode = vex_prefix_and_encode(kdst->encoding(), nds->encoding(), src->encoding(), VEX_SIMD_66, VEX_OPCODE_0F, &attributes);
  emit_int8(0x75);
  emit_int8((unsigned char)(0xC0 | encode));
}

void Assembler::evpcmpeqw(KRegister kdst, XMMRegister nds, Address src, int vector_len) {
  assert(VM_Version::supports_avx512bw(), "");
  InstructionMark im(this);
  InstructionAttr attributes(vector_len, /* rex_w */ false, /* legacy_mode */ false, /* no_mask_reg */ true, /* uses_vl */ true);
  attributes.set_address_attributes(/* tuple_type */ EVEX_FVM, /* input_size_in_bits */ EVEX_NObit);
  attributes.set_is_evex_instruction();
  int dst_enc = kdst->encoding();
  vex_prefix(src, nds->encoding(), dst_enc, VEX_SIMD_66, VEX_OPCODE_0F, &attributes);
  emit_int8(0x75);
  emit_operand(as_Register(dst_enc), src);
}

// In this context, the dst vector contains the components that are equal, non equal components are zeroed in dst
void Assembler::pcmpeqd(XMMRegister dst, XMMRegister src) {
  assert(VM_Version::supports_sse2(), "");
  InstructionAttr attributes(AVX_128bit, /* rex_w */ false, /* legacy_mode */ true, /* no_mask_reg */ true, /* uses_vl */ false);
  int encode = simd_prefix_and_encode(dst, dst, src, VEX_SIMD_66, VEX_OPCODE_0F, &attributes);
  emit_int8(0x76);
  emit_int8((unsigned char)(0xC0 | encode));
}

// In this context, the dst vector contains the components that are equal, non equal components are zeroed in dst
void Assembler::vpcmpeqd(XMMRegister dst, XMMRegister nds, XMMRegister src, int vector_len) {
  assert(vector_len == AVX_128bit ? VM_Version::supports_avx() : VM_Version::supports_avx2(), "");
  assert(vector_len <= AVX_256bit, "evex encoding is different - has k register as dest");
  InstructionAttr attributes(vector_len, /* vex_w */ false, /* legacy_mode */ true, /* no_mask_reg */ true, /* uses_vl */ false);
  int encode = vex_prefix_and_encode(dst->encoding(), nds->encoding(), src->encoding(), VEX_SIMD_66, VEX_OPCODE_0F, &attributes);
  emit_int8((unsigned char)0x76);
  emit_int8((unsigned char)(0xC0 | encode));
}

// In this context, kdst is written the mask used to process the equal components
void Assembler::evpcmpeqd(KRegister kdst, KRegister mask, XMMRegister nds, XMMRegister src, int vector_len) {
  assert(VM_Version::supports_evex(), "");
  InstructionAttr attributes(vector_len, /* rex_w */ false, /* legacy_mode */ false, /* no_mask_reg */ false, /* uses_vl */ true);
  attributes.set_is_evex_instruction();
  attributes.reset_is_clear_context();
  attributes.set_embedded_opmask_register_specifier(mask);
  int encode = vex_prefix_and_encode(kdst->encoding(), nds->encoding(), src->encoding(), VEX_SIMD_66, VEX_OPCODE_0F, &attributes);
  emit_int8(0x76);
  emit_int8((unsigned char)(0xC0 | encode));
}

void Assembler::evpcmpeqd(KRegister kdst, KRegister mask, XMMRegister nds, Address src, int vector_len) {
  assert(VM_Version::supports_evex(), "");
  InstructionMark im(this);
  InstructionAttr attributes(vector_len, /* rex_w */ false, /* legacy_mode */ false, /* no_mask_reg */ false, /* uses_vl */ true);
  attributes.set_address_attributes(/* tuple_type */ EVEX_FV, /* input_size_in_bits */ EVEX_32bit);
  attributes.set_is_evex_instruction();
  attributes.reset_is_clear_context();
  attributes.set_embedded_opmask_register_specifier(mask);
  int dst_enc = kdst->encoding();
  vex_prefix(src, nds->encoding(), dst_enc, VEX_SIMD_66, VEX_OPCODE_0F, &attributes);
  emit_int8(0x76);
  emit_operand(as_Register(dst_enc), src);
}

// In this context, the dst vector contains the components that are equal, non equal components are zeroed in dst
void Assembler::pcmpeqq(XMMRegister dst, XMMRegister src) {
  assert(VM_Version::supports_sse4_1(), "");
  InstructionAttr attributes(AVX_128bit, /* rex_w */ false, /* legacy_mode */ true, /* no_mask_reg */ true, /* uses_vl */ false);
  int encode = simd_prefix_and_encode(dst, dst, src, VEX_SIMD_66, VEX_OPCODE_0F_38, &attributes);
  emit_int8(0x29);
  emit_int8((unsigned char)(0xC0 | encode));
}

void Assembler::vpcmpCCq(XMMRegister dst, XMMRegister nds, XMMRegister src, int cond_encoding, int vector_len) {
  assert(VM_Version::supports_avx(), "");
  InstructionAttr attributes(vector_len, /* rex_w */ false, /* legacy_mode */ true, /* no_mask_reg */ true, /* uses_vl */ false);
  int encode = vex_prefix_and_encode(dst->encoding(), nds->encoding(), src->encoding(), VEX_SIMD_66, VEX_OPCODE_0F_38, &attributes);
  emit_int8(cond_encoding);
  emit_int8((unsigned char)(0xC0 | encode));
}

// In this context, the dst vector contains the components that are equal, non equal components are zeroed in dst
void Assembler::vpcmpeqq(XMMRegister dst, XMMRegister nds, XMMRegister src, int vector_len) {
  assert(VM_Version::supports_avx(), "");
  InstructionAttr attributes(vector_len, /* rex_w */ false, /* legacy_mode */ true, /* no_mask_reg */ true, /* uses_vl */ false);
  int encode = vex_prefix_and_encode(dst->encoding(), nds->encoding(), src->encoding(), VEX_SIMD_66, VEX_OPCODE_0F_38, &attributes);
  emit_int8(0x29);
  emit_int8((unsigned char)(0xC0 | encode));
}

// In this context, kdst is written the mask used to process the equal components
void Assembler::evpcmpeqq(KRegister kdst, XMMRegister nds, XMMRegister src, int vector_len) {
  assert(VM_Version::supports_evex(), "");
  InstructionAttr attributes(vector_len, /* rex_w */ true, /* legacy_mode */ false, /* no_mask_reg */ true, /* uses_vl */ true);
  attributes.reset_is_clear_context();
  attributes.set_is_evex_instruction();
  int encode = vex_prefix_and_encode(kdst->encoding(), nds->encoding(), src->encoding(), VEX_SIMD_66, VEX_OPCODE_0F_38, &attributes);
  emit_int8(0x29);
  emit_int8((unsigned char)(0xC0 | encode));
}

// In this context, kdst is written the mask used to process the equal components
void Assembler::evpcmpeqq(KRegister kdst, XMMRegister nds, Address src, int vector_len) {
  assert(VM_Version::supports_evex(), "");
  InstructionMark im(this);
  InstructionAttr attributes(vector_len, /* rex_w */ true, /* legacy_mode */ false, /* no_mask_reg */ true, /* uses_vl */ true);
  attributes.reset_is_clear_context();
  attributes.set_is_evex_instruction();
  attributes.set_address_attributes(/* tuple_type */ EVEX_FV, /* input_size_in_bits */ EVEX_64bit);
  int dst_enc = kdst->encoding();
  vex_prefix(src, nds->encoding(), dst_enc, VEX_SIMD_66, VEX_OPCODE_0F_38, &attributes);
  emit_int8(0x29);
  emit_operand(as_Register(dst_enc), src);
}

void Assembler::evpmovd2m(KRegister kdst, XMMRegister src, int vector_len) {
  assert(UseAVX > 2  && VM_Version::supports_avx512dq(), "");
  assert(vector_len == AVX_512bit || VM_Version::supports_avx512vl(), "");
  InstructionAttr attributes(vector_len, /* vex_w */ false, /* legacy_mode */ false, /* no_mask_reg */ true, /* uses_vl */ true);
  attributes.set_is_evex_instruction();
  int encode = vex_prefix_and_encode(kdst->encoding(), 0, src->encoding(), VEX_SIMD_F3, VEX_OPCODE_0F_38, &attributes);
  emit_int8((unsigned char)0x39);
  emit_int8((unsigned char)(0xC0 | encode));
}

void Assembler::evpmovq2m(KRegister kdst, XMMRegister src, int vector_len) {
  assert(UseAVX > 2  && VM_Version::supports_avx512dq(), "");
  assert(vector_len == AVX_512bit || VM_Version::supports_avx512vl(), "");
  InstructionAttr attributes(vector_len, /* vex_w */ true, /* legacy_mode */ false, /* no_mask_reg */ true, /* uses_vl */ true);
  attributes.set_is_evex_instruction();
  int encode = vex_prefix_and_encode(kdst->encoding(), 0, src->encoding(), VEX_SIMD_F3, VEX_OPCODE_0F_38, &attributes);
  emit_int8((unsigned char)0x39);
  emit_int8((unsigned char)(0xC0 | encode));
}

void Assembler::pcmpgtq(XMMRegister dst, XMMRegister src) {
  assert(VM_Version::supports_sse4_1(), "");
  InstructionAttr attributes(AVX_128bit, /* rex_w */ false, /* legacy_mode */ true, /* no_mask_reg */ true, /* uses_vl */ false);
  int encode = simd_prefix_and_encode(dst, dst, src, VEX_SIMD_66, VEX_OPCODE_0F_38, &attributes);
  emit_int8(0x37);
  emit_int8((unsigned char)(0xC0 | encode));
}

void Assembler::pmovmskb(Register dst, XMMRegister src) {
  assert(VM_Version::supports_sse2(), "");
  InstructionAttr attributes(AVX_128bit, /* rex_w */ false, /* legacy_mode */ true, /* no_mask_reg */ true, /* uses_vl */ false);
  int encode = simd_prefix_and_encode(as_XMMRegister(dst->encoding()), xnoreg, src, VEX_SIMD_66, VEX_OPCODE_0F, &attributes);
  emit_int8((unsigned char)0xD7);
  emit_int8((unsigned char)(0xC0 | encode));
}

void Assembler::vpmovmskb(Register dst, XMMRegister src) {
  assert(VM_Version::supports_avx2(), "");
  InstructionAttr attributes(AVX_256bit, /* rex_w */ false, /* legacy_mode */ true, /* no_mask_reg */ true, /* uses_vl */ false);
  int encode = vex_prefix_and_encode(dst->encoding(), 0, src->encoding(), VEX_SIMD_66, VEX_OPCODE_0F, &attributes);
  emit_int8((unsigned char)0xD7);
  emit_int8((unsigned char)(0xC0 | encode));
}

void Assembler::pextrd(Register dst, XMMRegister src, int imm8) {
  assert(VM_Version::supports_sse4_1(), "");
  InstructionAttr attributes(AVX_128bit, /* rex_w */ false, /* legacy_mode */ _legacy_mode_dq, /* no_mask_reg */ true, /* uses_vl */ false);
  int encode = simd_prefix_and_encode(src, xnoreg, as_XMMRegister(dst->encoding()), VEX_SIMD_66, VEX_OPCODE_0F_3A, &attributes);
  emit_int8(0x16);
  emit_int8((unsigned char)(0xC0 | encode));
  emit_int8(imm8);
}

void Assembler::pextrd(Address dst, XMMRegister src, int imm8) {
  assert(VM_Version::supports_sse4_1(), "");
  InstructionAttr attributes(AVX_128bit, /* rex_w */ false, /* legacy_mode */ _legacy_mode_dq, /* no_mask_reg */ true, /* uses_vl */ false);
  attributes.set_address_attributes(/* tuple_type */ EVEX_T1S, /* input_size_in_bits */ EVEX_32bit);
  simd_prefix(src, xnoreg, dst, VEX_SIMD_66, VEX_OPCODE_0F_3A, &attributes);
  emit_int8(0x16);
  emit_operand(src, dst);
  emit_int8(imm8);
}

void Assembler::pextrq(Register dst, XMMRegister src, int imm8) {
  assert(VM_Version::supports_sse4_1(), "");
  InstructionAttr attributes(AVX_128bit, /* rex_w */ true, /* legacy_mode */ _legacy_mode_dq, /* no_mask_reg */ true, /* uses_vl */ false);
  int encode = simd_prefix_and_encode(src, xnoreg, as_XMMRegister(dst->encoding()), VEX_SIMD_66, VEX_OPCODE_0F_3A, &attributes);
  emit_int8(0x16);
  emit_int8((unsigned char)(0xC0 | encode));
  emit_int8(imm8);
}

void Assembler::pextrq(Address dst, XMMRegister src, int imm8) {
  assert(VM_Version::supports_sse4_1(), "");
  InstructionAttr attributes(AVX_128bit, /* rex_w */ true, /* legacy_mode */ _legacy_mode_dq, /* no_mask_reg */ true, /* uses_vl */ false);
  attributes.set_address_attributes(/* tuple_type */ EVEX_T1S, /* input_size_in_bits */ EVEX_64bit);
  simd_prefix(src, xnoreg, dst, VEX_SIMD_66, VEX_OPCODE_0F_3A, &attributes);
  emit_int8(0x16);
  emit_operand(src, dst);
  emit_int8(imm8);
}

void Assembler::pextrw(Register dst, XMMRegister src, int imm8) {
  assert(VM_Version::supports_sse2(), "");
  InstructionAttr attributes(AVX_128bit, /* rex_w */ false, /* legacy_mode */ _legacy_mode_bw, /* no_mask_reg */ true, /* uses_vl */ false);
  int encode = simd_prefix_and_encode(as_XMMRegister(dst->encoding()), xnoreg, src, VEX_SIMD_66, VEX_OPCODE_0F, &attributes);
  emit_int8((unsigned char)0xC5);
  emit_int8((unsigned char)(0xC0 | encode));
  emit_int8(imm8);
}

void Assembler::pextrw(Address dst, XMMRegister src, int imm8) {
  assert(VM_Version::supports_sse4_1(), "");
  InstructionAttr attributes(AVX_128bit, /* rex_w */ false, /* legacy_mode */ _legacy_mode_bw, /* no_mask_reg */ true, /* uses_vl */ false);
  attributes.set_address_attributes(/* tuple_type */ EVEX_T1S, /* input_size_in_bits */ EVEX_16bit);
  simd_prefix(src, xnoreg, dst, VEX_SIMD_66, VEX_OPCODE_0F_3A, &attributes);
  emit_int8((unsigned char)0x15);
  emit_operand(src, dst);
  emit_int8(imm8);
}

void Assembler::pextrb(Register dst, XMMRegister src, int imm8) {
  assert(VM_Version::supports_sse4_1(), "");
  InstructionAttr attributes(AVX_128bit, /* rex_w */ false, /* legacy_mode */ _legacy_mode_bw, /* no_mask_reg */ true, /* uses_vl */ false);
  int encode = simd_prefix_and_encode(src, xnoreg, as_XMMRegister(dst->encoding()), VEX_SIMD_66, VEX_OPCODE_0F_3A, &attributes);
  emit_int8(0x14);
  emit_int8((unsigned char)(0xC0 | encode));
  emit_int8(imm8);
}

void Assembler::pextrb(Address dst, XMMRegister src, int imm8) {
  assert(VM_Version::supports_sse4_1(), "");
  InstructionAttr attributes(AVX_128bit, /* rex_w */ false, /* legacy_mode */ _legacy_mode_bw, /* no_mask_reg */ true, /* uses_vl */ false);
  attributes.set_address_attributes(/* tuple_type */ EVEX_T1S, /* input_size_in_bits */ EVEX_8bit);
  simd_prefix(src, xnoreg, dst, VEX_SIMD_66, VEX_OPCODE_0F_3A, &attributes);
  emit_int8(0x14);
  emit_operand(src, dst);
  emit_int8(imm8);
}

void Assembler::pinsrd(XMMRegister dst, Register src, int imm8) {
  assert(VM_Version::supports_sse4_1(), "");
  InstructionAttr attributes(AVX_128bit, /* rex_w */ false, /* legacy_mode */ _legacy_mode_dq, /* no_mask_reg */ true, /* uses_vl */ false);
  int encode = simd_prefix_and_encode(dst, dst, as_XMMRegister(src->encoding()), VEX_SIMD_66, VEX_OPCODE_0F_3A, &attributes);
  emit_int8(0x22);
  emit_int8((unsigned char)(0xC0 | encode));
  emit_int8(imm8);
}

void Assembler::pinsrd(XMMRegister dst, Address src, int imm8) {
  assert(VM_Version::supports_sse4_1(), "");
  InstructionAttr attributes(AVX_128bit, /* rex_w */ false, /* legacy_mode */ _legacy_mode_dq, /* no_mask_reg */ true, /* uses_vl */ false);
  attributes.set_address_attributes(/* tuple_type */ EVEX_T1S, /* input_size_in_bits */ EVEX_32bit);
  simd_prefix(dst, dst, src, VEX_SIMD_66, VEX_OPCODE_0F_3A, &attributes);
  emit_int8(0x22);
  emit_operand(dst,src);
  emit_int8(imm8);
}

void Assembler::vpinsrd(XMMRegister dst, XMMRegister nds, Register src, int imm8) {
  assert(VM_Version::supports_avx(), "");
  InstructionAttr attributes(AVX_128bit, /* vex_w */ false, /* legacy_mode */ _legacy_mode_dq, /* no_mask_reg */ true, /* uses_vl */ false);
  int encode = vex_prefix_and_encode(dst->encoding(), nds->encoding(), src->encoding(), VEX_SIMD_66, VEX_OPCODE_0F_3A, &attributes);
  emit_int8((unsigned char)0x22);
  emit_int8((unsigned char)(0xC0 | encode));
  emit_int8((unsigned char)imm8);
}

void Assembler::pinsrq(XMMRegister dst, Register src, int imm8) {
  assert(VM_Version::supports_sse4_1(), "");
  InstructionAttr attributes(AVX_128bit, /* rex_w */ true, /* legacy_mode */ _legacy_mode_dq, /* no_mask_reg */ true, /* uses_vl */ false);
  int encode = simd_prefix_and_encode(dst, dst, as_XMMRegister(src->encoding()), VEX_SIMD_66, VEX_OPCODE_0F_3A, &attributes);
  emit_int8(0x22);
  emit_int8((unsigned char)(0xC0 | encode));
  emit_int8(imm8);
}

void Assembler::pinsrq(XMMRegister dst, Address src, int imm8) {
  assert(VM_Version::supports_sse4_1(), "");
  InstructionAttr attributes(AVX_128bit, /* rex_w */ true, /* legacy_mode */ _legacy_mode_dq, /* no_mask_reg */ true, /* uses_vl */ false);
  attributes.set_address_attributes(/* tuple_type */ EVEX_T1S, /* input_size_in_bits */ EVEX_64bit);
  simd_prefix(dst, dst, src, VEX_SIMD_66, VEX_OPCODE_0F_3A, &attributes);
  emit_int8(0x22);
  emit_operand(dst, src);
  emit_int8(imm8);
}

void Assembler::vpinsrq(XMMRegister dst, XMMRegister nds, Register src, int imm8) {
  assert(VM_Version::supports_avx(), "");
  InstructionAttr attributes(AVX_128bit, /* vex_w */ true, /* legacy_mode */ _legacy_mode_dq, /* no_mask_reg */ true, /* uses_vl */ false);
  int encode = vex_prefix_and_encode(dst->encoding(), nds->encoding(), src->encoding(), VEX_SIMD_66, VEX_OPCODE_0F_3A, &attributes);
  emit_int8((unsigned char)0x22);
  emit_int8((unsigned char)(0xC0 | encode));
  emit_int8((unsigned char)imm8);
}

void Assembler::pinsrw(XMMRegister dst, Register src, int imm8) {
  assert(VM_Version::supports_sse2(), "");
  InstructionAttr attributes(AVX_128bit, /* rex_w */ false, /* legacy_mode */ _legacy_mode_bw, /* no_mask_reg */ true, /* uses_vl */ false);
  int encode = simd_prefix_and_encode(dst, dst, as_XMMRegister(src->encoding()), VEX_SIMD_66, VEX_OPCODE_0F, &attributes);
  emit_int8((unsigned char)0xC4);
  emit_int8((unsigned char)(0xC0 | encode));
  emit_int8(imm8);
}

void Assembler::pinsrw(XMMRegister dst, Address src, int imm8) {
  assert(VM_Version::supports_sse2(), "");
  InstructionAttr attributes(AVX_128bit, /* rex_w */ false, /* legacy_mode */ _legacy_mode_bw, /* no_mask_reg */ true, /* uses_vl */ false);
  attributes.set_address_attributes(/* tuple_type */ EVEX_T1S, /* input_size_in_bits */ EVEX_16bit);
  simd_prefix(dst, dst, src, VEX_SIMD_66, VEX_OPCODE_0F, &attributes);
  emit_int8((unsigned char)0xC4);
  emit_operand(dst, src);
  emit_int8(imm8);
}

void Assembler::vpinsrw(XMMRegister dst, XMMRegister nds, Register src, int imm8) {
  assert(VM_Version::supports_avx(), "");
  InstructionAttr attributes(AVX_128bit, /* vex_w */ false, /* legacy_mode */ _legacy_mode_bw, /* no_mask_reg */ true, /* uses_vl */ false);
  int encode = vex_prefix_and_encode(dst->encoding(), nds->encoding(), src->encoding(), VEX_SIMD_66, VEX_OPCODE_0F, &attributes);
  emit_int8((unsigned char)0xC4);
  emit_int8((unsigned char)(0xC0 | encode));
  emit_int8((unsigned char)imm8);
}

void Assembler::pinsrb(XMMRegister dst, Address src, int imm8) {
  assert(VM_Version::supports_sse4_1(), "");
  InstructionAttr attributes(AVX_128bit, /* rex_w */ false, /* legacy_mode */ _legacy_mode_bw, /* no_mask_reg */ true, /* uses_vl */ false);
  attributes.set_address_attributes(/* tuple_type */ EVEX_T1S, /* input_size_in_bits */ EVEX_8bit);
  simd_prefix(dst, dst, src, VEX_SIMD_66, VEX_OPCODE_0F_3A, &attributes);
  emit_int8(0x20);
  emit_operand(dst, src);
  emit_int8(imm8);
}

void Assembler::pinsrb(XMMRegister dst, Register src, int imm8) {
  assert(VM_Version::supports_sse4_1(), "");
  InstructionAttr attributes(AVX_128bit, /* rex_w */ false, /* legacy_mode */ _legacy_mode_bw, /* no_mask_reg */ true, /* uses_vl */ false);
  int encode = simd_prefix_and_encode(dst, dst, as_XMMRegister(src->encoding()), VEX_SIMD_66, VEX_OPCODE_0F_3A, &attributes);
  emit_int8(0x20);
  emit_int8((unsigned char)(0xC0 | encode));
  emit_int8(imm8);
}

void Assembler::vpinsrb(XMMRegister dst, XMMRegister nds, Register src, int imm8) {
  assert(VM_Version::supports_avx(), "");
  InstructionAttr attributes(AVX_128bit, /* vex_w */ false, /* legacy_mode */ _legacy_mode_bw, /* no_mask_reg */ true, /* uses_vl */ false);
  int encode = vex_prefix_and_encode(dst->encoding(), nds->encoding(), src->encoding(), VEX_SIMD_66, VEX_OPCODE_0F_3A, &attributes);
  emit_int8((unsigned char)0x20);
  emit_int8((unsigned char)(0xC0 | encode));
  emit_int8((unsigned char)imm8);
}

void Assembler::insertps(XMMRegister dst, XMMRegister src, int imm8) {
  assert(VM_Version::supports_sse4_1(), "");
  InstructionAttr attributes(AVX_128bit, /* rex_w */ false, /* legacy_mode */ false, /* no_mask_reg */ true, /* uses_vl */ false);
  int encode = simd_prefix_and_encode(dst, dst, src, VEX_SIMD_66, VEX_OPCODE_0F_3A, &attributes);
  emit_int8(0x21);
  emit_int8((unsigned char)(0xC0 | encode));
  emit_int8(imm8);
}

void Assembler::vinsertps(XMMRegister dst, XMMRegister nds, XMMRegister src, int imm8) {
  assert(VM_Version::supports_avx(), "");
  InstructionAttr attributes(AVX_128bit, /* vex_w */ false, /* legacy_mode */ false, /* no_mask_reg */ true, /* uses_vl */ false);
  int encode = vex_prefix_and_encode(dst->encoding(), nds->encoding(), src->encoding(), VEX_SIMD_66, VEX_OPCODE_0F_3A, &attributes);
  emit_int8(0x21);
  emit_int8((unsigned char)(0xC0 | encode));
  emit_int8(imm8);
}

void Assembler::pmovzxbw(XMMRegister dst, Address src) {
  assert(VM_Version::supports_sse4_1(), "");
  InstructionMark im(this);
  InstructionAttr attributes(AVX_128bit, /* rex_w */ false, /* legacy_mode */ _legacy_mode_bw, /* no_mask_reg */ true, /* uses_vl */ true);
  attributes.set_address_attributes(/* tuple_type */ EVEX_HVM, /* input_size_in_bits */ EVEX_NObit);
  simd_prefix(dst, xnoreg, src, VEX_SIMD_66, VEX_OPCODE_0F_38, &attributes);
  emit_int8(0x30);
  emit_operand(dst, src);
}

void Assembler::pmovzxbw(XMMRegister dst, XMMRegister src) {
  assert(VM_Version::supports_sse4_1(), "");
  InstructionAttr attributes(AVX_128bit, /* rex_w */ false, /* legacy_mode */ _legacy_mode_bw, /* no_mask_reg */ true, /* uses_vl */ true);
  int encode = simd_prefix_and_encode(dst, xnoreg, src, VEX_SIMD_66, VEX_OPCODE_0F_38, &attributes);
  emit_int8(0x30);
  emit_int8((unsigned char)(0xC0 | encode));
}

<<<<<<< HEAD
void Assembler::pmovzxdq(XMMRegister dst, XMMRegister src) {
  assert(VM_Version::supports_sse4_1(), "");
  InstructionAttr attributes(AVX_128bit, /* rex_w */ false, /* legacy_mode */ false, /* no_mask_reg */ true, /* uses_vl */ true);
  int encode = simd_prefix_and_encode(dst, xnoreg, src, VEX_SIMD_66, VEX_OPCODE_0F_38, &attributes);
  emit_int8(0x35);
  emit_int8((unsigned char)(0xC0 | encode));
}

=======
>>>>>>> 221da207
void Assembler::pmovsxbw(XMMRegister dst, XMMRegister src) {
  assert(VM_Version::supports_sse4_1(), "");
  InstructionAttr attributes(AVX_128bit, /* rex_w */ false, /* legacy_mode */ _legacy_mode_bw, /* no_mask_reg */ true, /* uses_vl */ true);
  int encode = simd_prefix_and_encode(dst, xnoreg, src, VEX_SIMD_66, VEX_OPCODE_0F_38, &attributes);
  emit_int8(0x20);
  emit_int8((unsigned char)(0xC0 | encode));
}

<<<<<<< HEAD
void Assembler::pmovsxbd(XMMRegister dst, XMMRegister src) {
  assert(VM_Version::supports_sse4_1(), "");
  InstructionAttr attributes(AVX_128bit, /* rex_w */ false, /* legacy_mode */ false, /* no_mask_reg */ true, /* uses_vl */ true);
  int encode = simd_prefix_and_encode(dst, xnoreg, src, VEX_SIMD_66, VEX_OPCODE_0F_38, &attributes);
  emit_int8(0x21);
  emit_int8((unsigned char)(0xC0 | encode));
}

void Assembler::pmovsxbq(XMMRegister dst, XMMRegister src) {
  assert(VM_Version::supports_sse4_1(), "");
  InstructionAttr attributes(AVX_128bit, /* rex_w */ false, /* legacy_mode */ false, /* no_mask_reg */ true, /* uses_vl */ true);
  int encode = simd_prefix_and_encode(dst, xnoreg, src, VEX_SIMD_66, VEX_OPCODE_0F_38, &attributes);
  emit_int8(0x22);
  emit_int8((unsigned char)(0xC0 | encode));
}

=======
>>>>>>> 221da207
void Assembler::vpmovzxbw(XMMRegister dst, Address src, int vector_len) {
  assert(VM_Version::supports_avx(), "");
  InstructionMark im(this);
  assert(dst != xnoreg, "sanity");
  InstructionAttr attributes(vector_len, /* rex_w */ false, /* legacy_mode */ _legacy_mode_bw, /* no_mask_reg */ true, /* uses_vl */ true);
  attributes.set_address_attributes(/* tuple_type */ EVEX_HVM, /* input_size_in_bits */ EVEX_NObit);
  vex_prefix(src, 0, dst->encoding(), VEX_SIMD_66, VEX_OPCODE_0F_38, &attributes);
  emit_int8(0x30);
  emit_operand(dst, src);
}

void Assembler::vpmovzxbw(XMMRegister dst, XMMRegister src, int vector_len) {
  assert(vector_len == AVX_128bit? VM_Version::supports_avx() :
  vector_len == AVX_256bit? VM_Version::supports_avx2() :
  vector_len == AVX_512bit? VM_Version::supports_avx512bw() : 0, "");
  InstructionAttr attributes(vector_len, /* rex_w */ false, /* legacy_mode */ _legacy_mode_bw, /* no_mask_reg */ true, /* uses_vl */ true);
  int encode = vex_prefix_and_encode(dst->encoding(), 0, src->encoding(), VEX_SIMD_66, VEX_OPCODE_0F_38, &attributes);
  emit_int8(0x30);
  emit_int8((unsigned char) (0xC0 | encode));
}

<<<<<<< HEAD
=======
void Assembler::vpmovsxbw(XMMRegister dst, XMMRegister src, int vector_len) {
  assert(vector_len == AVX_128bit? VM_Version::supports_avx() :
  vector_len == AVX_256bit? VM_Version::supports_avx2() :
  vector_len == AVX_512bit? VM_Version::supports_avx512bw() : 0, "");
  InstructionAttr attributes(vector_len, /* rex_w */ false, /* legacy_mode */ _legacy_mode_bw, /* no_mask_reg */ true, /* uses_vl */ true);
  int encode = simd_prefix_and_encode(dst, xnoreg, src, VEX_SIMD_66, VEX_OPCODE_0F_38, &attributes);
  emit_int8(0x20);
  emit_int8((unsigned char)(0xC0 | encode));
}

>>>>>>> 221da207
void Assembler::evpmovzxbw(XMMRegister dst, KRegister mask, Address src, int vector_len) {
  assert(VM_Version::supports_avx512vlbw(), "");
  assert(dst != xnoreg, "sanity");
  InstructionMark im(this);
  InstructionAttr attributes(vector_len, /* rex_w */ false, /* legacy_mode */ _legacy_mode_bw, /* no_mask_reg */ false, /* uses_vl */ true);
  attributes.set_address_attributes(/* tuple_type */ EVEX_HVM, /* input_size_in_bits */ EVEX_NObit);
  attributes.set_embedded_opmask_register_specifier(mask);
  attributes.set_is_evex_instruction();
  vex_prefix(src, 0, dst->encoding(), VEX_SIMD_66, VEX_OPCODE_0F_38, &attributes);
  emit_int8(0x30);
  emit_operand(dst, src);
}
void Assembler::vpmovzxdq(XMMRegister dst, XMMRegister src, int vector_len) {
  assert(vector_len > AVX_128bit ? VM_Version::supports_avx2() : VM_Version::supports_avx(), "");
  InstructionAttr attributes(vector_len, /* rex_w */ false, /* legacy_mode */ false, /* no_mask_reg */ true, /* uses_vl */ true);
  int encode = simd_prefix_and_encode(dst, xnoreg, src, VEX_SIMD_66, VEX_OPCODE_0F_38, &attributes);
  emit_int8(0x35);
  emit_int8((unsigned char)(0xC0 | encode));
}

void Assembler::vpmovzxbd(XMMRegister dst, XMMRegister src, int vector_len) {
  assert(vector_len > AVX_128bit ? VM_Version::supports_avx2() : VM_Version::supports_avx(), "");
  InstructionAttr attributes(vector_len, /* rex_w */ false, /* legacy_mode */ false, /* no_mask_reg */ true, /* uses_vl */ true);
  int encode = simd_prefix_and_encode(dst, xnoreg, src, VEX_SIMD_66, VEX_OPCODE_0F_38, &attributes);
  emit_int8(0x31);
  emit_int8((unsigned char)(0xC0 | encode));
}

void Assembler::vpmovzxbq(XMMRegister dst, XMMRegister src, int vector_len) {
  assert(vector_len > AVX_128bit ? VM_Version::supports_avx2() : VM_Version::supports_avx(), "");
  InstructionAttr attributes(vector_len, /* rex_w */ false, /* legacy_mode */ false, /* no_mask_reg */ true, /* uses_vl */ true);
  int encode = simd_prefix_and_encode(dst, xnoreg, src, VEX_SIMD_66, VEX_OPCODE_0F_38, &attributes);
  emit_int8(0x32);
  emit_int8((unsigned char)(0xC0 | encode));
}

void Assembler::vpmovsxbd(XMMRegister dst, XMMRegister src, int vector_len) {
  assert(vector_len == AVX_128bit ? VM_Version::supports_avx() :
         vector_len == AVX_256bit ? VM_Version::supports_avx2() :
             VM_Version::supports_evex(), "");
  InstructionAttr attributes(vector_len, /* rex_w */ false, /* legacy_mode */ false, /* no_mask_reg */ true, /* uses_vl */ true);
  int encode = simd_prefix_and_encode(dst, xnoreg, src, VEX_SIMD_66, VEX_OPCODE_0F_38, &attributes);
  emit_int8(0x21);
  emit_int8((unsigned char)(0xC0 | encode));
}

void Assembler::vpmovsxbq(XMMRegister dst, XMMRegister src, int vector_len) {
  assert(vector_len == AVX_128bit ? VM_Version::supports_avx() :
         vector_len == AVX_256bit ? VM_Version::supports_avx2() :
             VM_Version::supports_evex(), "");
  InstructionAttr attributes(vector_len, /* rex_w */ false, /* legacy_mode */ false, /* no_mask_reg */ true, /* uses_vl */ true);
  int encode = simd_prefix_and_encode(dst, xnoreg, src, VEX_SIMD_66, VEX_OPCODE_0F_38, &attributes);
  emit_int8(0x22);
  emit_int8((unsigned char)(0xC0 | encode));
}

void Assembler::vpmovsxbw(XMMRegister dst, XMMRegister src, int vector_len) {
  assert(vector_len == AVX_128bit ? VM_Version::supports_avx() :
         vector_len == AVX_256bit ? VM_Version::supports_avx2() :
             VM_Version::supports_evex(), "");
  InstructionAttr attributes(vector_len, /* rex_w */ false, /* legacy_mode */ _legacy_mode_bw, /* no_mask_reg */ true, /* uses_vl */ true);
  int encode = simd_prefix_and_encode(dst, xnoreg, src, VEX_SIMD_66, VEX_OPCODE_0F_38, &attributes);
  emit_int8(0x20);
  emit_int8((unsigned char)(0xC0 | encode));
}

void Assembler::vpmovsxwd(XMMRegister dst, XMMRegister src, int vector_len) {
  assert(vector_len == AVX_128bit ? VM_Version::supports_avx() :
         vector_len == AVX_256bit ? VM_Version::supports_avx2() :
             VM_Version::supports_evex(), "");
  InstructionAttr attributes(vector_len, /* rex_w */ false, /* legacy_mode */ false, /* no_mask_reg */ true, /* uses_vl */ true);
  int encode = simd_prefix_and_encode(dst, xnoreg, src, VEX_SIMD_66, VEX_OPCODE_0F_38, &attributes);
  emit_int8(0x23);
  emit_int8((unsigned char)(0xC0 | encode));
}

void Assembler::vpmovsxwq(XMMRegister dst, XMMRegister src, int vector_len) {
  assert(vector_len == AVX_128bit ? VM_Version::supports_avx() :
         vector_len == AVX_256bit ? VM_Version::supports_avx2() :
             VM_Version::supports_evex(), "");
  InstructionAttr attributes(vector_len, /* rex_w */ false, /* legacy_mode */ false, /* no_mask_reg */ true, /* uses_vl */ true);
  int encode = simd_prefix_and_encode(dst, xnoreg, src, VEX_SIMD_66, VEX_OPCODE_0F_38, &attributes);
  emit_int8(0x24);
  emit_int8((unsigned char)(0xC0 | encode));
}

void Assembler::vpmovsxdq(XMMRegister dst, XMMRegister src, int vector_len) {
  assert(vector_len == AVX_128bit ? VM_Version::supports_avx() :
         vector_len == AVX_256bit ? VM_Version::supports_avx2() :
             VM_Version::supports_evex(), "");
  InstructionAttr attributes(vector_len, /* rex_w */ false, /* legacy_mode */ false, /* no_mask_reg */ true, /* uses_vl */ true);
  int encode = simd_prefix_and_encode(dst, xnoreg, src, VEX_SIMD_66, VEX_OPCODE_0F_38, &attributes);
  emit_int8(0x25);
  emit_int8((unsigned char)(0xC0 | encode));
}

void Assembler::evpmovwb(Address dst, XMMRegister src, int vector_len) {
  assert(VM_Version::supports_avx512vlbw(), "");
  assert(src != xnoreg, "sanity");
  InstructionMark im(this);
  InstructionAttr attributes(vector_len, /* rex_w */ false, /* legacy_mode */ false, /* no_mask_reg */ true, /* uses_vl */ true);
  attributes.set_address_attributes(/* tuple_type */ EVEX_HVM, /* input_size_in_bits */ EVEX_NObit);
  attributes.set_is_evex_instruction();
  vex_prefix(dst, 0, src->encoding(), VEX_SIMD_F3, VEX_OPCODE_0F_38, &attributes);
  emit_int8(0x30);
  emit_operand(src, dst);
}

void Assembler::evpmovwb(Address dst, KRegister mask, XMMRegister src, int vector_len) {
  assert(VM_Version::supports_avx512vlbw(), "");
  assert(src != xnoreg, "sanity");
  InstructionMark im(this);
  InstructionAttr attributes(vector_len, /* rex_w */ false, /* legacy_mode */ false, /* no_mask_reg */ false, /* uses_vl */ true);
  attributes.set_address_attributes(/* tuple_type */ EVEX_HVM, /* input_size_in_bits */ EVEX_NObit);
  attributes.reset_is_clear_context();
  attributes.set_embedded_opmask_register_specifier(mask);
  attributes.set_is_evex_instruction();
  vex_prefix(dst, 0, src->encoding(), VEX_SIMD_F3, VEX_OPCODE_0F_38, &attributes);
  emit_int8(0x30);
  emit_operand(src, dst);
}

void Assembler::evpmovdb(Address dst, XMMRegister src, int vector_len) {
  assert(VM_Version::supports_evex(), "");
  assert(src != xnoreg, "sanity");
  InstructionMark im(this);
  InstructionAttr attributes(vector_len, /* rex_w */ false, /* legacy_mode */ false, /* no_mask_reg */ true, /* uses_vl */ true);
  attributes.set_address_attributes(/* tuple_type */ EVEX_QVM, /* input_size_in_bits */ EVEX_NObit);
  attributes.set_is_evex_instruction();
  vex_prefix(dst, 0, src->encoding(), VEX_SIMD_F3, VEX_OPCODE_0F_38, &attributes);
  emit_int8(0x31);
  emit_operand(src, dst);
}

void Assembler::vpmovzxwd(XMMRegister dst, XMMRegister src, int vector_len) {
  assert(vector_len == AVX_128bit? VM_Version::supports_avx() :
  vector_len == AVX_256bit? VM_Version::supports_avx2() :
  vector_len == AVX_512bit? VM_Version::supports_evex() : 0, " ");
  InstructionAttr attributes(vector_len, /* rex_w */ false, /* legacy_mode */ _legacy_mode_bw, /* no_mask_reg */ true, /* uses_vl */ true);
  int encode = vex_prefix_and_encode(dst->encoding(), 0, src->encoding(), VEX_SIMD_66, VEX_OPCODE_0F_38, &attributes);
  emit_int8(0x33);
  emit_int8((unsigned char)(0xC0 | encode));
}

void Assembler::pmaddwd(XMMRegister dst, XMMRegister src) {
  NOT_LP64(assert(VM_Version::supports_sse2(), ""));
  InstructionAttr attributes(AVX_128bit, /* rex_w */ false, /* legacy_mode */ _legacy_mode_bw, /* no_mask_reg */ true, /* uses_vl */ true);
  int encode = simd_prefix_and_encode(dst, dst, src, VEX_SIMD_66, VEX_OPCODE_0F, &attributes);
  emit_int8((unsigned char)0xF5);
  emit_int8((unsigned char)(0xC0 | encode));
}

void Assembler::vpmaddwd(XMMRegister dst, XMMRegister nds, XMMRegister src, int vector_len) {
  assert(vector_len == AVX_128bit ? VM_Version::supports_avx() :
    (vector_len == AVX_256bit ? VM_Version::supports_avx2() :
    (vector_len == AVX_512bit ? VM_Version::supports_evex() : 0)), "");
  InstructionAttr attributes(vector_len, /* rex_w */ false, /* legacy_mode */ _legacy_mode_bw, /* no_mask_reg */ true, /* uses_vl */ true);
  int encode = simd_prefix_and_encode(dst, nds, src, VEX_SIMD_66, VEX_OPCODE_0F, &attributes);
  emit_int8((unsigned char)0xF5);
  emit_int8((unsigned char)(0xC0 | encode));
}

void Assembler::evpdpwssd(XMMRegister dst, XMMRegister nds, XMMRegister src, int vector_len) {
  assert(VM_Version::supports_evex(), "");
  assert(VM_Version::supports_vnni(), "must support vnni");
  InstructionAttr attributes(vector_len, /* vex_w */ false, /* legacy_mode */ false, /* no_mask_reg */ true, /* uses_vl */ true);
  attributes.set_is_evex_instruction();
  int encode = vex_prefix_and_encode(dst->encoding(), nds->encoding(), src->encoding(), VEX_SIMD_66, VEX_OPCODE_0F_38, &attributes);
  emit_int8(0x52);
  emit_int8((unsigned char)(0xC0 | encode));
}

// generic
void Assembler::pop(Register dst) {
  int encode = prefix_and_encode(dst->encoding());
  emit_int8(0x58 | encode);
}

void Assembler::popcntl(Register dst, Address src) {
  assert(VM_Version::supports_popcnt(), "must support");
  InstructionMark im(this);
  emit_int8((unsigned char)0xF3);
  prefix(src, dst);
  emit_int8(0x0F);
  emit_int8((unsigned char)0xB8);
  emit_operand(dst, src);
}

void Assembler::popcntl(Register dst, Register src) {
  assert(VM_Version::supports_popcnt(), "must support");
  emit_int8((unsigned char)0xF3);
  int encode = prefix_and_encode(dst->encoding(), src->encoding());
  emit_int8(0x0F);
  emit_int8((unsigned char)0xB8);
  emit_int8((unsigned char)(0xC0 | encode));
}

void Assembler::vpopcntd(XMMRegister dst, XMMRegister src, int vector_len) {
  assert(VM_Version::supports_vpopcntdq(), "must support vpopcntdq feature");
  InstructionAttr attributes(vector_len, /* vex_w */ false, /* legacy_mode */ false, /* no_mask_reg */ true, /* uses_vl */ true);
  attributes.set_is_evex_instruction();
  int encode = vex_prefix_and_encode(dst->encoding(), 0, src->encoding(), VEX_SIMD_66, VEX_OPCODE_0F_38, &attributes);
  emit_int8(0x55);
  emit_int8((unsigned char)(0xC0 | encode));
}

void Assembler::popf() {
  emit_int8((unsigned char)0x9D);
}

#ifndef _LP64 // no 32bit push/pop on amd64
void Assembler::popl(Address dst) {
  // NOTE: this will adjust stack by 8byte on 64bits
  InstructionMark im(this);
  prefix(dst);
  emit_int8((unsigned char)0x8F);
  emit_operand(rax, dst);
}
#endif

void Assembler::prefetch_prefix(Address src) {
  prefix(src);
  emit_int8(0x0F);
}

void Assembler::prefetchnta(Address src) {
  NOT_LP64(assert(VM_Version::supports_sse(), "must support"));
  InstructionMark im(this);
  prefetch_prefix(src);
  emit_int8(0x18);
  emit_operand(rax, src); // 0, src
}

void Assembler::prefetchr(Address src) {
  assert(VM_Version::supports_3dnow_prefetch(), "must support");
  InstructionMark im(this);
  prefetch_prefix(src);
  emit_int8(0x0D);
  emit_operand(rax, src); // 0, src
}

void Assembler::prefetcht0(Address src) {
  NOT_LP64(assert(VM_Version::supports_sse(), "must support"));
  InstructionMark im(this);
  prefetch_prefix(src);
  emit_int8(0x18);
  emit_operand(rcx, src); // 1, src
}

void Assembler::prefetcht1(Address src) {
  NOT_LP64(assert(VM_Version::supports_sse(), "must support"));
  InstructionMark im(this);
  prefetch_prefix(src);
  emit_int8(0x18);
  emit_operand(rdx, src); // 2, src
}

void Assembler::prefetcht2(Address src) {
  NOT_LP64(assert(VM_Version::supports_sse(), "must support"));
  InstructionMark im(this);
  prefetch_prefix(src);
  emit_int8(0x18);
  emit_operand(rbx, src); // 3, src
}

void Assembler::prefetchw(Address src) {
  assert(VM_Version::supports_3dnow_prefetch(), "must support");
  InstructionMark im(this);
  prefetch_prefix(src);
  emit_int8(0x0D);
  emit_operand(rcx, src); // 1, src
}

void Assembler::prefix(Prefix p) {
  emit_int8(p);
}

void Assembler::pshufb(XMMRegister dst, XMMRegister src) {
  assert(VM_Version::supports_ssse3(), "");
  InstructionAttr attributes(AVX_128bit, /* rex_w */ false, /* legacy_mode */ _legacy_mode_bw, /* no_mask_reg */ true, /* uses_vl */ true);
  int encode = simd_prefix_and_encode(dst, dst, src, VEX_SIMD_66, VEX_OPCODE_0F_38, &attributes);
  emit_int8(0x00);
  emit_int8((unsigned char)(0xC0 | encode));
}

void Assembler::vpshufb(XMMRegister dst, XMMRegister nds, XMMRegister src, int vector_len) {
  assert(vector_len == AVX_128bit? VM_Version::supports_avx() :
         vector_len == AVX_256bit? VM_Version::supports_avx2() :
         0, "");
  InstructionAttr attributes(vector_len, /* rex_w */ false, /* legacy_mode */ _legacy_mode_bw, /* no_mask_reg */ true, /* uses_vl */ true);
  int encode = simd_prefix_and_encode(dst, nds, src, VEX_SIMD_66, VEX_OPCODE_0F_38, &attributes);
  emit_int8(0x00);
  emit_int8((unsigned char)(0xC0 | encode));
}

void Assembler::pshufb(XMMRegister dst, Address src) {
  assert(VM_Version::supports_ssse3(), "");
  InstructionMark im(this);
  InstructionAttr attributes(AVX_128bit, /* rex_w */ false, /* legacy_mode */ _legacy_mode_bw, /* no_mask_reg */ true, /* uses_vl */ true);
  attributes.set_address_attributes(/* tuple_type */ EVEX_FVM, /* input_size_in_bits */ EVEX_NObit);
  simd_prefix(dst, dst, src, VEX_SIMD_66, VEX_OPCODE_0F_38, &attributes);
  emit_int8(0x00);
  emit_operand(dst, src);
}

void Assembler::pshufd(XMMRegister dst, XMMRegister src, int mode) {
  assert(isByte(mode), "invalid value");
  NOT_LP64(assert(VM_Version::supports_sse2(), ""));
  int vector_len = VM_Version::supports_avx512novl() ? AVX_512bit : AVX_128bit;
  InstructionAttr attributes(vector_len, /* rex_w */ false, /* legacy_mode */ false, /* no_mask_reg */ true, /* uses_vl */ true);
  int encode = simd_prefix_and_encode(dst, xnoreg, src, VEX_SIMD_66, VEX_OPCODE_0F, &attributes);
  emit_int8(0x70);
  emit_int8((unsigned char)(0xC0 | encode));
  emit_int8(mode & 0xFF);
}

void Assembler::vpshufd(XMMRegister dst, XMMRegister src, int mode, int vector_len) {
  assert(vector_len == AVX_128bit? VM_Version::supports_avx() :
         vector_len == AVX_256bit? VM_Version::supports_avx2() :
         0, "");
  NOT_LP64(assert(VM_Version::supports_sse2(), ""));
  InstructionAttr attributes(vector_len, /* rex_w */ false, /* legacy_mode */ false, /* no_mask_reg */ true, /* uses_vl */ true);
  int encode = simd_prefix_and_encode(dst, xnoreg, src, VEX_SIMD_66, VEX_OPCODE_0F, &attributes);
  emit_int8(0x70);
  emit_int8((unsigned char)(0xC0 | encode));
  emit_int8(mode & 0xFF);
}

void Assembler::pshufd(XMMRegister dst, Address src, int mode) {
  assert(isByte(mode), "invalid value");
  NOT_LP64(assert(VM_Version::supports_sse2(), ""));
  assert((UseAVX > 0), "SSE mode requires address alignment 16 bytes");
  InstructionMark im(this);
  InstructionAttr attributes(AVX_128bit, /* rex_w */ false, /* legacy_mode */ false, /* no_mask_reg */ true, /* uses_vl */ true);
  attributes.set_address_attributes(/* tuple_type */ EVEX_FV, /* input_size_in_bits */ EVEX_32bit);
  simd_prefix(dst, xnoreg, src, VEX_SIMD_66, VEX_OPCODE_0F, &attributes);
  emit_int8(0x70);
  emit_operand(dst, src);
  emit_int8(mode & 0xFF);
}

void Assembler::pshuflw(XMMRegister dst, XMMRegister src, int mode) {
  assert(isByte(mode), "invalid value");
  NOT_LP64(assert(VM_Version::supports_sse2(), ""));
  InstructionAttr attributes(AVX_128bit, /* rex_w */ false, /* legacy_mode */ _legacy_mode_bw, /* no_mask_reg */ true, /* uses_vl */ true);
  int encode = simd_prefix_and_encode(dst, xnoreg, src, VEX_SIMD_F2, VEX_OPCODE_0F, &attributes);
  emit_int8(0x70);
  emit_int8((unsigned char)(0xC0 | encode));
  emit_int8(mode & 0xFF);
}

void Assembler::pshuflw(XMMRegister dst, Address src, int mode) {
  assert(isByte(mode), "invalid value");
  NOT_LP64(assert(VM_Version::supports_sse2(), ""));
  assert((UseAVX > 0), "SSE mode requires address alignment 16 bytes");
  InstructionMark im(this);
  InstructionAttr attributes(AVX_128bit, /* rex_w */ false, /* legacy_mode */ _legacy_mode_bw, /* no_mask_reg */ true, /* uses_vl */ true);
  attributes.set_address_attributes(/* tuple_type */ EVEX_FVM, /* input_size_in_bits */ EVEX_NObit);
  simd_prefix(dst, xnoreg, src, VEX_SIMD_F2, VEX_OPCODE_0F, &attributes);
  emit_int8(0x70);
  emit_operand(dst, src);
  emit_int8(mode & 0xFF);
}

void Assembler::evshufi64x2(XMMRegister dst, XMMRegister nds, XMMRegister src, int imm8, int vector_len) {
  assert(VM_Version::supports_evex(), "requires EVEX support");
  assert(vector_len == Assembler::AVX_256bit || vector_len == Assembler::AVX_512bit, "");
  InstructionAttr attributes(vector_len, /* vex_w */ VM_Version::supports_evex(), /* legacy_mode */ false, /* no_mask_reg */ true, /* uses_vl */ true);
  attributes.set_is_evex_instruction();
  int encode = vex_prefix_and_encode(dst->encoding(), nds->encoding(), src->encoding(), VEX_SIMD_66, VEX_OPCODE_0F_3A, &attributes);
  emit_int8(0x43);
  emit_int8((unsigned char)(0xC0 | encode));
  emit_int8(imm8 & 0xFF);
}

void Assembler::pshufpd(XMMRegister dst, XMMRegister src, int imm8) {
  assert(isByte(imm8), "invalid value");
  NOT_LP64(assert(VM_Version::supports_sse2(), ""));
  int vector_len = VM_Version::supports_avx512novl() ? AVX_512bit : AVX_128bit;
  InstructionAttr attributes(vector_len, /* rex_w */ false, /* legacy_mode */ false, /* no_mask_reg */ true, /* uses_vl */ true);
  int encode = simd_prefix_and_encode(dst, dst, src, VEX_SIMD_66, VEX_OPCODE_0F, &attributes);
  emit_int8((unsigned char)0xC6);
  emit_int8((unsigned char)(0xC0 | encode));
  emit_int8(imm8 & 0xFF);
}

void Assembler::vpshufpd(XMMRegister dst, XMMRegister nds, XMMRegister src, int imm8, int vector_len) {
  InstructionAttr attributes(vector_len, /* vex_w */ VM_Version::supports_evex(), /* legacy_mode */ false, /* no_mask_reg */ true, /* uses_vl */ true);
  attributes.set_rex_vex_w_reverted();
  int encode = vex_prefix_and_encode(dst->encoding(), nds->encoding(), src->encoding(), VEX_SIMD_66, VEX_OPCODE_0F, &attributes);
  emit_int8((unsigned char)0xC6);
  emit_int8((unsigned char)(0xC0 | encode));
  emit_int8(imm8 & 0xFF);
}

void Assembler::pshufps(XMMRegister dst, XMMRegister src, int imm8) {
  assert(isByte(imm8), "invalid value");
  NOT_LP64(assert(VM_Version::supports_sse2(), ""));
  int vector_len = VM_Version::supports_avx512novl() ? AVX_512bit : AVX_128bit;
  InstructionAttr attributes(vector_len, /* rex_w */ false, /* legacy_mode */ false, /* no_mask_reg */ true, /* uses_vl */ true);
  int encode = simd_prefix_and_encode(dst, dst, src, VEX_SIMD_NONE, VEX_OPCODE_0F, &attributes);
  emit_int8((unsigned char)0xC6);
  emit_int8((unsigned char)(0xC0 | encode));
  emit_int8(imm8 & 0xFF);
}

void Assembler::vpshufps(XMMRegister dst, XMMRegister nds, XMMRegister src, int imm8, int vector_len) {
  InstructionAttr attributes(vector_len, /* vex_w */ false, /* legacy_mode */ false, /* no_mask_reg */ true, /* uses_vl */ true);
  int encode = vex_prefix_and_encode(dst->encoding(), nds->encoding(), src->encoding(), VEX_SIMD_NONE, VEX_OPCODE_0F, &attributes);
  emit_int8((unsigned char)0xC6);
  emit_int8((unsigned char)(0xC0 | encode));
  emit_int8(imm8 & 0xFF);
}

void Assembler::psrldq(XMMRegister dst, int shift) {
  // Shift left 128 bit value in dst XMMRegister by shift number of bytes.
  NOT_LP64(assert(VM_Version::supports_sse2(), ""));
  InstructionAttr attributes(AVX_128bit, /* rex_w */ false, /* legacy_mode */ _legacy_mode_bw, /* no_mask_reg */ true, /* uses_vl */ true);
  int encode = simd_prefix_and_encode(xmm3, dst, dst, VEX_SIMD_66, VEX_OPCODE_0F, &attributes);
  emit_int8(0x73);
  emit_int8((unsigned char)(0xC0 | encode));
  emit_int8(shift);
}

void Assembler::vpsrldq(XMMRegister dst, XMMRegister src, int shift, int vector_len) {
  assert(vector_len == AVX_128bit ? VM_Version::supports_avx() :
         vector_len == AVX_256bit ? VM_Version::supports_avx2() :
         vector_len == AVX_512bit ? VM_Version::supports_avx512bw() : 0, "");
  InstructionAttr attributes(vector_len, /*vex_w */ false, /* legacy_mode */ _legacy_mode_bw, /* no_mask_reg */ true, /* uses_vl */ true);
  int encode = vex_prefix_and_encode(xmm3->encoding(), dst->encoding(), src->encoding(), VEX_SIMD_66, VEX_OPCODE_0F, &attributes);
  emit_int8(0x73);
  emit_int8((unsigned char)(0xC0 | encode));
  emit_int8(shift & 0xFF);
}

void Assembler::pslldq(XMMRegister dst, int shift) {
  // Shift left 128 bit value in dst XMMRegister by shift number of bytes.
  NOT_LP64(assert(VM_Version::supports_sse2(), ""));
  InstructionAttr attributes(AVX_128bit, /* rex_w */ false, /* legacy_mode */ _legacy_mode_bw, /* no_mask_reg */ true, /* uses_vl */ true);
  // XMM7 is for /7 encoding: 66 0F 73 /7 ib
  int encode = simd_prefix_and_encode(xmm7, dst, dst, VEX_SIMD_66, VEX_OPCODE_0F, &attributes);
  emit_int8(0x73);
  emit_int8((unsigned char)(0xC0 | encode));
  emit_int8(shift);
}

void Assembler::vpslldq(XMMRegister dst, XMMRegister src, int shift, int vector_len) {
  assert(vector_len == AVX_128bit ? VM_Version::supports_avx() :
         vector_len == AVX_256bit ? VM_Version::supports_avx2() :
         vector_len == AVX_512bit ? VM_Version::supports_avx512bw() : 0, "");
  InstructionAttr attributes(vector_len, /*vex_w */ false, /* legacy_mode */ _legacy_mode_bw, /* no_mask_reg */ true, /* uses_vl */ true);
  int encode = vex_prefix_and_encode(xmm7->encoding(), dst->encoding(), src->encoding(), VEX_SIMD_66, VEX_OPCODE_0F, &attributes);
  emit_int8(0x73);
  emit_int8((unsigned char)(0xC0 | encode));
  emit_int8(shift & 0xFF);
}

void Assembler::ptest(XMMRegister dst, Address src) {
  assert(VM_Version::supports_sse4_1(), "");
  assert((UseAVX > 0), "SSE mode requires address alignment 16 bytes");
  InstructionMark im(this);
  InstructionAttr attributes(AVX_128bit, /* rex_w */ false, /* legacy_mode */ true, /* no_mask_reg */ true, /* uses_vl */ false);
  simd_prefix(dst, xnoreg, src, VEX_SIMD_66, VEX_OPCODE_0F_38, &attributes);
  emit_int8(0x17);
  emit_operand(dst, src);
}

void Assembler::ptest(XMMRegister dst, XMMRegister src) {
  assert(VM_Version::supports_sse4_1() || VM_Version::supports_avx(), "");
  InstructionAttr attributes(AVX_128bit, /* rex_w */ false, /* legacy_mode */ true, /* no_mask_reg */ true, /* uses_vl */ false);
  int encode = simd_prefix_and_encode(dst, xnoreg, src, VEX_SIMD_66, VEX_OPCODE_0F_38, &attributes);
  emit_int8(0x17);
  emit_int8((unsigned char)(0xC0 | encode));
}

void Assembler::vptest(XMMRegister dst, Address src) {
  assert(VM_Version::supports_avx(), "");
  InstructionMark im(this);
  InstructionAttr attributes(AVX_256bit, /* rex_w */ false, /* legacy_mode */ true, /* no_mask_reg */ true, /* uses_vl */ false);
  assert(dst != xnoreg, "sanity");
  // swap src<->dst for encoding
  vex_prefix(src, 0, dst->encoding(), VEX_SIMD_66, VEX_OPCODE_0F_38, &attributes);
  emit_int8(0x17);
  emit_operand(dst, src);
}

void Assembler::vptest(XMMRegister dst, XMMRegister src) {
  assert(VM_Version::supports_avx(), "");
  InstructionAttr attributes(AVX_256bit, /* rex_w */ false, /* legacy_mode */ true, /* no_mask_reg */ true, /* uses_vl */ false);
  int encode = vex_prefix_and_encode(dst->encoding(), 0, src->encoding(), VEX_SIMD_66, VEX_OPCODE_0F_38, &attributes);
  emit_int8(0x17);
  emit_int8((unsigned char)(0xC0 | encode));
}

void Assembler::vptest(XMMRegister dst, XMMRegister src, int vector_len) {
  assert(VM_Version::supports_avx(), "");
  InstructionAttr attributes(vector_len, /* rex_w */ false, /* legacy_mode */ true, /* no_mask_reg */ true, /* uses_vl */ false);
  int encode = vex_prefix_and_encode(dst->encoding(), 0, src->encoding(), VEX_SIMD_66, VEX_OPCODE_0F_38, &attributes);
  emit_int8(0x17);
  emit_int8((unsigned char)(0xC0 | encode));
}

void Assembler::punpcklbw(XMMRegister dst, Address src) {
  NOT_LP64(assert(VM_Version::supports_sse2(), ""));
  assert((UseAVX > 0), "SSE mode requires address alignment 16 bytes");
  InstructionMark im(this);
  InstructionAttr attributes(AVX_128bit, /* rex_w */ false, /* legacy_mode */ _legacy_mode_vlbw, /* no_mask_reg */ true, /* uses_vl */ true);
  attributes.set_address_attributes(/* tuple_type */ EVEX_FVM, /* input_size_in_bits */ EVEX_NObit);
  simd_prefix(dst, dst, src, VEX_SIMD_66, VEX_OPCODE_0F, &attributes);
  emit_int8(0x60);
  emit_operand(dst, src);
}

void Assembler::punpcklbw(XMMRegister dst, XMMRegister src) {
  NOT_LP64(assert(VM_Version::supports_sse2(), ""));
  InstructionAttr attributes(AVX_128bit, /* rex_w */ false, /* legacy_mode */ _legacy_mode_vlbw, /* no_mask_reg */ true, /* uses_vl */ true);
  int encode = simd_prefix_and_encode(dst, dst, src, VEX_SIMD_66, VEX_OPCODE_0F, &attributes);
  emit_int8(0x60);
  emit_int8((unsigned char)(0xC0 | encode));
}

void Assembler::punpckldq(XMMRegister dst, Address src) {
  NOT_LP64(assert(VM_Version::supports_sse2(), ""));
  assert((UseAVX > 0), "SSE mode requires address alignment 16 bytes");
  InstructionMark im(this);
  InstructionAttr attributes(AVX_128bit, /* rex_w */ false, /* legacy_mode */ false, /* no_mask_reg */ true, /* uses_vl */ true);
  attributes.set_address_attributes(/* tuple_type */ EVEX_FV, /* input_size_in_bits */ EVEX_32bit);
  simd_prefix(dst, dst, src, VEX_SIMD_66, VEX_OPCODE_0F, &attributes);
  emit_int8(0x62);
  emit_operand(dst, src);
}

void Assembler::punpckldq(XMMRegister dst, XMMRegister src) {
  NOT_LP64(assert(VM_Version::supports_sse2(), ""));
  InstructionAttr attributes(AVX_128bit, /* rex_w */ false, /* legacy_mode */ false, /* no_mask_reg */ true, /* uses_vl */ true);
  int encode = simd_prefix_and_encode(dst, dst, src, VEX_SIMD_66, VEX_OPCODE_0F, &attributes);
  emit_int8(0x62);
  emit_int8((unsigned char)(0xC0 | encode));
}

void Assembler::punpcklqdq(XMMRegister dst, XMMRegister src) {
  NOT_LP64(assert(VM_Version::supports_sse2(), ""));
  InstructionAttr attributes(AVX_128bit, /* rex_w */ VM_Version::supports_evex(), /* legacy_mode */ false, /* no_mask_reg */ true, /* uses_vl */ true);
  attributes.set_rex_vex_w_reverted();
  int encode = simd_prefix_and_encode(dst, dst, src, VEX_SIMD_66, VEX_OPCODE_0F, &attributes);
  emit_int8(0x6C);
  emit_int8((unsigned char)(0xC0 | encode));
}

void Assembler::push(int32_t imm32) {
  // in 64bits we push 64bits onto the stack but only
  // take a 32bit immediate
  emit_int8(0x68);
  emit_int32(imm32);
}

void Assembler::push(Register src) {
  int encode = prefix_and_encode(src->encoding());

  emit_int8(0x50 | encode);
}

void Assembler::pushf() {
  emit_int8((unsigned char)0x9C);
}

#ifndef _LP64 // no 32bit push/pop on amd64
void Assembler::pushl(Address src) {
  // Note this will push 64bit on 64bit
  InstructionMark im(this);
  prefix(src);
  emit_int8((unsigned char)0xFF);
  emit_operand(rsi, src);
}
#endif

void Assembler::rcll(Register dst, int imm8) {
  assert(isShiftCount(imm8), "illegal shift count");
  int encode = prefix_and_encode(dst->encoding());
  if (imm8 == 1) {
    emit_int8((unsigned char)0xD1);
    emit_int8((unsigned char)(0xD0 | encode));
  } else {
    emit_int8((unsigned char)0xC1);
    emit_int8((unsigned char)0xD0 | encode);
    emit_int8(imm8);
  }
}

void Assembler::rcpps(XMMRegister dst, XMMRegister src) {
  NOT_LP64(assert(VM_Version::supports_sse(), ""));
  InstructionAttr attributes(AVX_128bit, /* rex_w */ false, /* legacy_mode */ true, /* no_mask_reg */ true, /* uses_vl */ false);
  int encode = simd_prefix_and_encode(dst, xnoreg, src, VEX_SIMD_NONE, VEX_OPCODE_0F, &attributes);
  emit_int8(0x53);
  emit_int8((unsigned char)(0xC0 | encode));
}

void Assembler::rcpss(XMMRegister dst, XMMRegister src) {
  NOT_LP64(assert(VM_Version::supports_sse(), ""));
  InstructionAttr attributes(AVX_128bit, /* rex_w */ false, /* legacy_mode */ true, /* no_mask_reg */ true, /* uses_vl */ false);
  int encode = simd_prefix_and_encode(dst, dst, src, VEX_SIMD_F3, VEX_OPCODE_0F, &attributes);
  emit_int8(0x53);
  emit_int8((unsigned char)(0xC0 | encode));
}

void Assembler::rdtsc() {
  emit_int8((unsigned char)0x0F);
  emit_int8((unsigned char)0x31);
}

// copies data from [esi] to [edi] using rcx pointer sized words
// generic
void Assembler::rep_mov() {
  emit_int8((unsigned char)0xF3);
  // MOVSQ
  LP64_ONLY(prefix(REX_W));
  emit_int8((unsigned char)0xA5);
}

// sets rcx bytes with rax, value at [edi]
void Assembler::rep_stosb() {
  emit_int8((unsigned char)0xF3); // REP
  LP64_ONLY(prefix(REX_W));
  emit_int8((unsigned char)0xAA); // STOSB
}

// sets rcx pointer sized words with rax, value at [edi]
// generic
void Assembler::rep_stos() {
  emit_int8((unsigned char)0xF3); // REP
  LP64_ONLY(prefix(REX_W));       // LP64:STOSQ, LP32:STOSD
  emit_int8((unsigned char)0xAB);
}

// scans rcx pointer sized words at [edi] for occurance of rax,
// generic
void Assembler::repne_scan() { // repne_scan
  emit_int8((unsigned char)0xF2);
  // SCASQ
  LP64_ONLY(prefix(REX_W));
  emit_int8((unsigned char)0xAF);
}

#ifdef _LP64
// scans rcx 4 byte words at [edi] for occurance of rax,
// generic
void Assembler::repne_scanl() { // repne_scan
  emit_int8((unsigned char)0xF2);
  // SCASL
  emit_int8((unsigned char)0xAF);
}
#endif

void Assembler::ret(int imm16) {
  if (imm16 == 0) {
    emit_int8((unsigned char)0xC3);
  } else {
    emit_int8((unsigned char)0xC2);
    emit_int16(imm16);
  }
}

void Assembler::sahf() {
#ifdef _LP64
  // Not supported in 64bit mode
  ShouldNotReachHere();
#endif
  emit_int8((unsigned char)0x9E);
}

void Assembler::sarl(Register dst, int imm8) {
  int encode = prefix_and_encode(dst->encoding());
  assert(isShiftCount(imm8), "illegal shift count");
  if (imm8 == 1) {
    emit_int8((unsigned char)0xD1);
    emit_int8((unsigned char)(0xF8 | encode));
  } else {
    emit_int8((unsigned char)0xC1);
    emit_int8((unsigned char)(0xF8 | encode));
    emit_int8(imm8);
  }
}

void Assembler::sarl(Register dst) {
  int encode = prefix_and_encode(dst->encoding());
  emit_int8((unsigned char)0xD3);
  emit_int8((unsigned char)(0xF8 | encode));
}

void Assembler::sbbl(Address dst, int32_t imm32) {
  InstructionMark im(this);
  prefix(dst);
  emit_arith_operand(0x81, rbx, dst, imm32);
}

void Assembler::sbbl(Register dst, int32_t imm32) {
  prefix(dst);
  emit_arith(0x81, 0xD8, dst, imm32);
}


void Assembler::sbbl(Register dst, Address src) {
  InstructionMark im(this);
  prefix(src, dst);
  emit_int8(0x1B);
  emit_operand(dst, src);
}

void Assembler::sbbl(Register dst, Register src) {
  (void) prefix_and_encode(dst->encoding(), src->encoding());
  emit_arith(0x1B, 0xC0, dst, src);
}

void Assembler::setb(Condition cc, Register dst) {
  assert(0 <= cc && cc < 16, "illegal cc");
  int encode = prefix_and_encode(dst->encoding(), true);
  emit_int8(0x0F);
  emit_int8((unsigned char)0x90 | cc);
  emit_int8((unsigned char)(0xC0 | encode));
}

void Assembler::palignr(XMMRegister dst, XMMRegister src, int imm8) {
  assert(VM_Version::supports_ssse3(), "");
  InstructionAttr attributes(AVX_128bit, /* rex_w */ false, /* legacy_mode */ _legacy_mode_bw, /* no_mask_reg */ true, /* uses_vl */ true);
  int encode = simd_prefix_and_encode(dst, dst, src, VEX_SIMD_66, VEX_OPCODE_0F_3A, &attributes);
  emit_int8((unsigned char)0x0F);
  emit_int8((unsigned char)(0xC0 | encode));
  emit_int8(imm8);
}

void Assembler::vpalignr(XMMRegister dst, XMMRegister nds, XMMRegister src, int imm8, int vector_len) {
  assert(vector_len == AVX_128bit? VM_Version::supports_avx() :
         vector_len == AVX_256bit? VM_Version::supports_avx2() :
         0, "");
  InstructionAttr attributes(vector_len, /* rex_w */ false, /* legacy_mode */ _legacy_mode_bw, /* no_mask_reg */ true, /* uses_vl */ true);
  int encode = simd_prefix_and_encode(dst, nds, src, VEX_SIMD_66, VEX_OPCODE_0F_3A, &attributes);
  emit_int8((unsigned char)0x0F);
  emit_int8((unsigned char)(0xC0 | encode));
  emit_int8(imm8);
}

void Assembler::evalignq(XMMRegister dst, XMMRegister nds, XMMRegister src, uint8_t imm8) {
  assert(VM_Version::supports_evex(), "");
  InstructionAttr attributes(AVX_512bit, /* vex_w */ true, /* legacy_mode */ false, /* no_mask_reg */ true, /* uses_vl */ true);
  attributes.set_is_evex_instruction();
  int encode = vex_prefix_and_encode(dst->encoding(), nds->encoding(), src->encoding(), VEX_SIMD_66, VEX_OPCODE_0F_3A, &attributes);
  emit_int8(0x3);
  emit_int8((unsigned char)(0xC0 | encode));
  emit_int8(imm8);
}

void Assembler::pblendw(XMMRegister dst, XMMRegister src, int imm8) {
  assert(VM_Version::supports_sse4_1(), "");
  InstructionAttr attributes(AVX_128bit, /* rex_w */ false, /* legacy_mode */ true, /* no_mask_reg */ true, /* uses_vl */ false);
  int encode = simd_prefix_and_encode(dst, dst, src, VEX_SIMD_66, VEX_OPCODE_0F_3A, &attributes);
  emit_int8((unsigned char)0x0E);
  emit_int8((unsigned char)(0xC0 | encode));
  emit_int8(imm8);
}

void Assembler::sha1rnds4(XMMRegister dst, XMMRegister src, int imm8) {
  assert(VM_Version::supports_sha(), "");
  int encode = rex_prefix_and_encode(dst->encoding(), src->encoding(), VEX_SIMD_NONE, VEX_OPCODE_0F_3A, /* rex_w */ false);
  emit_int8((unsigned char)0xCC);
  emit_int8((unsigned char)(0xC0 | encode));
  emit_int8((unsigned char)imm8);
}

void Assembler::sha1nexte(XMMRegister dst, XMMRegister src) {
  assert(VM_Version::supports_sha(), "");
  int encode = rex_prefix_and_encode(dst->encoding(), src->encoding(), VEX_SIMD_NONE, VEX_OPCODE_0F_38, /* rex_w */ false);
  emit_int8((unsigned char)0xC8);
  emit_int8((unsigned char)(0xC0 | encode));
}

void Assembler::sha1msg1(XMMRegister dst, XMMRegister src) {
  assert(VM_Version::supports_sha(), "");
  int encode = rex_prefix_and_encode(dst->encoding(), src->encoding(), VEX_SIMD_NONE, VEX_OPCODE_0F_38, /* rex_w */ false);
  emit_int8((unsigned char)0xC9);
  emit_int8((unsigned char)(0xC0 | encode));
}

void Assembler::sha1msg2(XMMRegister dst, XMMRegister src) {
  assert(VM_Version::supports_sha(), "");
  int encode = rex_prefix_and_encode(dst->encoding(), src->encoding(), VEX_SIMD_NONE, VEX_OPCODE_0F_38, /* rex_w */ false);
  emit_int8((unsigned char)0xCA);
  emit_int8((unsigned char)(0xC0 | encode));
}

// xmm0 is implicit additional source to this instruction.
void Assembler::sha256rnds2(XMMRegister dst, XMMRegister src) {
  assert(VM_Version::supports_sha(), "");
  int encode = rex_prefix_and_encode(dst->encoding(), src->encoding(), VEX_SIMD_NONE, VEX_OPCODE_0F_38, /* rex_w */ false);
  emit_int8((unsigned char)0xCB);
  emit_int8((unsigned char)(0xC0 | encode));
}

void Assembler::sha256msg1(XMMRegister dst, XMMRegister src) {
  assert(VM_Version::supports_sha(), "");
  int encode = rex_prefix_and_encode(dst->encoding(), src->encoding(), VEX_SIMD_NONE, VEX_OPCODE_0F_38, /* rex_w */ false);
  emit_int8((unsigned char)0xCC);
  emit_int8((unsigned char)(0xC0 | encode));
}

void Assembler::sha256msg2(XMMRegister dst, XMMRegister src) {
  assert(VM_Version::supports_sha(), "");
  int encode = rex_prefix_and_encode(dst->encoding(), src->encoding(), VEX_SIMD_NONE, VEX_OPCODE_0F_38, /* rex_w */ false);
  emit_int8((unsigned char)0xCD);
  emit_int8((unsigned char)(0xC0 | encode));
}


void Assembler::shll(Register dst, int imm8) {
  assert(isShiftCount(imm8), "illegal shift count");
  int encode = prefix_and_encode(dst->encoding());
  if (imm8 == 1 ) {
    emit_int8((unsigned char)0xD1);
    emit_int8((unsigned char)(0xE0 | encode));
  } else {
    emit_int8((unsigned char)0xC1);
    emit_int8((unsigned char)(0xE0 | encode));
    emit_int8(imm8);
  }
}

void Assembler::shll(Register dst) {
  int encode = prefix_and_encode(dst->encoding());
  emit_int8((unsigned char)0xD3);
  emit_int8((unsigned char)(0xE0 | encode));
}

void Assembler::shrl(Register dst, int imm8) {
  assert(isShiftCount(imm8), "illegal shift count");
  int encode = prefix_and_encode(dst->encoding());
  emit_int8((unsigned char)0xC1);
  emit_int8((unsigned char)(0xE8 | encode));
  emit_int8(imm8);
}

void Assembler::shrl(Register dst) {
  int encode = prefix_and_encode(dst->encoding());
  emit_int8((unsigned char)0xD3);
  emit_int8((unsigned char)(0xE8 | encode));
}

// copies a single word from [esi] to [edi]
void Assembler::smovl() {
  emit_int8((unsigned char)0xA5);
}

void Assembler::sqrtsd(XMMRegister dst, XMMRegister src) {
  NOT_LP64(assert(VM_Version::supports_sse2(), ""));
  InstructionAttr attributes(AVX_128bit, /* rex_w */ VM_Version::supports_evex(), /* legacy_mode */ false, /* no_mask_reg */ true, /* uses_vl */ false);
  attributes.set_rex_vex_w_reverted();
  int encode = simd_prefix_and_encode(dst, dst, src, VEX_SIMD_F2, VEX_OPCODE_0F, &attributes);
  emit_int8(0x51);
  emit_int8((unsigned char)(0xC0 | encode));
}

void Assembler::sqrtsd(XMMRegister dst, Address src) {
  NOT_LP64(assert(VM_Version::supports_sse2(), ""));
  InstructionMark im(this);
  InstructionAttr attributes(AVX_128bit, /* rex_w */ VM_Version::supports_evex(), /* legacy_mode */ false, /* no_mask_reg */ true, /* uses_vl */ false);
  attributes.set_address_attributes(/* tuple_type */ EVEX_T1S, /* input_size_in_bits */ EVEX_64bit);
  attributes.set_rex_vex_w_reverted();
  simd_prefix(dst, dst, src, VEX_SIMD_F2, VEX_OPCODE_0F, &attributes);
  emit_int8(0x51);
  emit_operand(dst, src);
}

void Assembler::sqrtss(XMMRegister dst, XMMRegister src) {
  NOT_LP64(assert(VM_Version::supports_sse(), ""));
  InstructionAttr attributes(AVX_128bit, /* rex_w */ false, /* legacy_mode */ false, /* no_mask_reg */ true, /* uses_vl */ false);
  int encode = simd_prefix_and_encode(dst, dst, src, VEX_SIMD_F3, VEX_OPCODE_0F, &attributes);
  emit_int8(0x51);
  emit_int8((unsigned char)(0xC0 | encode));
}

void Assembler::std() {
  emit_int8((unsigned char)0xFD);
}

void Assembler::sqrtss(XMMRegister dst, Address src) {
  NOT_LP64(assert(VM_Version::supports_sse(), ""));
  InstructionMark im(this);
  InstructionAttr attributes(AVX_128bit, /* rex_w */ false, /* legacy_mode */ false, /* no_mask_reg */ true, /* uses_vl */ false);
  attributes.set_address_attributes(/* tuple_type */ EVEX_T1S, /* input_size_in_bits */ EVEX_32bit);
  simd_prefix(dst, dst, src, VEX_SIMD_F3, VEX_OPCODE_0F, &attributes);
  emit_int8(0x51);
  emit_operand(dst, src);
}

void Assembler::stmxcsr( Address dst) {
  if (UseAVX > 0 ) {
    assert(VM_Version::supports_avx(), "");
    InstructionMark im(this);
    InstructionAttr attributes(AVX_128bit, /* vex_w */ false, /* legacy_mode */ true, /* no_mask_reg */ true, /* uses_vl */ false);
    vex_prefix(dst, 0, 0, VEX_SIMD_NONE, VEX_OPCODE_0F, &attributes);
    emit_int8((unsigned char)0xAE);
    emit_operand(as_Register(3), dst);
  } else {
    NOT_LP64(assert(VM_Version::supports_sse(), ""));
    InstructionMark im(this);
    prefix(dst);
    emit_int8(0x0F);
    emit_int8((unsigned char)0xAE);
    emit_operand(as_Register(3), dst);
  }
}

void Assembler::subl(Address dst, int32_t imm32) {
  InstructionMark im(this);
  prefix(dst);
  emit_arith_operand(0x81, rbp, dst, imm32);
}

void Assembler::subl(Address dst, Register src) {
  InstructionMark im(this);
  prefix(dst, src);
  emit_int8(0x29);
  emit_operand(src, dst);
}

void Assembler::subl(Register dst, int32_t imm32) {
  prefix(dst);
  emit_arith(0x81, 0xE8, dst, imm32);
}

// Force generation of a 4 byte immediate value even if it fits into 8bit
void Assembler::subl_imm32(Register dst, int32_t imm32) {
  prefix(dst);
  emit_arith_imm32(0x81, 0xE8, dst, imm32);
}

void Assembler::subl(Register dst, Address src) {
  InstructionMark im(this);
  prefix(src, dst);
  emit_int8(0x2B);
  emit_operand(dst, src);
}

void Assembler::subl(Register dst, Register src) {
  (void) prefix_and_encode(dst->encoding(), src->encoding());
  emit_arith(0x2B, 0xC0, dst, src);
}

void Assembler::subsd(XMMRegister dst, XMMRegister src) {
  NOT_LP64(assert(VM_Version::supports_sse2(), ""));
  InstructionAttr attributes(AVX_128bit, /* rex_w */ VM_Version::supports_evex(), /* legacy_mode */ false, /* no_mask_reg */ true, /* uses_vl */ false);
  attributes.set_rex_vex_w_reverted();
  int encode = simd_prefix_and_encode(dst, dst, src, VEX_SIMD_F2, VEX_OPCODE_0F, &attributes);
  emit_int8(0x5C);
  emit_int8((unsigned char)(0xC0 | encode));
}

void Assembler::subsd(XMMRegister dst, Address src) {
  NOT_LP64(assert(VM_Version::supports_sse2(), ""));
  InstructionMark im(this);
  InstructionAttr attributes(AVX_128bit, /* rex_w */ VM_Version::supports_evex(), /* legacy_mode */ false, /* no_mask_reg */ true, /* uses_vl */ false);
  attributes.set_address_attributes(/* tuple_type */ EVEX_T1S, /* input_size_in_bits */ EVEX_64bit);
  attributes.set_rex_vex_w_reverted();
  simd_prefix(dst, dst, src, VEX_SIMD_F2, VEX_OPCODE_0F, &attributes);
  emit_int8(0x5C);
  emit_operand(dst, src);
}

void Assembler::subss(XMMRegister dst, XMMRegister src) {
  NOT_LP64(assert(VM_Version::supports_sse(), ""));
  InstructionAttr attributes(AVX_128bit, /* rex_w */ false, /* legacy_mode */ false, /* no_mask_reg */ true , /* uses_vl */ false);
  int encode = simd_prefix_and_encode(dst, dst, src, VEX_SIMD_F3, VEX_OPCODE_0F, &attributes);
  emit_int8(0x5C);
  emit_int8((unsigned char)(0xC0 | encode));
}

void Assembler::subss(XMMRegister dst, Address src) {
  NOT_LP64(assert(VM_Version::supports_sse(), ""));
  InstructionMark im(this);
  InstructionAttr attributes(AVX_128bit, /* rex_w */ false, /* legacy_mode */ false, /* no_mask_reg */ true, /* uses_vl */ false);
  attributes.set_address_attributes(/* tuple_type */ EVEX_T1S, /* input_size_in_bits */ EVEX_32bit);
  simd_prefix(dst, dst, src, VEX_SIMD_F3, VEX_OPCODE_0F, &attributes);
  emit_int8(0x5C);
  emit_operand(dst, src);
}

void Assembler::testb(Register dst, int imm8) {
  NOT_LP64(assert(dst->has_byte_register(), "must have byte register"));
  (void) prefix_and_encode(dst->encoding(), true);
  emit_arith_b(0xF6, 0xC0, dst, imm8);
}

void Assembler::testb(Address dst, int imm8) {
  InstructionMark im(this);
  prefix(dst);
  emit_int8((unsigned char)0xF6);
  emit_operand(rax, dst, 1);
  emit_int8(imm8);
}

void Assembler::testl(Register dst, int32_t imm32) {
  // not using emit_arith because test
  // doesn't support sign-extension of
  // 8bit operands
  int encode = dst->encoding();
  if (encode == 0) {
    emit_int8((unsigned char)0xA9);
  } else {
    encode = prefix_and_encode(encode);
    emit_int8((unsigned char)0xF7);
    emit_int8((unsigned char)(0xC0 | encode));
  }
  emit_int32(imm32);
}

void Assembler::testl(Register dst, Register src) {
  (void) prefix_and_encode(dst->encoding(), src->encoding());
  emit_arith(0x85, 0xC0, dst, src);
}

void Assembler::testl(Register dst, Address src) {
  InstructionMark im(this);
  prefix(src, dst);
  emit_int8((unsigned char)0x85);
  emit_operand(dst, src);
}

void Assembler::tzcntl(Register dst, Register src) {
  assert(VM_Version::supports_bmi1(), "tzcnt instruction not supported");
  emit_int8((unsigned char)0xF3);
  int encode = prefix_and_encode(dst->encoding(), src->encoding());
  emit_int8(0x0F);
  emit_int8((unsigned char)0xBC);
  emit_int8((unsigned char)0xC0 | encode);
}

void Assembler::tzcntq(Register dst, Register src) {
  assert(VM_Version::supports_bmi1(), "tzcnt instruction not supported");
  emit_int8((unsigned char)0xF3);
  int encode = prefixq_and_encode(dst->encoding(), src->encoding());
  emit_int8(0x0F);
  emit_int8((unsigned char)0xBC);
  emit_int8((unsigned char)(0xC0 | encode));
}

void Assembler::ucomisd(XMMRegister dst, Address src) {
  NOT_LP64(assert(VM_Version::supports_sse2(), ""));
  InstructionMark im(this);
  InstructionAttr attributes(AVX_128bit, /* rex_w */ VM_Version::supports_evex(), /* legacy_mode */ false, /* no_mask_reg */ true, /* uses_vl */ false);
  attributes.set_address_attributes(/* tuple_type */ EVEX_T1S, /* input_size_in_bits */ EVEX_64bit);
  attributes.set_rex_vex_w_reverted();
  simd_prefix(dst, xnoreg, src, VEX_SIMD_66, VEX_OPCODE_0F, &attributes);
  emit_int8(0x2E);
  emit_operand(dst, src);
}

void Assembler::ucomisd(XMMRegister dst, XMMRegister src) {
  NOT_LP64(assert(VM_Version::supports_sse2(), ""));
  InstructionAttr attributes(AVX_128bit, /* rex_w */ VM_Version::supports_evex(), /* legacy_mode */ false, /* no_mask_reg */ true, /* uses_vl */ false);
  attributes.set_rex_vex_w_reverted();
  int encode = simd_prefix_and_encode(dst, xnoreg, src, VEX_SIMD_66, VEX_OPCODE_0F, &attributes);
  emit_int8(0x2E);
  emit_int8((unsigned char)(0xC0 | encode));
}

void Assembler::ucomiss(XMMRegister dst, Address src) {
  NOT_LP64(assert(VM_Version::supports_sse(), ""));
  InstructionMark im(this);
  InstructionAttr attributes(AVX_128bit, /* rex_w */ false, /* legacy_mode */ false, /* no_mask_reg */ true, /* uses_vl */ false);
  attributes.set_address_attributes(/* tuple_type */ EVEX_T1S, /* input_size_in_bits */ EVEX_32bit);
  simd_prefix(dst, xnoreg, src, VEX_SIMD_NONE, VEX_OPCODE_0F, &attributes);
  emit_int8(0x2E);
  emit_operand(dst, src);
}

void Assembler::ucomiss(XMMRegister dst, XMMRegister src) {
  NOT_LP64(assert(VM_Version::supports_sse(), ""));
  InstructionAttr attributes(AVX_128bit, /* rex_w */ false, /* legacy_mode */ false, /* no_mask_reg */ true, /* uses_vl */ false);
  int encode = simd_prefix_and_encode(dst, xnoreg, src, VEX_SIMD_NONE, VEX_OPCODE_0F, &attributes);
  emit_int8(0x2E);
  emit_int8((unsigned char)(0xC0 | encode));
}

void Assembler::xabort(int8_t imm8) {
  emit_int8((unsigned char)0xC6);
  emit_int8((unsigned char)0xF8);
  emit_int8((unsigned char)(imm8 & 0xFF));
}

void Assembler::xaddb(Address dst, Register src) {
  InstructionMark im(this);
  prefix(dst, src, true);
  emit_int8(0x0F);
  emit_int8((unsigned char)0xC0);
  emit_operand(src, dst);
}

void Assembler::xaddw(Address dst, Register src) {
  InstructionMark im(this);
  emit_int8(0x66);
  prefix(dst, src);
  emit_int8(0x0F);
  emit_int8((unsigned char)0xC1);
  emit_operand(src, dst);
}

void Assembler::xaddl(Address dst, Register src) {
  InstructionMark im(this);
  prefix(dst, src);
  emit_int8(0x0F);
  emit_int8((unsigned char)0xC1);
  emit_operand(src, dst);
}

void Assembler::xbegin(Label& abort, relocInfo::relocType rtype) {
  InstructionMark im(this);
  relocate(rtype);
  if (abort.is_bound()) {
    address entry = target(abort);
    assert(entry != NULL, "abort entry NULL");
    intptr_t offset = entry - pc();
    emit_int8((unsigned char)0xC7);
    emit_int8((unsigned char)0xF8);
    emit_int32(offset - 6); // 2 opcode + 4 address
  } else {
    abort.add_patch_at(code(), locator());
    emit_int8((unsigned char)0xC7);
    emit_int8((unsigned char)0xF8);
    emit_int32(0);
  }
}

void Assembler::xchgb(Register dst, Address src) { // xchg
  InstructionMark im(this);
  prefix(src, dst, true);
  emit_int8((unsigned char)0x86);
  emit_operand(dst, src);
}

void Assembler::xchgw(Register dst, Address src) { // xchg
  InstructionMark im(this);
  emit_int8(0x66);
  prefix(src, dst);
  emit_int8((unsigned char)0x87);
  emit_operand(dst, src);
}

void Assembler::xchgl(Register dst, Address src) { // xchg
  InstructionMark im(this);
  prefix(src, dst);
  emit_int8((unsigned char)0x87);
  emit_operand(dst, src);
}

void Assembler::xchgl(Register dst, Register src) {
  int encode = prefix_and_encode(dst->encoding(), src->encoding());
  emit_int8((unsigned char)0x87);
  emit_int8((unsigned char)(0xC0 | encode));
}

void Assembler::xend() {
  emit_int8((unsigned char)0x0F);
  emit_int8((unsigned char)0x01);
  emit_int8((unsigned char)0xD5);
}

void Assembler::xgetbv() {
  emit_int8(0x0F);
  emit_int8(0x01);
  emit_int8((unsigned char)0xD0);
}

void Assembler::xorl(Register dst, int32_t imm32) {
  prefix(dst);
  emit_arith(0x81, 0xF0, dst, imm32);
}

void Assembler::xorl(Register dst, Address src) {
  InstructionMark im(this);
  prefix(src, dst);
  emit_int8(0x33);
  emit_operand(dst, src);
}

void Assembler::xorl(Register dst, Register src) {
  (void) prefix_and_encode(dst->encoding(), src->encoding());
  emit_arith(0x33, 0xC0, dst, src);
}

void Assembler::xorb(Register dst, Address src) {
  InstructionMark im(this);
  prefix(src, dst);
  emit_int8(0x32);
  emit_operand(dst, src);
}

void Assembler::xorw(Register dst, Register src) {
  (void)prefix_and_encode(dst->encoding(), src->encoding());
  emit_arith(0x33, 0xC0, dst, src);
}

// AVX 3-operands scalar float-point arithmetic instructions

void Assembler::vaddsd(XMMRegister dst, XMMRegister nds, Address src) {
  assert(VM_Version::supports_avx(), "");
  InstructionMark im(this);
  InstructionAttr attributes(AVX_128bit, /* vex_w */ VM_Version::supports_evex(), /* legacy_mode */ false, /* no_mask_reg */ true, /* uses_vl */ false);
  attributes.set_address_attributes(/* tuple_type */ EVEX_T1S, /* input_size_in_bits */ EVEX_64bit);
  attributes.set_rex_vex_w_reverted();
  vex_prefix(src, nds->encoding(), dst->encoding(), VEX_SIMD_F2, VEX_OPCODE_0F, &attributes);
  emit_int8(0x58);
  emit_operand(dst, src);
}

void Assembler::vaddsd(XMMRegister dst, XMMRegister nds, XMMRegister src) {
  assert(VM_Version::supports_avx(), "");
  InstructionAttr attributes(AVX_128bit, /* vex_w */ VM_Version::supports_evex(), /* legacy_mode */ false, /* no_mask_reg */ true, /* uses_vl */ false);
  attributes.set_rex_vex_w_reverted();
  int encode = vex_prefix_and_encode(dst->encoding(), nds->encoding(), src->encoding(), VEX_SIMD_F2, VEX_OPCODE_0F, &attributes);
  emit_int8(0x58);
  emit_int8((unsigned char)(0xC0 | encode));
}

void Assembler::vaddss(XMMRegister dst, XMMRegister nds, Address src) {
  assert(VM_Version::supports_avx(), "");
  InstructionMark im(this);
  InstructionAttr attributes(AVX_128bit, /* vex_w */ false, /* legacy_mode */ false, /* no_mask_reg */ true, /* uses_vl */ false);
  attributes.set_address_attributes(/* tuple_type */ EVEX_T1S, /* input_size_in_bits */ EVEX_32bit);
  vex_prefix(src, nds->encoding(), dst->encoding(), VEX_SIMD_F3, VEX_OPCODE_0F, &attributes);
  emit_int8(0x58);
  emit_operand(dst, src);
}

void Assembler::vaddss(XMMRegister dst, XMMRegister nds, XMMRegister src) {
  assert(VM_Version::supports_avx(), "");
  InstructionAttr attributes(AVX_128bit, /* vex_w */ false, /* legacy_mode */ false, /* no_mask_reg */ true, /* uses_vl */ false);
  int encode = vex_prefix_and_encode(dst->encoding(), nds->encoding(), src->encoding(), VEX_SIMD_F3, VEX_OPCODE_0F, &attributes);
  emit_int8(0x58);
  emit_int8((unsigned char)(0xC0 | encode));
}

void Assembler::vdivsd(XMMRegister dst, XMMRegister nds, Address src) {
  assert(VM_Version::supports_avx(), "");
  InstructionMark im(this);
  InstructionAttr attributes(AVX_128bit, /* vex_w */ VM_Version::supports_evex(), /* legacy_mode */ false, /* no_mask_reg */ true, /* uses_vl */ false);
  attributes.set_address_attributes(/* tuple_type */ EVEX_T1S, /* input_size_in_bits */ EVEX_64bit);
  attributes.set_rex_vex_w_reverted();
  vex_prefix(src, nds->encoding(), dst->encoding(), VEX_SIMD_F2, VEX_OPCODE_0F, &attributes);
  emit_int8(0x5E);
  emit_operand(dst, src);
}

void Assembler::vdivsd(XMMRegister dst, XMMRegister nds, XMMRegister src) {
  assert(VM_Version::supports_avx(), "");
  InstructionAttr attributes(AVX_128bit, /* vex_w */ VM_Version::supports_evex(), /* legacy_mode */ false, /* no_mask_reg */ true, /* uses_vl */ false);
  attributes.set_rex_vex_w_reverted();
  int encode = vex_prefix_and_encode(dst->encoding(), nds->encoding(), src->encoding(), VEX_SIMD_F2, VEX_OPCODE_0F, &attributes);
  emit_int8(0x5E);
  emit_int8((unsigned char)(0xC0 | encode));
}

void Assembler::vdivss(XMMRegister dst, XMMRegister nds, Address src) {
  assert(VM_Version::supports_avx(), "");
  InstructionMark im(this);
  InstructionAttr attributes(AVX_128bit, /* vex_w */ false, /* legacy_mode */ false, /* no_mask_reg */ true, /* uses_vl */ false);
  attributes.set_address_attributes(/* tuple_type */ EVEX_T1S, /* input_size_in_bits */ EVEX_32bit);
  vex_prefix(src, nds->encoding(), dst->encoding(), VEX_SIMD_F3, VEX_OPCODE_0F, &attributes);
  emit_int8(0x5E);
  emit_operand(dst, src);
}

void Assembler::vdivss(XMMRegister dst, XMMRegister nds, XMMRegister src) {
  assert(VM_Version::supports_avx(), "");
  InstructionAttr attributes(AVX_128bit, /* vex_w */ false, /* legacy_mode */ false, /* no_mask_reg */ true, /* uses_vl */ false);
  int encode = vex_prefix_and_encode(dst->encoding(), nds->encoding(), src->encoding(), VEX_SIMD_F3, VEX_OPCODE_0F, &attributes);
  emit_int8(0x5E);
  emit_int8((unsigned char)(0xC0 | encode));
}

void Assembler::vfmadd231sd(XMMRegister dst, XMMRegister src1, XMMRegister src2) {
  assert(VM_Version::supports_fma(), "");
  InstructionAttr attributes(AVX_128bit, /* vex_w */ true, /* legacy_mode */ false, /* no_mask_reg */ true, /* uses_vl */ false);
  int encode = vex_prefix_and_encode(dst->encoding(), src1->encoding(), src2->encoding(), VEX_SIMD_66, VEX_OPCODE_0F_38, &attributes);
  emit_int8((unsigned char)0xB9);
  emit_int8((unsigned char)(0xC0 | encode));
}

void Assembler::vfmadd231ss(XMMRegister dst, XMMRegister src1, XMMRegister src2) {
  assert(VM_Version::supports_fma(), "");
  InstructionAttr attributes(AVX_128bit, /* vex_w */ false, /* legacy_mode */ false, /* no_mask_reg */ true, /* uses_vl */ false);
  int encode = vex_prefix_and_encode(dst->encoding(), src1->encoding(), src2->encoding(), VEX_SIMD_66, VEX_OPCODE_0F_38, &attributes);
  emit_int8((unsigned char)0xB9);
  emit_int8((unsigned char)(0xC0 | encode));
}

void Assembler::vmulsd(XMMRegister dst, XMMRegister nds, Address src) {
  assert(VM_Version::supports_avx(), "");
  InstructionMark im(this);
  InstructionAttr attributes(AVX_128bit, /* vex_w */ VM_Version::supports_evex(), /* legacy_mode */ false, /* no_mask_reg */ true, /* uses_vl */ false);
  attributes.set_address_attributes(/* tuple_type */ EVEX_T1S, /* input_size_in_bits */ EVEX_64bit);
  attributes.set_rex_vex_w_reverted();
  vex_prefix(src, nds->encoding(), dst->encoding(), VEX_SIMD_F2, VEX_OPCODE_0F, &attributes);
  emit_int8(0x59);
  emit_operand(dst, src);
}

void Assembler::vmulsd(XMMRegister dst, XMMRegister nds, XMMRegister src) {
  assert(VM_Version::supports_avx(), "");
  InstructionAttr attributes(AVX_128bit, /* vex_w */ VM_Version::supports_evex(), /* legacy_mode */ false, /* no_mask_reg */ true, /* uses_vl */ false);
  attributes.set_rex_vex_w_reverted();
  int encode = vex_prefix_and_encode(dst->encoding(), nds->encoding(), src->encoding(), VEX_SIMD_F2, VEX_OPCODE_0F, &attributes);
  emit_int8(0x59);
  emit_int8((unsigned char)(0xC0 | encode));
}

void Assembler::vmulss(XMMRegister dst, XMMRegister nds, Address src) {
  assert(VM_Version::supports_avx(), "");
  InstructionMark im(this);
  InstructionAttr attributes(AVX_128bit, /* vex_w */ false, /* legacy_mode */ false, /* no_mask_reg */ true, /* uses_vl */ false);
  attributes.set_address_attributes(/* tuple_type */ EVEX_T1S, /* input_size_in_bits */ EVEX_32bit);
  vex_prefix(src, nds->encoding(), dst->encoding(), VEX_SIMD_F3, VEX_OPCODE_0F, &attributes);
  emit_int8(0x59);
  emit_operand(dst, src);
}

void Assembler::vmulss(XMMRegister dst, XMMRegister nds, XMMRegister src) {
  assert(VM_Version::supports_avx(), "");
  InstructionAttr attributes(AVX_128bit, /* vex_w */ false, /* legacy_mode */ false, /* no_mask_reg */ true, /* uses_vl */ false);
  int encode = vex_prefix_and_encode(dst->encoding(), nds->encoding(), src->encoding(), VEX_SIMD_F3, VEX_OPCODE_0F, &attributes);
  emit_int8(0x59);
  emit_int8((unsigned char)(0xC0 | encode));
}

void Assembler::vsubsd(XMMRegister dst, XMMRegister nds, Address src) {
  assert(VM_Version::supports_avx(), "");
  InstructionMark im(this);
  InstructionAttr attributes(AVX_128bit, /* vex_w */ VM_Version::supports_evex(), /* legacy_mode */ false, /* no_mask_reg */ true, /* uses_vl */ false);
  attributes.set_address_attributes(/* tuple_type */ EVEX_T1S, /* input_size_in_bits */ EVEX_64bit);
  attributes.set_rex_vex_w_reverted();
  vex_prefix(src, nds->encoding(), dst->encoding(), VEX_SIMD_F2, VEX_OPCODE_0F, &attributes);
  emit_int8(0x5C);
  emit_operand(dst, src);
}

void Assembler::vsubsd(XMMRegister dst, XMMRegister nds, XMMRegister src) {
  assert(VM_Version::supports_avx(), "");
  InstructionAttr attributes(AVX_128bit, /* vex_w */ VM_Version::supports_evex(), /* legacy_mode */ false, /* no_mask_reg */ true, /* uses_vl */ false);
  attributes.set_rex_vex_w_reverted();
  int encode = vex_prefix_and_encode(dst->encoding(), nds->encoding(), src->encoding(), VEX_SIMD_F2, VEX_OPCODE_0F, &attributes);
  emit_int8(0x5C);
  emit_int8((unsigned char)(0xC0 | encode));
}

void Assembler::vsubss(XMMRegister dst, XMMRegister nds, Address src) {
  assert(VM_Version::supports_avx(), "");
  InstructionMark im(this);
  InstructionAttr attributes(AVX_128bit, /* vex_w */ false, /* legacy_mode */ false, /* no_mask_reg */ true, /* uses_vl */ false);
  attributes.set_address_attributes(/* tuple_type */ EVEX_T1S, /* input_size_in_bits */ EVEX_32bit);
  vex_prefix(src, nds->encoding(), dst->encoding(), VEX_SIMD_F3, VEX_OPCODE_0F, &attributes);
  emit_int8(0x5C);
  emit_operand(dst, src);
}

void Assembler::vsubss(XMMRegister dst, XMMRegister nds, XMMRegister src) {
  assert(VM_Version::supports_avx(), "");
  InstructionAttr attributes(AVX_128bit, /* vex_w */ false, /* legacy_mode */ false, /* no_mask_reg */ true, /* uses_vl */ false);
  int encode = vex_prefix_and_encode(dst->encoding(), nds->encoding(), src->encoding(), VEX_SIMD_F3, VEX_OPCODE_0F, &attributes);
  emit_int8(0x5C);
  emit_int8((unsigned char)(0xC0 | encode));
}

//====================VECTOR ARITHMETIC=====================================

// Float-point vector arithmetic

void Assembler::addpd(XMMRegister dst, XMMRegister src) {
  NOT_LP64(assert(VM_Version::supports_sse2(), ""));
  InstructionAttr attributes(AVX_128bit, /* rex_w */ VM_Version::supports_evex(), /* legacy_mode */ false, /* no_mask_reg */ true, /* uses_vl */ true);
  attributes.set_rex_vex_w_reverted();
  int encode = simd_prefix_and_encode(dst, dst, src, VEX_SIMD_66, VEX_OPCODE_0F, &attributes);
  emit_int8(0x58);
  emit_int8((unsigned char)(0xC0 | encode));
}

void Assembler::addpd(XMMRegister dst, Address src) {
  NOT_LP64(assert(VM_Version::supports_sse2(), ""));
  InstructionMark im(this);
  InstructionAttr attributes(AVX_128bit, /* rex_w */ VM_Version::supports_evex(), /* legacy_mode */ false, /* no_mask_reg */ true, /* uses_vl */ true);
  attributes.set_rex_vex_w_reverted();
  attributes.set_address_attributes(/* tuple_type */ EVEX_FV, /* input_size_in_bits */ EVEX_64bit);
  simd_prefix(dst, dst, src, VEX_SIMD_66, VEX_OPCODE_0F, &attributes);
  emit_int8(0x58);
  emit_operand(dst, src);
}


void Assembler::addps(XMMRegister dst, XMMRegister src) {
  NOT_LP64(assert(VM_Version::supports_sse2(), ""));
  InstructionAttr attributes(AVX_128bit, /* rex_w */ false, /* legacy_mode */ false, /* no_mask_reg */ true, /* uses_vl */ true);
  int encode = simd_prefix_and_encode(dst, dst, src, VEX_SIMD_NONE, VEX_OPCODE_0F, &attributes);
  emit_int8(0x58);
  emit_int8((unsigned char)(0xC0 | encode));
}

void Assembler::vaddpd(XMMRegister dst, XMMRegister nds, XMMRegister src, int vector_len) {
  assert(VM_Version::supports_avx(), "");
  InstructionAttr attributes(vector_len, /* vex_w */ VM_Version::supports_evex(), /* legacy_mode */ false, /* no_mask_reg */ true, /* uses_vl */ true);
  attributes.set_rex_vex_w_reverted();
  int encode = vex_prefix_and_encode(dst->encoding(), nds->encoding(), src->encoding(), VEX_SIMD_66, VEX_OPCODE_0F, &attributes);
  emit_int8(0x58);
  emit_int8((unsigned char)(0xC0 | encode));
}

void Assembler::vaddps(XMMRegister dst, XMMRegister nds, XMMRegister src, int vector_len) {
  assert(VM_Version::supports_avx(), "");
  InstructionAttr attributes(vector_len, /* vex_w */ false, /* legacy_mode */ false, /* no_mask_reg */ true, /* uses_vl */ true);
  int encode = vex_prefix_and_encode(dst->encoding(), nds->encoding(), src->encoding(), VEX_SIMD_NONE, VEX_OPCODE_0F, &attributes);
  emit_int8(0x58);
  emit_int8((unsigned char)(0xC0 | encode));
}

void Assembler::vaddpd(XMMRegister dst, XMMRegister nds, Address src, int vector_len) {
  assert(VM_Version::supports_avx(), "");
  InstructionMark im(this);
  InstructionAttr attributes(vector_len, /* vex_w */ VM_Version::supports_evex(), /* legacy_mode */ false, /* no_mask_reg */ true, /* uses_vl */ true);
  attributes.set_address_attributes(/* tuple_type */ EVEX_FV, /* input_size_in_bits */ EVEX_64bit);
  attributes.set_rex_vex_w_reverted();
  vex_prefix(src, nds->encoding(), dst->encoding(), VEX_SIMD_66, VEX_OPCODE_0F, &attributes);
  emit_int8(0x58);
  emit_operand(dst, src);
}

void Assembler::vaddps(XMMRegister dst, XMMRegister nds, Address src, int vector_len) {
  assert(VM_Version::supports_avx(), "");
  InstructionMark im(this);
  InstructionAttr attributes(vector_len, /* vex_w */ false, /* legacy_mode */ false, /* no_mask_reg */ true, /* uses_vl */ true);
  attributes.set_address_attributes(/* tuple_type */ EVEX_FV, /* input_size_in_bits */ EVEX_32bit);
  vex_prefix(src, nds->encoding(), dst->encoding(), VEX_SIMD_NONE, VEX_OPCODE_0F, &attributes);
  emit_int8(0x58);
  emit_operand(dst, src);
}

void Assembler::subpd(XMMRegister dst, XMMRegister src) {
  NOT_LP64(assert(VM_Version::supports_sse2(), ""));
  InstructionAttr attributes(AVX_128bit, /* rex_w */ VM_Version::supports_evex(), /* legacy_mode */ false, /* no_mask_reg */ true, /* uses_vl */ true);
  attributes.set_rex_vex_w_reverted();
  int encode = simd_prefix_and_encode(dst, dst, src, VEX_SIMD_66, VEX_OPCODE_0F, &attributes);
  emit_int8(0x5C);
  emit_int8((unsigned char)(0xC0 | encode));
}

void Assembler::subps(XMMRegister dst, XMMRegister src) {
  NOT_LP64(assert(VM_Version::supports_sse2(), ""));
  InstructionAttr attributes(AVX_128bit, /* rex_w */ false, /* legacy_mode */ false, /* no_mask_reg */ true, /* uses_vl */ true);
  int encode = simd_prefix_and_encode(dst, dst, src, VEX_SIMD_NONE, VEX_OPCODE_0F, &attributes);
  emit_int8(0x5C);
  emit_int8((unsigned char)(0xC0 | encode));
}

void Assembler::vsubpd(XMMRegister dst, XMMRegister nds, XMMRegister src, int vector_len) {
  assert(VM_Version::supports_avx(), "");
  InstructionAttr attributes(vector_len, /* vex_w */ VM_Version::supports_evex(), /* legacy_mode */ false, /* no_mask_reg */ true, /* uses_vl */ true);
  attributes.set_rex_vex_w_reverted();
  int encode = vex_prefix_and_encode(dst->encoding(), nds->encoding(), src->encoding(), VEX_SIMD_66, VEX_OPCODE_0F, &attributes);
  emit_int8(0x5C);
  emit_int8((unsigned char)(0xC0 | encode));
}

void Assembler::vsubps(XMMRegister dst, XMMRegister nds, XMMRegister src, int vector_len) {
  assert(VM_Version::supports_avx(), "");
  InstructionAttr attributes(vector_len, /* vex_w */ false, /* legacy_mode */ false, /* no_mask_reg */ true, /* uses_vl */ true);
  int encode = vex_prefix_and_encode(dst->encoding(), nds->encoding(), src->encoding(), VEX_SIMD_NONE, VEX_OPCODE_0F, &attributes);
  emit_int8(0x5C);
  emit_int8((unsigned char)(0xC0 | encode));
}

void Assembler::vsubpd(XMMRegister dst, XMMRegister nds, Address src, int vector_len) {
  assert(VM_Version::supports_avx(), "");
  InstructionMark im(this);
  InstructionAttr attributes(vector_len, /* vex_w */ VM_Version::supports_evex(), /* legacy_mode */ false, /* no_mask_reg */ true, /* uses_vl */ true);
  attributes.set_address_attributes(/* tuple_type */ EVEX_FV, /* input_size_in_bits */ EVEX_64bit);
  attributes.set_rex_vex_w_reverted();
  vex_prefix(src, nds->encoding(), dst->encoding(), VEX_SIMD_66, VEX_OPCODE_0F, &attributes);
  emit_int8(0x5C);
  emit_operand(dst, src);
}

void Assembler::vsubps(XMMRegister dst, XMMRegister nds, Address src, int vector_len) {
  assert(VM_Version::supports_avx(), "");
  InstructionMark im(this);
  InstructionAttr attributes(vector_len, /* vex_w */ false, /* legacy_mode */ false, /* no_mask_reg */ true, /* uses_vl */ true);
  attributes.set_address_attributes(/* tuple_type */ EVEX_FV, /* input_size_in_bits */ EVEX_32bit);
  vex_prefix(src, nds->encoding(), dst->encoding(), VEX_SIMD_NONE, VEX_OPCODE_0F, &attributes);
  emit_int8(0x5C);
  emit_operand(dst, src);
}

void Assembler::mulpd(XMMRegister dst, XMMRegister src) {
  NOT_LP64(assert(VM_Version::supports_sse2(), ""));
  InstructionAttr attributes(AVX_128bit, /* rex_w */ VM_Version::supports_evex(), /* legacy_mode */ false, /* no_mask_reg */ true, /* uses_vl */ true);
  attributes.set_rex_vex_w_reverted();
  int encode = simd_prefix_and_encode(dst, dst, src, VEX_SIMD_66, VEX_OPCODE_0F, &attributes);
  emit_int8(0x59);
  emit_int8((unsigned char)(0xC0 | encode));
}

void Assembler::mulpd(XMMRegister dst, Address src) {
  NOT_LP64(assert(VM_Version::supports_sse2(), ""));
  InstructionMark im(this);
  InstructionAttr attributes(AVX_128bit, /* vex_w */ VM_Version::supports_evex(), /* legacy_mode */ false, /* no_mask_reg */ true, /* uses_vl */ true);
  attributes.set_address_attributes(/* tuple_type */ EVEX_FV, /* input_size_in_bits */ EVEX_64bit);
  attributes.set_rex_vex_w_reverted();
  simd_prefix(dst, dst, src, VEX_SIMD_66, VEX_OPCODE_0F, &attributes);
  emit_int8(0x59);
  emit_operand(dst, src);
}

void Assembler::mulps(XMMRegister dst, XMMRegister src) {
  NOT_LP64(assert(VM_Version::supports_sse2(), ""));
  InstructionAttr attributes(AVX_128bit, /* rex_w */ false, /* legacy_mode */ false, /* no_mask_reg */ true, /* uses_vl */ true);
  int encode = simd_prefix_and_encode(dst, dst, src, VEX_SIMD_NONE, VEX_OPCODE_0F, &attributes);
  emit_int8(0x59);
  emit_int8((unsigned char)(0xC0 | encode));
}

void Assembler::vmulpd(XMMRegister dst, XMMRegister nds, XMMRegister src, int vector_len) {
  assert(VM_Version::supports_avx(), "");
  InstructionAttr attributes(vector_len, /* vex_w */ VM_Version::supports_evex(), /* legacy_mode */ false, /* no_mask_reg */ true, /* uses_vl */ true);
  attributes.set_rex_vex_w_reverted();
  int encode = vex_prefix_and_encode(dst->encoding(), nds->encoding(), src->encoding(), VEX_SIMD_66, VEX_OPCODE_0F, &attributes);
  emit_int8(0x59);
  emit_int8((unsigned char)(0xC0 | encode));
}

void Assembler::vmulps(XMMRegister dst, XMMRegister nds, XMMRegister src, int vector_len) {
  assert(VM_Version::supports_avx(), "");
  InstructionAttr attributes(vector_len, /* vex_w */ false, /* legacy_mode */ false, /* no_mask_reg */ true, /* uses_vl */ true);
  int encode = vex_prefix_and_encode(dst->encoding(), nds->encoding(), src->encoding(), VEX_SIMD_NONE, VEX_OPCODE_0F, &attributes);
  emit_int8(0x59);
  emit_int8((unsigned char)(0xC0 | encode));
}

void Assembler::vmulpd(XMMRegister dst, XMMRegister nds, Address src, int vector_len) {
  assert(VM_Version::supports_avx(), "");
  InstructionMark im(this);
  InstructionAttr attributes(vector_len, /* vex_w */ VM_Version::supports_evex(), /* legacy_mode */ false, /* no_mask_reg */ true, /* uses_vl */ true);
  attributes.set_address_attributes(/* tuple_type */ EVEX_FV, /* input_size_in_bits */ EVEX_64bit);
  attributes.set_rex_vex_w_reverted();
  vex_prefix(src, nds->encoding(), dst->encoding(), VEX_SIMD_66, VEX_OPCODE_0F, &attributes);
  emit_int8(0x59);
  emit_operand(dst, src);
}

void Assembler::vmulps(XMMRegister dst, XMMRegister nds, Address src, int vector_len) {
  assert(VM_Version::supports_avx(), "");
  InstructionMark im(this);
  InstructionAttr attributes(vector_len, /* vex_w */ false, /* legacy_mode */ false, /* no_mask_reg */ true, /* uses_vl */ true);
  attributes.set_address_attributes(/* tuple_type */ EVEX_FV, /* input_size_in_bits */ EVEX_32bit);
  vex_prefix(src, nds->encoding(), dst->encoding(), VEX_SIMD_NONE, VEX_OPCODE_0F, &attributes);
  emit_int8(0x59);
  emit_operand(dst, src);
}

void Assembler::vfmadd231pd(XMMRegister dst, XMMRegister src1, XMMRegister src2, int vector_len) {
  assert(VM_Version::supports_fma(), "");
  InstructionAttr attributes(vector_len, /* vex_w */ true, /* legacy_mode */ false, /* no_mask_reg */ true, /* uses_vl */ true);
  int encode = vex_prefix_and_encode(dst->encoding(), src1->encoding(), src2->encoding(), VEX_SIMD_66, VEX_OPCODE_0F_38, &attributes);
  emit_int8((unsigned char)0xB8);
  emit_int8((unsigned char)(0xC0 | encode));
}

void Assembler::vfmadd231ps(XMMRegister dst, XMMRegister src1, XMMRegister src2, int vector_len) {
  assert(VM_Version::supports_fma(), "");
  InstructionAttr attributes(vector_len, /* vex_w */ false, /* legacy_mode */ false, /* no_mask_reg */ true, /* uses_vl */ true);
  int encode = vex_prefix_and_encode(dst->encoding(), src1->encoding(), src2->encoding(), VEX_SIMD_66, VEX_OPCODE_0F_38, &attributes);
  emit_int8((unsigned char)0xB8);
  emit_int8((unsigned char)(0xC0 | encode));
}

void Assembler::vfmadd231pd(XMMRegister dst, XMMRegister src1, Address src2, int vector_len) {
  assert(VM_Version::supports_fma(), "");
  InstructionMark im(this);
  InstructionAttr attributes(vector_len, /* vex_w */ true, /* legacy_mode */ false, /* no_mask_reg */ true, /* uses_vl */ true);
  attributes.set_address_attributes(/* tuple_type */ EVEX_FV, /* input_size_in_bits */ EVEX_64bit);
  vex_prefix(src2, src1->encoding(), dst->encoding(), VEX_SIMD_66, VEX_OPCODE_0F_38, &attributes);
  emit_int8((unsigned char)0xB8);
  emit_operand(dst, src2);
}

void Assembler::vfmadd231ps(XMMRegister dst, XMMRegister src1, Address src2, int vector_len) {
  assert(VM_Version::supports_fma(), "");
  InstructionMark im(this);
  InstructionAttr attributes(vector_len, /* vex_w */ false, /* legacy_mode */ false, /* no_mask_reg */ true, /* uses_vl */ true);
  attributes.set_address_attributes(/* tuple_type */ EVEX_FV, /* input_size_in_bits */ EVEX_32bit);
  vex_prefix(src2, src1->encoding(), dst->encoding(), VEX_SIMD_66, VEX_OPCODE_0F_38, &attributes);
  emit_int8((unsigned char)0xB8);
  emit_operand(dst, src2);
}

void Assembler::divpd(XMMRegister dst, XMMRegister src) {
  NOT_LP64(assert(VM_Version::supports_sse2(), ""));
  InstructionAttr attributes(AVX_128bit, /* rex_w */ VM_Version::supports_evex(), /* legacy_mode */ false, /* no_mask_reg */ true, /* uses_vl */ true);
  attributes.set_rex_vex_w_reverted();
  int encode = simd_prefix_and_encode(dst, dst, src, VEX_SIMD_66, VEX_OPCODE_0F, &attributes);
  emit_int8(0x5E);
  emit_int8((unsigned char)(0xC0 | encode));
}

void Assembler::divps(XMMRegister dst, XMMRegister src) {
  NOT_LP64(assert(VM_Version::supports_sse2(), ""));
  InstructionAttr attributes(AVX_128bit, /* rex_w */ false, /* legacy_mode */ false, /* no_mask_reg */ true, /* uses_vl */ true);
  int encode = simd_prefix_and_encode(dst, dst, src, VEX_SIMD_NONE, VEX_OPCODE_0F, &attributes);
  emit_int8(0x5E);
  emit_int8((unsigned char)(0xC0 | encode));
}

void Assembler::vdivpd(XMMRegister dst, XMMRegister nds, XMMRegister src, int vector_len) {
  assert(VM_Version::supports_avx(), "");
  InstructionAttr attributes(vector_len, /* vex_w */ VM_Version::supports_evex(), /* legacy_mode */ false, /* no_mask_reg */ true, /* uses_vl */ true);
  attributes.set_rex_vex_w_reverted();
  int encode = vex_prefix_and_encode(dst->encoding(), nds->encoding(), src->encoding(), VEX_SIMD_66, VEX_OPCODE_0F, &attributes);
  emit_int8(0x5E);
  emit_int8((unsigned char)(0xC0 | encode));
}

void Assembler::vdivps(XMMRegister dst, XMMRegister nds, XMMRegister src, int vector_len) {
  assert(VM_Version::supports_avx(), "");
  InstructionAttr attributes(vector_len, /* vex_w */ false, /* legacy_mode */ false, /* no_mask_reg */ true, /* uses_vl */ true);
  int encode = vex_prefix_and_encode(dst->encoding(), nds->encoding(), src->encoding(), VEX_SIMD_NONE, VEX_OPCODE_0F, &attributes);
  emit_int8(0x5E);
  emit_int8((unsigned char)(0xC0 | encode));
}

void Assembler::vdivpd(XMMRegister dst, XMMRegister nds, Address src, int vector_len) {
  assert(VM_Version::supports_avx(), "");
  InstructionMark im(this);
  InstructionAttr attributes(vector_len, /* vex_w */ VM_Version::supports_evex(), /* legacy_mode */ false, /* no_mask_reg */ true, /* uses_vl */ true);
  attributes.set_address_attributes(/* tuple_type */ EVEX_FV, /* input_size_in_bits */ EVEX_64bit);
  attributes.set_rex_vex_w_reverted();
  vex_prefix(src, nds->encoding(), dst->encoding(), VEX_SIMD_66, VEX_OPCODE_0F, &attributes);
  emit_int8(0x5E);
  emit_operand(dst, src);
}

void Assembler::vdivps(XMMRegister dst, XMMRegister nds, Address src, int vector_len) {
  assert(VM_Version::supports_avx(), "");
  InstructionMark im(this);
  InstructionAttr attributes(vector_len, /* vex_w */ false, /* legacy_mode */ false, /* no_mask_reg */ true, /* uses_vl */ true);
  attributes.set_address_attributes(/* tuple_type */ EVEX_FV, /* input_size_in_bits */ EVEX_32bit);
  vex_prefix(src, nds->encoding(), dst->encoding(), VEX_SIMD_NONE, VEX_OPCODE_0F, &attributes);
  emit_int8(0x5E);
  emit_operand(dst, src);
}

void Assembler::vsqrtpd(XMMRegister dst, XMMRegister src, int vector_len) {
  assert(VM_Version::supports_avx(), "");
  InstructionAttr attributes(vector_len, /* vex_w */ VM_Version::supports_evex(), /* legacy_mode */ false, /* no_mask_reg */ true, /* uses_vl */ true);
  attributes.set_rex_vex_w_reverted();
  int encode = vex_prefix_and_encode(dst->encoding(), 0, src->encoding(), VEX_SIMD_66, VEX_OPCODE_0F, &attributes);
  emit_int8(0x51);
  emit_int8((unsigned char)(0xC0 | encode));
}

void Assembler::vsqrtpd(XMMRegister dst, Address src, int vector_len) {
  assert(VM_Version::supports_avx(), "");
  InstructionMark im(this);
  InstructionAttr attributes(vector_len, /* vex_w */ VM_Version::supports_evex(), /* legacy_mode */ false, /* no_mask_reg */ true, /* uses_vl */ true);
  attributes.set_address_attributes(/* tuple_type */ EVEX_FV, /* input_size_in_bits */ EVEX_64bit);
  attributes.set_rex_vex_w_reverted();
  vex_prefix(src, 0, dst->encoding(), VEX_SIMD_66, VEX_OPCODE_0F, &attributes);
  emit_int8(0x51);
  emit_operand(dst, src);
}

void Assembler::vsqrtps(XMMRegister dst, XMMRegister src, int vector_len) {
  assert(VM_Version::supports_avx(), "");
  InstructionAttr attributes(vector_len, /* vex_w */ false, /* legacy_mode */ false, /* no_mask_reg */ true, /* uses_vl */ true);
  int encode = vex_prefix_and_encode(dst->encoding(), 0, src->encoding(), VEX_SIMD_NONE, VEX_OPCODE_0F, &attributes);
  emit_int8(0x51);
  emit_int8((unsigned char)(0xC0 | encode));
}

void Assembler::vsqrtps(XMMRegister dst, Address src, int vector_len) {
  assert(VM_Version::supports_avx(), "");
  InstructionMark im(this);
  InstructionAttr attributes(vector_len, /* vex_w */ false, /* legacy_mode */ false, /* no_mask_reg */ true, /* uses_vl */ true);
  attributes.set_address_attributes(/* tuple_type */ EVEX_FV, /* input_size_in_bits */ EVEX_64bit);
  vex_prefix(src, 0, dst->encoding(), VEX_SIMD_NONE, VEX_OPCODE_0F, &attributes);
  emit_int8(0x51);
  emit_operand(dst, src);
}

void Assembler::andpd(XMMRegister dst, XMMRegister src) {
  NOT_LP64(assert(VM_Version::supports_sse2(), ""));
  InstructionAttr attributes(AVX_128bit, /* rex_w */ !_legacy_mode_dq, /* legacy_mode */ _legacy_mode_dq, /* no_mask_reg */ true, /* uses_vl */ true);
  attributes.set_rex_vex_w_reverted();
  int encode = simd_prefix_and_encode(dst, dst, src, VEX_SIMD_66, VEX_OPCODE_0F, &attributes);
  emit_int8(0x54);
  emit_int8((unsigned char)(0xC0 | encode));
}

void Assembler::andps(XMMRegister dst, XMMRegister src) {
  NOT_LP64(assert(VM_Version::supports_sse(), ""));
  InstructionAttr attributes(AVX_128bit, /* rex_w */ false, /* legacy_mode */ _legacy_mode_dq, /* no_mask_reg */ true, /* uses_vl */ true);
  int encode = simd_prefix_and_encode(dst, dst, src, VEX_SIMD_NONE, VEX_OPCODE_0F, &attributes);
  emit_int8(0x54);
  emit_int8((unsigned char)(0xC0 | encode));
}

void Assembler::andps(XMMRegister dst, Address src) {
  NOT_LP64(assert(VM_Version::supports_sse(), ""));
  InstructionMark im(this);
  InstructionAttr attributes(AVX_128bit, /* rex_w */ false, /* legacy_mode */ _legacy_mode_dq, /* no_mask_reg */ true, /* uses_vl */ true);
  attributes.set_address_attributes(/* tuple_type */ EVEX_FV, /* input_size_in_bits */ EVEX_32bit);
  simd_prefix(dst, dst, src, VEX_SIMD_NONE, VEX_OPCODE_0F, &attributes);
  emit_int8(0x54);
  emit_operand(dst, src);
}

void Assembler::andpd(XMMRegister dst, Address src) {
  NOT_LP64(assert(VM_Version::supports_sse2(), ""));
  InstructionMark im(this);
  InstructionAttr attributes(AVX_128bit, /* rex_w */ !_legacy_mode_dq, /* legacy_mode */ _legacy_mode_dq, /* no_mask_reg */ true, /* uses_vl */ true);
  attributes.set_address_attributes(/* tuple_type */ EVEX_FV, /* input_size_in_bits */ EVEX_64bit);
  attributes.set_rex_vex_w_reverted();
  simd_prefix(dst, dst, src, VEX_SIMD_66, VEX_OPCODE_0F, &attributes);
  emit_int8(0x54);
  emit_operand(dst, src);
}

void Assembler::vandpd(XMMRegister dst, XMMRegister nds, XMMRegister src, int vector_len) {
  assert(VM_Version::supports_avx(), "");
  InstructionAttr attributes(vector_len, /* vex_w */ !_legacy_mode_dq, /* legacy_mode */ _legacy_mode_dq, /* no_mask_reg */ true, /* uses_vl */ true);
  attributes.set_rex_vex_w_reverted();
  int encode = vex_prefix_and_encode(dst->encoding(), nds->encoding(), src->encoding(), VEX_SIMD_66, VEX_OPCODE_0F, &attributes);
  emit_int8(0x54);
  emit_int8((unsigned char)(0xC0 | encode));
}

void Assembler::vandps(XMMRegister dst, XMMRegister nds, XMMRegister src, int vector_len) {
  assert(VM_Version::supports_avx(), "");
  InstructionAttr attributes(vector_len, /* vex_w */ false, /* legacy_mode */ _legacy_mode_dq, /* no_mask_reg */ true, /* uses_vl */ true);
  int encode = vex_prefix_and_encode(dst->encoding(), nds->encoding(), src->encoding(), VEX_SIMD_NONE, VEX_OPCODE_0F, &attributes);
  emit_int8(0x54);
  emit_int8((unsigned char)(0xC0 | encode));
}

void Assembler::vandpd(XMMRegister dst, XMMRegister nds, Address src, int vector_len) {
  assert(VM_Version::supports_avx(), "");
  InstructionMark im(this);
  InstructionAttr attributes(vector_len, /* vex_w */ !_legacy_mode_dq, /* legacy_mode */ _legacy_mode_dq, /* no_mask_reg */ true, /* uses_vl */ true);
  attributes.set_address_attributes(/* tuple_type */ EVEX_FV, /* input_size_in_bits */ EVEX_64bit);
  attributes.set_rex_vex_w_reverted();
  vex_prefix(src, nds->encoding(), dst->encoding(), VEX_SIMD_66, VEX_OPCODE_0F, &attributes);
  emit_int8(0x54);
  emit_operand(dst, src);
}

void Assembler::vandps(XMMRegister dst, XMMRegister nds, Address src, int vector_len) {
  assert(VM_Version::supports_avx(), "");
  InstructionMark im(this);
  InstructionAttr attributes(vector_len, /* vex_w */ false, /* legacy_mode */ _legacy_mode_dq, /* no_mask_reg */ true, /* uses_vl */ true);
  attributes.set_address_attributes(/* tuple_type */ EVEX_FV, /* input_size_in_bits */ EVEX_32bit);
  vex_prefix(src, nds->encoding(), dst->encoding(), VEX_SIMD_NONE, VEX_OPCODE_0F, &attributes);
  emit_int8(0x54);
  emit_operand(dst, src);
}

void Assembler::unpckhpd(XMMRegister dst, XMMRegister src) {
  NOT_LP64(assert(VM_Version::supports_sse2(), ""));
  InstructionAttr attributes(AVX_128bit, /* rex_w */ VM_Version::supports_evex(), /* legacy_mode */ false, /* no_mask_reg */ true, /* uses_vl */ true);
  attributes.set_rex_vex_w_reverted();
  int encode = simd_prefix_and_encode(dst, dst, src, VEX_SIMD_66, VEX_OPCODE_0F, &attributes);
  emit_int8(0x15);
  emit_int8((unsigned char)(0xC0 | encode));
}

void Assembler::unpcklpd(XMMRegister dst, XMMRegister src) {
  NOT_LP64(assert(VM_Version::supports_sse2(), ""));
  InstructionAttr attributes(AVX_128bit, /* rex_w */ VM_Version::supports_evex(), /* legacy_mode */ false, /* no_mask_reg */ true, /* uses_vl */ true);
  attributes.set_rex_vex_w_reverted();
  int encode = simd_prefix_and_encode(dst, dst, src, VEX_SIMD_66, VEX_OPCODE_0F, &attributes);
  emit_int8(0x14);
  emit_int8((unsigned char)(0xC0 | encode));
}

void Assembler::xorpd(XMMRegister dst, XMMRegister src) {
  NOT_LP64(assert(VM_Version::supports_sse2(), ""));
  InstructionAttr attributes(AVX_128bit, /* rex_w */ !_legacy_mode_dq, /* legacy_mode */ _legacy_mode_dq, /* no_mask_reg */ true, /* uses_vl */ true);
  attributes.set_rex_vex_w_reverted();
  int encode = simd_prefix_and_encode(dst, dst, src, VEX_SIMD_66, VEX_OPCODE_0F, &attributes);
  emit_int8(0x57);
  emit_int8((unsigned char)(0xC0 | encode));
}

void Assembler::xorps(XMMRegister dst, XMMRegister src) {
  NOT_LP64(assert(VM_Version::supports_sse(), ""));
  InstructionAttr attributes(AVX_128bit, /* rex_w */ false, /* legacy_mode */ _legacy_mode_dq, /* no_mask_reg */ true, /* uses_vl */ true);
  int encode = simd_prefix_and_encode(dst, dst, src, VEX_SIMD_NONE, VEX_OPCODE_0F, &attributes);
  emit_int8(0x57);
  emit_int8((unsigned char)(0xC0 | encode));
}

void Assembler::xorpd(XMMRegister dst, Address src) {
  NOT_LP64(assert(VM_Version::supports_sse2(), ""));
  InstructionMark im(this);
  InstructionAttr attributes(AVX_128bit, /* rex_w */ !_legacy_mode_dq, /* legacy_mode */ _legacy_mode_dq, /* no_mask_reg */ true, /* uses_vl */ true);
  attributes.set_address_attributes(/* tuple_type */ EVEX_FV, /* input_size_in_bits */ EVEX_64bit);
  attributes.set_rex_vex_w_reverted();
  simd_prefix(dst, dst, src, VEX_SIMD_66, VEX_OPCODE_0F, &attributes);
  emit_int8(0x57);
  emit_operand(dst, src);
}

void Assembler::xorps(XMMRegister dst, Address src) {
  NOT_LP64(assert(VM_Version::supports_sse(), ""));
  InstructionMark im(this);
  InstructionAttr attributes(AVX_128bit, /* rex_w */ false, /* legacy_mode */ _legacy_mode_dq, /* no_mask_reg */ true, /* uses_vl */ true);
  attributes.set_address_attributes(/* tuple_type */ EVEX_FV, /* input_size_in_bits */ EVEX_32bit);
  simd_prefix(dst, dst, src, VEX_SIMD_NONE, VEX_OPCODE_0F, &attributes);
  emit_int8(0x57);
  emit_operand(dst, src);
}

void Assembler::vxorpd(XMMRegister dst, XMMRegister nds, XMMRegister src, int vector_len) {
  assert(VM_Version::supports_avx(), "");
  InstructionAttr attributes(vector_len, /* vex_w */ !_legacy_mode_dq, /* legacy_mode */ _legacy_mode_dq, /* no_mask_reg */ true, /* uses_vl */ true);
  attributes.set_rex_vex_w_reverted();
  int encode = vex_prefix_and_encode(dst->encoding(), nds->encoding(), src->encoding(), VEX_SIMD_66, VEX_OPCODE_0F, &attributes);
  emit_int8(0x57);
  emit_int8((unsigned char)(0xC0 | encode));
}

void Assembler::vxorps(XMMRegister dst, XMMRegister nds, XMMRegister src, int vector_len) {
  assert(VM_Version::supports_avx(), "");
  InstructionAttr attributes(vector_len, /* vex_w */ false, /* legacy_mode */ _legacy_mode_dq, /* no_mask_reg */ true, /* uses_vl */ true);
  int encode = vex_prefix_and_encode(dst->encoding(), nds->encoding(), src->encoding(), VEX_SIMD_NONE, VEX_OPCODE_0F, &attributes);
  emit_int8(0x57);
  emit_int8((unsigned char)(0xC0 | encode));
}

void Assembler::vxorpd(XMMRegister dst, XMMRegister nds, Address src, int vector_len) {
  assert(VM_Version::supports_avx(), "");
  InstructionMark im(this);
  InstructionAttr attributes(vector_len, /* vex_w */ !_legacy_mode_dq, /* legacy_mode */ _legacy_mode_dq, /* no_mask_reg */ true, /* uses_vl */ true);
  attributes.set_address_attributes(/* tuple_type */ EVEX_FV, /* input_size_in_bits */ EVEX_64bit);
  attributes.set_rex_vex_w_reverted();
  vex_prefix(src, nds->encoding(), dst->encoding(), VEX_SIMD_66, VEX_OPCODE_0F, &attributes);
  emit_int8(0x57);
  emit_operand(dst, src);
}

void Assembler::vxorps(XMMRegister dst, XMMRegister nds, Address src, int vector_len) {
  assert(VM_Version::supports_avx(), "");
  InstructionMark im(this);
  InstructionAttr attributes(vector_len, /* vex_w */ false, /* legacy_mode */ _legacy_mode_dq, /* no_mask_reg */ true, /* uses_vl */ true);
  attributes.set_address_attributes(/* tuple_type */ EVEX_FV, /* input_size_in_bits */ EVEX_32bit);
  vex_prefix(src, nds->encoding(), dst->encoding(), VEX_SIMD_NONE, VEX_OPCODE_0F, &attributes);
  emit_int8(0x57);
  emit_operand(dst, src);
}

// Integer vector arithmetic
void Assembler::vphaddw(XMMRegister dst, XMMRegister nds, XMMRegister src, int vector_len) {
  assert(VM_Version::supports_avx() && (vector_len == 0) ||
         VM_Version::supports_avx2(), "256 bit integer vectors requires AVX2");
  InstructionAttr attributes(vector_len, /* vex_w */ false, /* legacy_mode */ true, /* no_mask_reg */ true, /* uses_vl */ true);
  int encode = vex_prefix_and_encode(dst->encoding(), nds->encoding(), src->encoding(), VEX_SIMD_66, VEX_OPCODE_0F_38, &attributes);
  emit_int8(0x01);
  emit_int8((unsigned char)(0xC0 | encode));
}

void Assembler::vphaddd(XMMRegister dst, XMMRegister nds, XMMRegister src, int vector_len) {
  assert(VM_Version::supports_avx() && (vector_len == 0) ||
         VM_Version::supports_avx2(), "256 bit integer vectors requires AVX2");
  InstructionAttr attributes(vector_len, /* vex_w */ false, /* legacy_mode */ true, /* no_mask_reg */ true, /* uses_vl */ true);
  int encode = vex_prefix_and_encode(dst->encoding(), nds->encoding(), src->encoding(), VEX_SIMD_66, VEX_OPCODE_0F_38, &attributes);
  emit_int8(0x02);
  emit_int8((unsigned char)(0xC0 | encode));
}

void Assembler::paddb(XMMRegister dst, XMMRegister src) {
  NOT_LP64(assert(VM_Version::supports_sse2(), ""));
  InstructionAttr attributes(AVX_128bit, /* rex_w */ false, /* legacy_mode */ _legacy_mode_bw, /* no_mask_reg */ true, /* uses_vl */ true);
  int encode = simd_prefix_and_encode(dst, dst, src, VEX_SIMD_66, VEX_OPCODE_0F, &attributes);
  emit_int8((unsigned char)0xFC);
  emit_int8((unsigned char)(0xC0 | encode));
}

void Assembler::paddw(XMMRegister dst, XMMRegister src) {
  NOT_LP64(assert(VM_Version::supports_sse2(), ""));
  InstructionAttr attributes(AVX_128bit, /* rex_w */ false, /* legacy_mode */ _legacy_mode_bw, /* no_mask_reg */ true, /* uses_vl */ true);
  int encode = simd_prefix_and_encode(dst, dst, src, VEX_SIMD_66, VEX_OPCODE_0F, &attributes);
  emit_int8((unsigned char)0xFD);
  emit_int8((unsigned char)(0xC0 | encode));
}

void Assembler::paddd(XMMRegister dst, XMMRegister src) {
  NOT_LP64(assert(VM_Version::supports_sse2(), ""));
  InstructionAttr attributes(AVX_128bit, /* rex_w */ false, /* legacy_mode */ false, /* no_mask_reg */ true, /* uses_vl */ true);
  int encode = simd_prefix_and_encode(dst, dst, src, VEX_SIMD_66, VEX_OPCODE_0F, &attributes);
  emit_int8((unsigned char)0xFE);
  emit_int8((unsigned char)(0xC0 | encode));
}

void Assembler::paddd(XMMRegister dst, Address src) {
  NOT_LP64(assert(VM_Version::supports_sse2(), ""));
  InstructionMark im(this);
  InstructionAttr attributes(AVX_128bit, /* rex_w */ false, /* legacy_mode */ false, /* no_mask_reg */ true, /* uses_vl */ true);
  simd_prefix(dst, dst, src, VEX_SIMD_66, VEX_OPCODE_0F, &attributes);
  emit_int8((unsigned char)0xFE);
  emit_operand(dst, src);
}

void Assembler::paddq(XMMRegister dst, XMMRegister src) {
  NOT_LP64(assert(VM_Version::supports_sse2(), ""));
  InstructionAttr attributes(AVX_128bit, /* rex_w */ VM_Version::supports_evex(), /* legacy_mode */ false, /* no_mask_reg */ true, /* uses_vl */ true);
  attributes.set_rex_vex_w_reverted();
  int encode = simd_prefix_and_encode(dst, dst, src, VEX_SIMD_66, VEX_OPCODE_0F, &attributes);
  emit_int8((unsigned char)0xD4);
  emit_int8((unsigned char)(0xC0 | encode));
}

void Assembler::phaddw(XMMRegister dst, XMMRegister src) {
  assert(VM_Version::supports_sse3(), "");
  InstructionAttr attributes(AVX_128bit, /* rex_w */ false, /* legacy_mode */ true, /* no_mask_reg */ true, /* uses_vl */ true);
  int encode = simd_prefix_and_encode(dst, dst, src, VEX_SIMD_66, VEX_OPCODE_0F_38, &attributes);
  emit_int8(0x01);
  emit_int8((unsigned char)(0xC0 | encode));
}

void Assembler::phaddd(XMMRegister dst, XMMRegister src) {
  assert(VM_Version::supports_sse3(), "");
  InstructionAttr attributes(AVX_128bit, /* rex_w */ false, /* legacy_mode */ true, /* no_mask_reg */ true, /* uses_vl */ true);
  int encode = simd_prefix_and_encode(dst, dst, src, VEX_SIMD_66, VEX_OPCODE_0F_38, &attributes);
  emit_int8(0x02);
  emit_int8((unsigned char)(0xC0 | encode));
}

void Assembler::vpaddb(XMMRegister dst, XMMRegister nds, XMMRegister src, int vector_len) {
  assert(UseAVX > 0, "requires some form of AVX");
  InstructionAttr attributes(vector_len, /* vex_w */ false, /* legacy_mode */ _legacy_mode_bw, /* no_mask_reg */ true, /* uses_vl */ true);
  int encode = vex_prefix_and_encode(dst->encoding(), nds->encoding(), src->encoding(), VEX_SIMD_66, VEX_OPCODE_0F, &attributes);
  emit_int8((unsigned char)0xFC);
  emit_int8((unsigned char)(0xC0 | encode));
}

void Assembler::vpaddw(XMMRegister dst, XMMRegister nds, XMMRegister src, int vector_len) {
  assert(UseAVX > 0, "requires some form of AVX");
  InstructionAttr attributes(vector_len, /* vex_w */ false, /* legacy_mode */ _legacy_mode_bw, /* no_mask_reg */ true, /* uses_vl */ true);
  int encode = vex_prefix_and_encode(dst->encoding(), nds->encoding(), src->encoding(), VEX_SIMD_66, VEX_OPCODE_0F, &attributes);
  emit_int8((unsigned char)0xFD);
  emit_int8((unsigned char)(0xC0 | encode));
}

void Assembler::vpaddd(XMMRegister dst, XMMRegister nds, XMMRegister src, int vector_len) {
  assert(UseAVX > 0, "requires some form of AVX");
  InstructionAttr attributes(vector_len, /* vex_w */ false, /* legacy_mode */ false, /* no_mask_reg */ true, /* uses_vl */ true);
  int encode = vex_prefix_and_encode(dst->encoding(), nds->encoding(), src->encoding(), VEX_SIMD_66, VEX_OPCODE_0F, &attributes);
  emit_int8((unsigned char)0xFE);
  emit_int8((unsigned char)(0xC0 | encode));
}

void Assembler::vpaddq(XMMRegister dst, XMMRegister nds, XMMRegister src, int vector_len) {
  assert(UseAVX > 0, "requires some form of AVX");
  InstructionAttr attributes(vector_len, /* vex_w */ VM_Version::supports_evex(), /* legacy_mode */ false, /* no_mask_reg */ true, /* uses_vl */ true);
  attributes.set_rex_vex_w_reverted();
  int encode = vex_prefix_and_encode(dst->encoding(), nds->encoding(), src->encoding(), VEX_SIMD_66, VEX_OPCODE_0F, &attributes);
  emit_int8((unsigned char)0xD4);
  emit_int8((unsigned char)(0xC0 | encode));
}

void Assembler::vpaddb(XMMRegister dst, XMMRegister nds, Address src, int vector_len) {
  assert(UseAVX > 0, "requires some form of AVX");
  InstructionMark im(this);
  InstructionAttr attributes(vector_len, /* vex_w */ false, /* legacy_mode */ _legacy_mode_bw, /* no_mask_reg */ true, /* uses_vl */ true);
  attributes.set_address_attributes(/* tuple_type */ EVEX_FVM, /* input_size_in_bits */ EVEX_NObit);
  vex_prefix(src, nds->encoding(), dst->encoding(), VEX_SIMD_66, VEX_OPCODE_0F, &attributes);
  emit_int8((unsigned char)0xFC);
  emit_operand(dst, src);
}

void Assembler::vpaddw(XMMRegister dst, XMMRegister nds, Address src, int vector_len) {
  assert(UseAVX > 0, "requires some form of AVX");
  InstructionMark im(this);
  InstructionAttr attributes(vector_len, /* vex_w */ false, /* legacy_mode */ _legacy_mode_bw, /* no_mask_reg */ true, /* uses_vl */ true);
  attributes.set_address_attributes(/* tuple_type */ EVEX_FVM, /* input_size_in_bits */ EVEX_NObit);
  vex_prefix(src, nds->encoding(), dst->encoding(), VEX_SIMD_66, VEX_OPCODE_0F, &attributes);
  emit_int8((unsigned char)0xFD);
  emit_operand(dst, src);
}

void Assembler::vpaddd(XMMRegister dst, XMMRegister nds, Address src, int vector_len) {
  assert(UseAVX > 0, "requires some form of AVX");
  InstructionMark im(this);
  InstructionAttr attributes(vector_len, /* vex_w */ false, /* legacy_mode */ false, /* no_mask_reg */ true, /* uses_vl */ true);
  attributes.set_address_attributes(/* tuple_type */ EVEX_FV, /* input_size_in_bits */ EVEX_32bit);
  vex_prefix(src, nds->encoding(), dst->encoding(), VEX_SIMD_66, VEX_OPCODE_0F, &attributes);
  emit_int8((unsigned char)0xFE);
  emit_operand(dst, src);
}

void Assembler::vpaddq(XMMRegister dst, XMMRegister nds, Address src, int vector_len) {
  assert(UseAVX > 0, "requires some form of AVX");
  InstructionMark im(this);
  InstructionAttr attributes(vector_len, /* vex_w */ VM_Version::supports_evex(), /* legacy_mode */ false, /* no_mask_reg */ true, /* uses_vl */ true);
  attributes.set_address_attributes(/* tuple_type */ EVEX_FV, /* input_size_in_bits */ EVEX_64bit);
  attributes.set_rex_vex_w_reverted();
  vex_prefix(src, nds->encoding(), dst->encoding(), VEX_SIMD_66, VEX_OPCODE_0F, &attributes);
  emit_int8((unsigned char)0xD4);
  emit_operand(dst, src);
}

void Assembler::psubb(XMMRegister dst, XMMRegister src) {
  NOT_LP64(assert(VM_Version::supports_sse2(), ""));
  InstructionAttr attributes(AVX_128bit, /* rex_w */ false, /* legacy_mode */ _legacy_mode_bw, /* no_mask_reg */ true, /* uses_vl */ true);
  int encode = simd_prefix_and_encode(dst, dst, src, VEX_SIMD_66, VEX_OPCODE_0F, &attributes);
  emit_int8((unsigned char)0xF8);
  emit_int8((unsigned char)(0xC0 | encode));
}

void Assembler::psubw(XMMRegister dst, XMMRegister src) {
  NOT_LP64(assert(VM_Version::supports_sse2(), ""));
  InstructionAttr attributes(AVX_128bit, /* rex_w */ false, /* legacy_mode */ _legacy_mode_bw, /* no_mask_reg */ true, /* uses_vl */ true);
  int encode = simd_prefix_and_encode(dst, dst, src, VEX_SIMD_66, VEX_OPCODE_0F, &attributes);
  emit_int8((unsigned char)0xF9);
  emit_int8((unsigned char)(0xC0 | encode));
}

void Assembler::psubd(XMMRegister dst, XMMRegister src) {
  InstructionAttr attributes(AVX_128bit, /* rex_w */ false, /* legacy_mode */ false, /* no_mask_reg */ true, /* uses_vl */ true);
  int encode = simd_prefix_and_encode(dst, dst, src, VEX_SIMD_66, VEX_OPCODE_0F, &attributes);
  emit_int8((unsigned char)0xFA);
  emit_int8((unsigned char)(0xC0 | encode));
}

void Assembler::psubq(XMMRegister dst, XMMRegister src) {
  NOT_LP64(assert(VM_Version::supports_sse2(), ""));
  InstructionAttr attributes(AVX_128bit, /* rex_w */ VM_Version::supports_evex(), /* legacy_mode */ false, /* no_mask_reg */ true, /* uses_vl */ true);
  attributes.set_rex_vex_w_reverted();
  int encode = simd_prefix_and_encode(dst, dst, src, VEX_SIMD_66, VEX_OPCODE_0F, &attributes);
  emit_int8((unsigned char)0xFB);
  emit_int8((unsigned char)(0xC0 | encode));
}

void Assembler::vpsubb(XMMRegister dst, XMMRegister nds, XMMRegister src, int vector_len) {
  assert(UseAVX > 0, "requires some form of AVX");
  InstructionAttr attributes(vector_len, /* vex_w */ false, /* legacy_mode */ _legacy_mode_bw, /* no_mask_reg */ true, /* uses_vl */ true);
  int encode = vex_prefix_and_encode(dst->encoding(), nds->encoding(), src->encoding(), VEX_SIMD_66, VEX_OPCODE_0F, &attributes);
  emit_int8((unsigned char)0xF8);
  emit_int8((unsigned char)(0xC0 | encode));
}

void Assembler::vpsubw(XMMRegister dst, XMMRegister nds, XMMRegister src, int vector_len) {
  assert(UseAVX > 0, "requires some form of AVX");
  InstructionAttr attributes(vector_len, /* vex_w */ false, /* legacy_mode */ _legacy_mode_bw, /* no_mask_reg */ true, /* uses_vl */ true);
  int encode = vex_prefix_and_encode(dst->encoding(), nds->encoding(), src->encoding(), VEX_SIMD_66, VEX_OPCODE_0F, &attributes);
  emit_int8((unsigned char)0xF9);
  emit_int8((unsigned char)(0xC0 | encode));
}

void Assembler::vpsubd(XMMRegister dst, XMMRegister nds, XMMRegister src, int vector_len) {
  assert(UseAVX > 0, "requires some form of AVX");
  InstructionAttr attributes(vector_len, /* vex_w */ false, /* legacy_mode */ false, /* no_mask_reg */ true, /* uses_vl */ true);
  int encode = vex_prefix_and_encode(dst->encoding(), nds->encoding(), src->encoding(), VEX_SIMD_66, VEX_OPCODE_0F, &attributes);
  emit_int8((unsigned char)0xFA);
  emit_int8((unsigned char)(0xC0 | encode));
}

void Assembler::vpsubq(XMMRegister dst, XMMRegister nds, XMMRegister src, int vector_len) {
  assert(UseAVX > 0, "requires some form of AVX");
  InstructionAttr attributes(vector_len, /* rex_w */ VM_Version::supports_evex(), /* legacy_mode */ false, /* no_mask_reg */ true, /* uses_vl */ true);
  attributes.set_rex_vex_w_reverted();
  int encode = vex_prefix_and_encode(dst->encoding(), nds->encoding(), src->encoding(), VEX_SIMD_66, VEX_OPCODE_0F, &attributes);
  emit_int8((unsigned char)0xFB);
  emit_int8((unsigned char)(0xC0 | encode));
}

void Assembler::vpsubb(XMMRegister dst, XMMRegister nds, Address src, int vector_len) {
  assert(UseAVX > 0, "requires some form of AVX");
  InstructionMark im(this);
  InstructionAttr attributes(vector_len, /* vex_w */ false, /* legacy_mode */ _legacy_mode_bw, /* no_mask_reg */ true, /* uses_vl */ true);
  attributes.set_address_attributes(/* tuple_type */ EVEX_FVM, /* input_size_in_bits */ EVEX_NObit);
  vex_prefix(src, nds->encoding(), dst->encoding(), VEX_SIMD_66, VEX_OPCODE_0F, &attributes);
  emit_int8((unsigned char)0xF8);
  emit_operand(dst, src);
}

void Assembler::vpsubw(XMMRegister dst, XMMRegister nds, Address src, int vector_len) {
  assert(UseAVX > 0, "requires some form of AVX");
  InstructionMark im(this);
  InstructionAttr attributes(vector_len, /* vex_w */ false, /* legacy_mode */ _legacy_mode_bw, /* no_mask_reg */ true, /* uses_vl */ true);
  attributes.set_address_attributes(/* tuple_type */ EVEX_FVM, /* input_size_in_bits */ EVEX_NObit);
  vex_prefix(src, nds->encoding(), dst->encoding(), VEX_SIMD_66, VEX_OPCODE_0F, &attributes);
  emit_int8((unsigned char)0xF9);
  emit_operand(dst, src);
}

void Assembler::vpsubd(XMMRegister dst, XMMRegister nds, Address src, int vector_len) {
  assert(UseAVX > 0, "requires some form of AVX");
  InstructionMark im(this);
  InstructionAttr attributes(vector_len, /* vex_w */ false, /* legacy_mode */ false, /* no_mask_reg */ true, /* uses_vl */ true);
  attributes.set_address_attributes(/* tuple_type */ EVEX_FV, /* input_size_in_bits */ EVEX_32bit);
  vex_prefix(src, nds->encoding(), dst->encoding(), VEX_SIMD_66, VEX_OPCODE_0F, &attributes);
  emit_int8((unsigned char)0xFA);
  emit_operand(dst, src);
}

void Assembler::vpsubq(XMMRegister dst, XMMRegister nds, Address src, int vector_len) {
  assert(UseAVX > 0, "requires some form of AVX");
  InstructionMark im(this);
  InstructionAttr attributes(vector_len, /* vex_w */ VM_Version::supports_evex(), /* legacy_mode */ false, /* no_mask_reg */ true, /* uses_vl */ true);
  attributes.set_address_attributes(/* tuple_type */ EVEX_FV, /* input_size_in_bits */ EVEX_64bit);
  attributes.set_rex_vex_w_reverted();
  vex_prefix(src, nds->encoding(), dst->encoding(), VEX_SIMD_66, VEX_OPCODE_0F, &attributes);
  emit_int8((unsigned char)0xFB);
  emit_operand(dst, src);
}

void Assembler::pmullw(XMMRegister dst, XMMRegister src) {
  NOT_LP64(assert(VM_Version::supports_sse2(), ""));
  InstructionAttr attributes(AVX_128bit, /* rex_w */ false, /* legacy_mode */ _legacy_mode_bw, /* no_mask_reg */ true, /* uses_vl */ true);
  int encode = simd_prefix_and_encode(dst, dst, src, VEX_SIMD_66, VEX_OPCODE_0F, &attributes);
  emit_int8((unsigned char)0xD5);
  emit_int8((unsigned char)(0xC0 | encode));
}

void Assembler::pmulld(XMMRegister dst, XMMRegister src) {
  assert(VM_Version::supports_sse4_1(), "");
  InstructionAttr attributes(AVX_128bit, /* rex_w */ false, /* legacy_mode */ false, /* no_mask_reg */ true, /* uses_vl */ true);
  int encode = simd_prefix_and_encode(dst, dst, src, VEX_SIMD_66, VEX_OPCODE_0F_38, &attributes);
  emit_int8(0x40);
  emit_int8((unsigned char)(0xC0 | encode));
}

void Assembler::pmuludq(XMMRegister dst, XMMRegister src) {
  assert(VM_Version::supports_sse2(), "");
  InstructionAttr attributes(AVX_128bit, /* rex_w */ false, /* legacy_mode */ false, /* no_mask_reg */ true, /* uses_vl */ true);
  int encode = simd_prefix_and_encode(dst, dst, src, VEX_SIMD_66, VEX_OPCODE_0F, &attributes);
  emit_int8((unsigned char)(0xF4));
  emit_int8((unsigned char)(0xC0 | encode));
}

void Assembler::vpmullw(XMMRegister dst, XMMRegister nds, XMMRegister src, int vector_len) {
  assert(UseAVX > 0, "requires some form of AVX");
  InstructionAttr attributes(vector_len, /* vex_w */ false, /* legacy_mode */ _legacy_mode_bw, /* no_mask_reg */ true, /* uses_vl */ true);
  int encode = vex_prefix_and_encode(dst->encoding(), nds->encoding(), src->encoding(), VEX_SIMD_66, VEX_OPCODE_0F, &attributes);
  emit_int8((unsigned char)0xD5);
  emit_int8((unsigned char)(0xC0 | encode));
}

void Assembler::vpmulld(XMMRegister dst, XMMRegister nds, XMMRegister src, int vector_len) {
  assert(UseAVX > 0, "requires some form of AVX");
  InstructionAttr attributes(vector_len, /* vex_w */ false, /* legacy_mode */ false, /* no_mask_reg */ true, /* uses_vl */ true);
  int encode = vex_prefix_and_encode(dst->encoding(), nds->encoding(), src->encoding(), VEX_SIMD_66, VEX_OPCODE_0F_38, &attributes);
  emit_int8(0x40);
  emit_int8((unsigned char)(0xC0 | encode));
}

void Assembler::vpmullq(XMMRegister dst, XMMRegister nds, XMMRegister src, int vector_len) {
  assert(UseAVX > 2, "requires some form of EVEX");
  InstructionAttr attributes(vector_len, /* vex_w */ true, /* legacy_mode */ _legacy_mode_dq, /* no_mask_reg */ true, /* uses_vl */ true);
  attributes.set_is_evex_instruction();
  int encode = vex_prefix_and_encode(dst->encoding(), nds->encoding(), src->encoding(), VEX_SIMD_66, VEX_OPCODE_0F_38, &attributes);
  emit_int8(0x40);
  emit_int8((unsigned char)(0xC0 | encode));
}

void Assembler::vpmuludq(XMMRegister dst, XMMRegister nds, XMMRegister src, int vector_len) {
  assert(UseAVX > 0, "requires some form of AVX");
  InstructionAttr attributes(vector_len, /* vex_w */ VM_Version::supports_evex(), /* legacy_mode */ false, /* no_mask_reg */ true, /* uses_vl */ true);
  int encode = vex_prefix_and_encode(dst->encoding(), nds->encoding(), src->encoding(), VEX_SIMD_66, VEX_OPCODE_0F, &attributes);
  emit_int8((unsigned char)(0xF4));
  emit_int8((unsigned char)(0xC0 | encode));
}

void Assembler::vpmullw(XMMRegister dst, XMMRegister nds, Address src, int vector_len) {
  assert(UseAVX > 0, "requires some form of AVX");
  InstructionMark im(this);
  InstructionAttr attributes(vector_len, /* vex_w */ false, /* legacy_mode */ _legacy_mode_bw, /* no_mask_reg */ true, /* uses_vl */ true);
  attributes.set_address_attributes(/* tuple_type */ EVEX_FVM, /* input_size_in_bits */ EVEX_NObit);
  vex_prefix(src, nds->encoding(), dst->encoding(), VEX_SIMD_66, VEX_OPCODE_0F, &attributes);
  emit_int8((unsigned char)0xD5);
  emit_operand(dst, src);
}

void Assembler::vpmulld(XMMRegister dst, XMMRegister nds, Address src, int vector_len) {
  assert(UseAVX > 0, "requires some form of AVX");
  InstructionMark im(this);
  InstructionAttr attributes(vector_len, /* vex_w */ false, /* legacy_mode */ false, /* no_mask_reg */ true, /* uses_vl */ true);
  attributes.set_address_attributes(/* tuple_type */ EVEX_FV, /* input_size_in_bits */ EVEX_32bit);
  vex_prefix(src, nds->encoding(), dst->encoding(), VEX_SIMD_66, VEX_OPCODE_0F_38, &attributes);
  emit_int8(0x40);
  emit_operand(dst, src);
}

void Assembler::vpmullq(XMMRegister dst, XMMRegister nds, Address src, int vector_len) {
  assert(UseAVX > 2, "requires some form of EVEX");
  InstructionMark im(this);
  InstructionAttr attributes(vector_len, /* vex_w */ true, /* legacy_mode */ _legacy_mode_dq, /* no_mask_reg */ true, /* uses_vl */ true);
  attributes.set_address_attributes(/* tuple_type */ EVEX_FV, /* input_size_in_bits */ EVEX_64bit);
  attributes.set_is_evex_instruction();
  vex_prefix(src, nds->encoding(), dst->encoding(), VEX_SIMD_66, VEX_OPCODE_0F_38, &attributes);
  emit_int8(0x40);
  emit_operand(dst, src);
}

// Min, max
void Assembler::pminsb(XMMRegister dst, XMMRegister src) {
  assert(VM_Version::supports_sse4_1(), "");
  InstructionAttr attributes(AVX_128bit, /* rex_w */ false, /* legacy_mode */ _legacy_mode_bw, /* no_mask_reg */ true, /* uses_vl */ true);
  int encode = simd_prefix_and_encode(dst, dst, src, VEX_SIMD_66, VEX_OPCODE_0F_38, &attributes);
  emit_int8(0x38);
  emit_int8((unsigned char)(0xC0 | encode));
}

void Assembler::vpminsb(XMMRegister dst, XMMRegister nds, XMMRegister src, int vector_len) {
  assert(vector_len == AVX_128bit ? VM_Version::supports_avx() :
        (vector_len == AVX_256bit ? VM_Version::supports_avx2() : VM_Version::supports_avx512bw()), "");
  InstructionAttr attributes(vector_len, /* vex_w */ false, /* legacy_mode */ _legacy_mode_bw, /* no_mask_reg */ true, /* uses_vl */ true);
  int encode = vex_prefix_and_encode(dst->encoding(), nds->encoding(), src->encoding(), VEX_SIMD_66, VEX_OPCODE_0F_38, &attributes);
  emit_int8(0x38);
  emit_int8((unsigned char)(0xC0 | encode));
}

void Assembler::pminsw(XMMRegister dst, XMMRegister src) {
  assert(VM_Version::supports_sse2(), "");
  InstructionAttr attributes(AVX_128bit, /* rex_w */ false, /* legacy_mode */ _legacy_mode_bw, /* no_mask_reg */ true, /* uses_vl */ true);
  int encode = simd_prefix_and_encode(dst, dst, src, VEX_SIMD_66, VEX_OPCODE_0F, &attributes);
  emit_int8((unsigned char)0xEA);
  emit_int8((unsigned char)(0xC0 | encode));
}

void Assembler::vpminsw(XMMRegister dst, XMMRegister nds, XMMRegister src, int vector_len) {
  assert(vector_len == AVX_128bit ? VM_Version::supports_avx() :
        (vector_len == AVX_256bit ? VM_Version::supports_avx2() : VM_Version::supports_avx512bw()), "");
  InstructionAttr attributes(vector_len, /* vex_w */ false, /* legacy_mode */ _legacy_mode_bw, /* no_mask_reg */ true, /* uses_vl */ true);
  int encode = vex_prefix_and_encode(dst->encoding(), nds->encoding(), src->encoding(), VEX_SIMD_66, VEX_OPCODE_0F, &attributes);
  emit_int8((unsigned char)0xEA);
  emit_int8((unsigned char)(0xC0 | encode));
}

void Assembler::pminsd(XMMRegister dst, XMMRegister src) {
  assert(VM_Version::supports_sse4_1(), "");
  InstructionAttr attributes(AVX_128bit, /* rex_w */ false, /* legacy_mode */ false, /* no_mask_reg */ true, /* uses_vl */ true);
  int encode = simd_prefix_and_encode(dst, dst, src, VEX_SIMD_66, VEX_OPCODE_0F_38, &attributes);
  emit_int8(0x39);
  emit_int8((unsigned char)(0xC0 | encode));
}

void Assembler::vpminsd(XMMRegister dst, XMMRegister nds, XMMRegister src, int vector_len) {
  assert(vector_len == AVX_128bit ? VM_Version::supports_avx() :
        (vector_len == AVX_256bit ? VM_Version::supports_avx2() : VM_Version::supports_evex()), "");
  InstructionAttr attributes(vector_len, /* vex_w */ false, /* legacy_mode */ false, /* no_mask_reg */ true, /* uses_vl */ true);
  int encode = vex_prefix_and_encode(dst->encoding(), nds->encoding(), src->encoding(), VEX_SIMD_66, VEX_OPCODE_0F_38, &attributes);
  emit_int8(0x39);
  emit_int8((unsigned char)(0xC0 | encode));
}

void Assembler::vpminsq(XMMRegister dst, XMMRegister nds, XMMRegister src, int vector_len) {
  assert(UseAVX > 2, "requires AVX512F");
  InstructionAttr attributes(vector_len, /* vex_w */ true, /* legacy_mode */ false, /* no_mask_reg */ true, /* uses_vl */ true);
  attributes.set_is_evex_instruction();
  int encode = vex_prefix_and_encode(dst->encoding(), nds->encoding(), src->encoding(), VEX_SIMD_66, VEX_OPCODE_0F_38, &attributes);
  emit_int8(0x39);
  emit_int8((unsigned char)(0xC0 | encode));
}

void Assembler::minps(XMMRegister dst, XMMRegister src) {
  NOT_LP64(assert(VM_Version::supports_sse(), ""));
  InstructionAttr attributes(AVX_128bit, /* rex_w */ false, /* legacy_mode */ false, /* no_mask_reg */ true, /* uses_vl */ true);
  int encode = simd_prefix_and_encode(dst, dst, src, VEX_SIMD_NONE, VEX_OPCODE_0F, &attributes);
  emit_int8(0x5D);
  emit_int8((unsigned char)(0xC0 | encode));
}
void Assembler::vminps(XMMRegister dst, XMMRegister nds, XMMRegister src, int vector_len) {
  assert(vector_len >= AVX_512bit ? VM_Version::supports_evex() : VM_Version::supports_avx(), "");
  InstructionAttr attributes(vector_len, /* vex_w */ false, /* legacy_mode */ false, /* no_mask_reg */ true, /* uses_vl */ true);
  int encode = vex_prefix_and_encode(dst->encoding(), nds->encoding(), src->encoding(), VEX_SIMD_NONE, VEX_OPCODE_0F, &attributes);
  emit_int8(0x5D);
  emit_int8((unsigned char)(0xC0 | encode));
}

void Assembler::minpd(XMMRegister dst, XMMRegister src) {
  NOT_LP64(assert(VM_Version::supports_sse(), ""));
  InstructionAttr attributes(AVX_128bit, /* rex_w */ false, /* legacy_mode */ false, /* no_mask_reg */ true, /* uses_vl */ true);
  int encode = simd_prefix_and_encode(dst, dst, src, VEX_SIMD_66, VEX_OPCODE_0F, &attributes);
  emit_int8(0x5D);
  emit_int8((unsigned char)(0xC0 | encode));
}
void Assembler::vminpd(XMMRegister dst, XMMRegister nds, XMMRegister src, int vector_len) {
  assert(vector_len >= AVX_512bit ? VM_Version::supports_evex() : VM_Version::supports_avx(), "");
  InstructionAttr attributes(vector_len, /* vex_w */ true, /* legacy_mode */ false, /* no_mask_reg */ true, /* uses_vl */ true);
  int encode = vex_prefix_and_encode(dst->encoding(), nds->encoding(), src->encoding(), VEX_SIMD_66, VEX_OPCODE_0F, &attributes);
  emit_int8(0x5D);
  emit_int8((unsigned char)(0xC0 | encode));
}

void Assembler::pmaxsb(XMMRegister dst, XMMRegister src) {
  assert(VM_Version::supports_sse4_1(), "");
  InstructionAttr attributes(AVX_128bit, /* rex_w */ false, /* legacy_mode */ _legacy_mode_bw, /* no_mask_reg */ true, /* uses_vl */ true);
  int encode = simd_prefix_and_encode(dst, dst, src, VEX_SIMD_66, VEX_OPCODE_0F_38, &attributes);
  emit_int8(0x3C);
  emit_int8((unsigned char)(0xC0 | encode));
}

void Assembler::vpmaxsb(XMMRegister dst, XMMRegister nds, XMMRegister src, int vector_len) {
  assert(vector_len == AVX_128bit ? VM_Version::supports_avx() :
        (vector_len == AVX_256bit ? VM_Version::supports_avx2() : VM_Version::supports_avx512bw()), "");
  InstructionAttr attributes(vector_len, /* vex_w */ false, /* legacy_mode */ _legacy_mode_bw, /* no_mask_reg */ true, /* uses_vl */ true);
  int encode = vex_prefix_and_encode(dst->encoding(), nds->encoding(), src->encoding(), VEX_SIMD_66, VEX_OPCODE_0F_38, &attributes);
  emit_int8(0x3C);
  emit_int8((unsigned char)(0xC0 | encode));
}

void Assembler::pmaxsw(XMMRegister dst, XMMRegister src) {
  assert(VM_Version::supports_sse2(), "");
  InstructionAttr attributes(AVX_128bit, /* rex_w */ false, /* legacy_mode */ _legacy_mode_bw, /* no_mask_reg */ true, /* uses_vl */ true);
  int encode = simd_prefix_and_encode(dst, dst, src, VEX_SIMD_66, VEX_OPCODE_0F, &attributes);
  emit_int8((unsigned char)0xEE);
  emit_int8((unsigned char)(0xC0 | encode));
}

void Assembler::vpmaxsw(XMMRegister dst, XMMRegister nds, XMMRegister src, int vector_len) {
  assert(vector_len == AVX_128bit ? VM_Version::supports_avx() :
        (vector_len == AVX_256bit ? VM_Version::supports_avx2() : VM_Version::supports_avx512bw()), "");
  InstructionAttr attributes(vector_len, /* vex_w */ false, /* legacy_mode */ _legacy_mode_bw, /* no_mask_reg */ true, /* uses_vl */ true);
  int encode = vex_prefix_and_encode(dst->encoding(), nds->encoding(), src->encoding(), VEX_SIMD_66, VEX_OPCODE_0F, &attributes);
  emit_int8((unsigned char)0xEE);
  emit_int8((unsigned char)(0xC0 | encode));
}

void Assembler::pmaxsd(XMMRegister dst, XMMRegister src) {
  assert(VM_Version::supports_sse4_1(), "");
  InstructionAttr attributes(AVX_128bit, /* rex_w */ false, /* legacy_mode */ false, /* no_mask_reg */ true, /* uses_vl */ true);
  int encode = simd_prefix_and_encode(dst, dst, src, VEX_SIMD_66, VEX_OPCODE_0F_38, &attributes);
  emit_int8(0x3D);
  emit_int8((unsigned char)(0xC0 | encode));
}

void Assembler::vpmaxsd(XMMRegister dst, XMMRegister nds, XMMRegister src, int vector_len) {
  assert(vector_len == AVX_128bit ? VM_Version::supports_avx() :
        (vector_len == AVX_256bit ? VM_Version::supports_avx2() : VM_Version::supports_evex()), "");
  InstructionAttr attributes(vector_len, /* vex_w */ false, /* legacy_mode */ false, /* no_mask_reg */ true, /* uses_vl */ true);
  int encode = vex_prefix_and_encode(dst->encoding(), nds->encoding(), src->encoding(), VEX_SIMD_66, VEX_OPCODE_0F_38, &attributes);
  emit_int8(0x3D);
  emit_int8((unsigned char)(0xC0 | encode));
}

void Assembler::vpmaxsq(XMMRegister dst, XMMRegister nds, XMMRegister src, int vector_len) {
  assert(UseAVX > 2, "requires AVX512F");
  InstructionAttr attributes(vector_len, /* vex_w */ true, /* legacy_mode */ false, /* no_mask_reg */ true, /* uses_vl */ true);
  attributes.set_is_evex_instruction();
  int encode = vex_prefix_and_encode(dst->encoding(), nds->encoding(), src->encoding(), VEX_SIMD_66, VEX_OPCODE_0F_38, &attributes);
  emit_int8(0x3D);
  emit_int8((unsigned char)(0xC0 | encode));
}

void Assembler::maxps(XMMRegister dst, XMMRegister src) {
  NOT_LP64(assert(VM_Version::supports_sse(), ""));
  InstructionAttr attributes(AVX_128bit, /* rex_w */ false, /* legacy_mode */ false, /* no_mask_reg */ true, /* uses_vl */ true);
  int encode = simd_prefix_and_encode(dst, dst, src, VEX_SIMD_NONE, VEX_OPCODE_0F, &attributes);
  emit_int8(0x5F);
  emit_int8((unsigned char)(0xC0 | encode));
}

void Assembler::vmaxps(XMMRegister dst, XMMRegister nds, XMMRegister src, int vector_len) {
  assert(vector_len >= AVX_512bit ? VM_Version::supports_evex() : VM_Version::supports_avx(), "");
  InstructionAttr attributes(vector_len, /* vex_w */ false, /* legacy_mode */ false, /* no_mask_reg */ true, /* uses_vl */ true);
  int encode = vex_prefix_and_encode(dst->encoding(), nds->encoding(), src->encoding(), VEX_SIMD_NONE, VEX_OPCODE_0F, &attributes);
  emit_int8(0x5F);
  emit_int8((unsigned char)(0xC0 | encode));
}

void Assembler::maxpd(XMMRegister dst, XMMRegister src) {
  NOT_LP64(assert(VM_Version::supports_sse(), ""));
  InstructionAttr attributes(AVX_128bit, /* rex_w */ false, /* legacy_mode */ false, /* no_mask_reg */ true, /* uses_vl */ true);
  int encode = simd_prefix_and_encode(dst, xnoreg, src, VEX_SIMD_66, VEX_OPCODE_0F, &attributes);
  emit_int8(0x5F);
  emit_int8((unsigned char)(0xC0 | encode));
}

void Assembler::vmaxpd(XMMRegister dst, XMMRegister nds, XMMRegister src, int vector_len) {
  assert(vector_len >= AVX_512bit ? VM_Version::supports_evex() : VM_Version::supports_avx(), "");
  InstructionAttr attributes(vector_len, /* vex_w */true, /* legacy_mode */ false, /* no_mask_reg */ true, /* uses_vl */ true);
  int encode = vex_prefix_and_encode(dst->encoding(), nds->encoding(), src->encoding(), VEX_SIMD_66, VEX_OPCODE_0F, &attributes);
  emit_int8(0x5F);
  emit_int8((unsigned char)(0xC0 | encode));
}

// Shift packed integers left by specified number of bits.
void Assembler::psllw(XMMRegister dst, int shift) {
  NOT_LP64(assert(VM_Version::supports_sse2(), ""));
  InstructionAttr attributes(AVX_128bit, /* rex_w */ false, /* legacy_mode */ _legacy_mode_bw, /* no_mask_reg */ true, /* uses_vl */ true);
  // XMM6 is for /6 encoding: 66 0F 71 /6 ib
  int encode = simd_prefix_and_encode(xmm6, dst, dst, VEX_SIMD_66, VEX_OPCODE_0F, &attributes);
  emit_int8(0x71);
  emit_int8((unsigned char)(0xC0 | encode));
  emit_int8(shift & 0xFF);
}

void Assembler::pslld(XMMRegister dst, int shift) {
  NOT_LP64(assert(VM_Version::supports_sse2(), ""));
  InstructionAttr attributes(AVX_128bit, /* rex_w */ false, /* legacy_mode */ false, /* no_mask_reg */ true, /* uses_vl */ true);
  // XMM6 is for /6 encoding: 66 0F 72 /6 ib
  int encode = simd_prefix_and_encode(xmm6, dst, dst, VEX_SIMD_66, VEX_OPCODE_0F, &attributes);
  emit_int8(0x72);
  emit_int8((unsigned char)(0xC0 | encode));
  emit_int8(shift & 0xFF);
}

void Assembler::psllq(XMMRegister dst, int shift) {
  NOT_LP64(assert(VM_Version::supports_sse2(), ""));
  InstructionAttr attributes(AVX_128bit, /* rex_w */ true, /* legacy_mode */ false, /* no_mask_reg */ true, /* uses_vl */ true);
  // XMM6 is for /6 encoding: 66 0F 73 /6 ib
  int encode = simd_prefix_and_encode(xmm6, dst, dst, VEX_SIMD_66, VEX_OPCODE_0F, &attributes);
  emit_int8(0x73);
  emit_int8((unsigned char)(0xC0 | encode));
  emit_int8(shift & 0xFF);
}

void Assembler::psllw(XMMRegister dst, XMMRegister shift) {
  NOT_LP64(assert(VM_Version::supports_sse2(), ""));
  InstructionAttr attributes(AVX_128bit, /* rex_w */ false, /* legacy_mode */ _legacy_mode_bw, /* no_mask_reg */ true, /* uses_vl */ true);
  int encode = simd_prefix_and_encode(dst, dst, shift, VEX_SIMD_66, VEX_OPCODE_0F, &attributes);
  emit_int8((unsigned char)0xF1);
  emit_int8((unsigned char)(0xC0 | encode));
}

void Assembler::pslld(XMMRegister dst, XMMRegister shift) {
  NOT_LP64(assert(VM_Version::supports_sse2(), ""));
  InstructionAttr attributes(AVX_128bit, /* rex_w */ false, /* legacy_mode */ false, /* no_mask_reg */ true, /* uses_vl */ true);
  int encode = simd_prefix_and_encode(dst, dst, shift, VEX_SIMD_66, VEX_OPCODE_0F, &attributes);
  emit_int8((unsigned char)0xF2);
  emit_int8((unsigned char)(0xC0 | encode));
}

void Assembler::psllq(XMMRegister dst, XMMRegister shift) {
  NOT_LP64(assert(VM_Version::supports_sse2(), ""));
  InstructionAttr attributes(AVX_128bit, /* rex_w */ VM_Version::supports_evex(), /* legacy_mode */ false, /* no_mask_reg */ true, /* uses_vl */ true);
  attributes.set_rex_vex_w_reverted();
  int encode = simd_prefix_and_encode(dst, dst, shift, VEX_SIMD_66, VEX_OPCODE_0F, &attributes);
  emit_int8((unsigned char)0xF3);
  emit_int8((unsigned char)(0xC0 | encode));
}

void Assembler::vpsllw(XMMRegister dst, XMMRegister src, int shift, int vector_len) {
  assert(UseAVX > 0, "requires some form of AVX");
  InstructionAttr attributes(vector_len, /* vex_w */ false, /* legacy_mode */ _legacy_mode_bw, /* no_mask_reg */ true, /* uses_vl */ true);
  // XMM6 is for /6 encoding: 66 0F 71 /6 ib
  int encode = vex_prefix_and_encode(xmm6->encoding(), dst->encoding(), src->encoding(), VEX_SIMD_66, VEX_OPCODE_0F, &attributes);
  emit_int8(0x71);
  emit_int8((unsigned char)(0xC0 | encode));
  emit_int8(shift & 0xFF);
}

void Assembler::vpslld(XMMRegister dst, XMMRegister src, int shift, int vector_len) {
  assert(UseAVX > 0, "requires some form of AVX");
  NOT_LP64(assert(VM_Version::supports_sse2(), ""));
  InstructionAttr attributes(vector_len, /* vex_w */ false, /* legacy_mode */ false, /* no_mask_reg */ true, /* uses_vl */ true);
  // XMM6 is for /6 encoding: 66 0F 72 /6 ib
  int encode = vex_prefix_and_encode(xmm6->encoding(), dst->encoding(), src->encoding(), VEX_SIMD_66, VEX_OPCODE_0F, &attributes);
  emit_int8(0x72);
  emit_int8((unsigned char)(0xC0 | encode));
  emit_int8(shift & 0xFF);
}

void Assembler::vpsllq(XMMRegister dst, XMMRegister src, int shift, int vector_len) {
  assert(UseAVX > 0, "requires some form of AVX");
  InstructionAttr attributes(vector_len, /* vex_w */ VM_Version::supports_evex(), /* legacy_mode */ false, /* no_mask_reg */ true, /* uses_vl */ true);
  attributes.set_rex_vex_w_reverted();
  // XMM6 is for /6 encoding: 66 0F 73 /6 ib
  int encode = vex_prefix_and_encode(xmm6->encoding(), dst->encoding(), src->encoding(), VEX_SIMD_66, VEX_OPCODE_0F, &attributes);
  emit_int8(0x73);
  emit_int8((unsigned char)(0xC0 | encode));
  emit_int8(shift & 0xFF);
}

void Assembler::vpsllw(XMMRegister dst, XMMRegister src, XMMRegister shift, int vector_len) {
  assert(UseAVX > 0, "requires some form of AVX");
  InstructionAttr attributes(vector_len, /* vex_w */ false, /* legacy_mode */ _legacy_mode_bw, /* no_mask_reg */ true, /* uses_vl */ true);
  int encode = vex_prefix_and_encode(dst->encoding(), src->encoding(), shift->encoding(), VEX_SIMD_66, VEX_OPCODE_0F, &attributes);
  emit_int8((unsigned char)0xF1);
  emit_int8((unsigned char)(0xC0 | encode));
}

void Assembler::vpslld(XMMRegister dst, XMMRegister src, XMMRegister shift, int vector_len) {
  assert(UseAVX > 0, "requires some form of AVX");
  InstructionAttr attributes(vector_len, /* vex_w */ false, /* legacy_mode */ false, /* no_mask_reg */ true, /* uses_vl */ true);
  int encode = vex_prefix_and_encode(dst->encoding(), src->encoding(), shift->encoding(), VEX_SIMD_66, VEX_OPCODE_0F, &attributes);
  emit_int8((unsigned char)0xF2);
  emit_int8((unsigned char)(0xC0 | encode));
}

void Assembler::vpsllq(XMMRegister dst, XMMRegister src, XMMRegister shift, int vector_len) {
  assert(UseAVX > 0, "requires some form of AVX");
  InstructionAttr attributes(vector_len, /* vex_w */ VM_Version::supports_evex(), /* legacy_mode */ false, /* no_mask_reg */ true, /* uses_vl */ true);
  attributes.set_rex_vex_w_reverted();
  int encode = vex_prefix_and_encode(dst->encoding(), src->encoding(), shift->encoding(), VEX_SIMD_66, VEX_OPCODE_0F, &attributes);
  emit_int8((unsigned char)0xF3);
  emit_int8((unsigned char)(0xC0 | encode));
}

// Shift packed integers logically right by specified number of bits.
void Assembler::psrlw(XMMRegister dst, int shift) {
  NOT_LP64(assert(VM_Version::supports_sse2(), ""));
  InstructionAttr attributes(AVX_128bit, /* rex_w */ false, /* legacy_mode */ _legacy_mode_bw, /* no_mask_reg */ true, /* uses_vl */ true);
  // XMM2 is for /2 encoding: 66 0F 71 /2 ib
  int encode = simd_prefix_and_encode(xmm2, dst, dst, VEX_SIMD_66, VEX_OPCODE_0F, &attributes);
  emit_int8(0x71);
  emit_int8((unsigned char)(0xC0 | encode));
  emit_int8(shift & 0xFF);
}

void Assembler::psrld(XMMRegister dst, int shift) {
  NOT_LP64(assert(VM_Version::supports_sse2(), ""));
  InstructionAttr attributes(AVX_128bit, /* rex_w */ false, /* legacy_mode */ false, /* no_mask_reg */ true, /* uses_vl */ true);
  // XMM2 is for /2 encoding: 66 0F 72 /2 ib
  int encode = simd_prefix_and_encode(xmm2, dst, dst, VEX_SIMD_66, VEX_OPCODE_0F, &attributes);
  emit_int8(0x72);
  emit_int8((unsigned char)(0xC0 | encode));
  emit_int8(shift & 0xFF);
}

void Assembler::psrlq(XMMRegister dst, int shift) {
  // Do not confuse it with psrldq SSE2 instruction which
  // shifts 128 bit value in xmm register by number of bytes.
  NOT_LP64(assert(VM_Version::supports_sse2(), ""));
  InstructionAttr attributes(AVX_128bit, /* rex_w */ VM_Version::supports_evex(), /* legacy_mode */ false, /* no_mask_reg */ true, /* uses_vl */ true);
  attributes.set_rex_vex_w_reverted();
  // XMM2 is for /2 encoding: 66 0F 73 /2 ib
  int encode = simd_prefix_and_encode(xmm2, dst, dst, VEX_SIMD_66, VEX_OPCODE_0F, &attributes);
  emit_int8(0x73);
  emit_int8((unsigned char)(0xC0 | encode));
  emit_int8(shift & 0xFF);
}

void Assembler::psrlw(XMMRegister dst, XMMRegister shift) {
  NOT_LP64(assert(VM_Version::supports_sse2(), ""));
  InstructionAttr attributes(AVX_128bit, /* rex_w */ false, /* legacy_mode */ _legacy_mode_bw, /* no_mask_reg */ true, /* uses_vl */ true);
  int encode = simd_prefix_and_encode(dst, dst, shift, VEX_SIMD_66, VEX_OPCODE_0F, &attributes);
  emit_int8((unsigned char)0xD1);
  emit_int8((unsigned char)(0xC0 | encode));
}

void Assembler::psrld(XMMRegister dst, XMMRegister shift) {
  NOT_LP64(assert(VM_Version::supports_sse2(), ""));
  InstructionAttr attributes(AVX_128bit, /* rex_w */ false, /* legacy_mode */ false, /* no_mask_reg */ true, /* uses_vl */ true);
  int encode = simd_prefix_and_encode(dst, dst, shift, VEX_SIMD_66, VEX_OPCODE_0F, &attributes);
  emit_int8((unsigned char)0xD2);
  emit_int8((unsigned char)(0xC0 | encode));
}

void Assembler::psrlq(XMMRegister dst, XMMRegister shift) {
  NOT_LP64(assert(VM_Version::supports_sse2(), ""));
  InstructionAttr attributes(AVX_128bit, /* rex_w */ VM_Version::supports_evex(), /* legacy_mode */ false, /* no_mask_reg */ true, /* uses_vl */ true);
  attributes.set_rex_vex_w_reverted();
  int encode = simd_prefix_and_encode(dst, dst, shift, VEX_SIMD_66, VEX_OPCODE_0F, &attributes);
  emit_int8((unsigned char)0xD3);
  emit_int8((unsigned char)(0xC0 | encode));
}

void Assembler::vpsrlw(XMMRegister dst, XMMRegister src, int shift, int vector_len) {
  assert(UseAVX > 0, "requires some form of AVX");
  InstructionAttr attributes(vector_len, /* vex_w */ false, /* legacy_mode */ _legacy_mode_bw, /* no_mask_reg */ true, /* uses_vl */ true);
  // XMM2 is for /2 encoding: 66 0F 71 /2 ib
  int encode = vex_prefix_and_encode(xmm2->encoding(), dst->encoding(), src->encoding(), VEX_SIMD_66, VEX_OPCODE_0F, &attributes);
  emit_int8(0x71);
  emit_int8((unsigned char)(0xC0 | encode));
  emit_int8(shift & 0xFF);
}

void Assembler::vpsrld(XMMRegister dst, XMMRegister src, int shift, int vector_len) {
  assert(UseAVX > 0, "requires some form of AVX");
  InstructionAttr attributes(vector_len, /* vex_w */ false, /* legacy_mode */ false, /* no_mask_reg */ true, /* uses_vl */ true);
  // XMM2 is for /2 encoding: 66 0F 72 /2 ib
  int encode = vex_prefix_and_encode(xmm2->encoding(), dst->encoding(), src->encoding(), VEX_SIMD_66, VEX_OPCODE_0F, &attributes);
  emit_int8(0x72);
  emit_int8((unsigned char)(0xC0 | encode));
  emit_int8(shift & 0xFF);
}

void Assembler::vpsrlq(XMMRegister dst, XMMRegister src, int shift, int vector_len) {
  assert(UseAVX > 0, "requires some form of AVX");
  InstructionAttr attributes(vector_len, /* vex_w */ VM_Version::supports_evex(), /* legacy_mode */ false, /* no_mask_reg */ true, /* uses_vl */ true);
  attributes.set_rex_vex_w_reverted();
  // XMM2 is for /2 encoding: 66 0F 73 /2 ib
  int encode = vex_prefix_and_encode(xmm2->encoding(), dst->encoding(), src->encoding(), VEX_SIMD_66, VEX_OPCODE_0F, &attributes);
  emit_int8(0x73);
  emit_int8((unsigned char)(0xC0 | encode));
  emit_int8(shift & 0xFF);
}

void Assembler::vpsrlw(XMMRegister dst, XMMRegister src, XMMRegister shift, int vector_len) {
  assert(UseAVX > 0, "requires some form of AVX");
  InstructionAttr attributes(vector_len, /* vex_w */ false, /* legacy_mode */ _legacy_mode_bw, /* no_mask_reg */ true, /* uses_vl */ true);
  int encode = vex_prefix_and_encode(dst->encoding(), src->encoding(), shift->encoding(), VEX_SIMD_66, VEX_OPCODE_0F, &attributes);
  emit_int8((unsigned char)0xD1);
  emit_int8((unsigned char)(0xC0 | encode));
}

void Assembler::vpsrld(XMMRegister dst, XMMRegister src, XMMRegister shift, int vector_len) {
  assert(UseAVX > 0, "requires some form of AVX");
  InstructionAttr attributes(vector_len, /* vex_w */ false, /* legacy_mode */ false, /* no_mask_reg */ true, /* uses_vl */ true);
  int encode = vex_prefix_and_encode(dst->encoding(), src->encoding(), shift->encoding(), VEX_SIMD_66, VEX_OPCODE_0F, &attributes);
  emit_int8((unsigned char)0xD2);
  emit_int8((unsigned char)(0xC0 | encode));
}

void Assembler::vpsrlq(XMMRegister dst, XMMRegister src, XMMRegister shift, int vector_len) {
  assert(UseAVX > 0, "requires some form of AVX");
  InstructionAttr attributes(vector_len, /* vex_w */ VM_Version::supports_evex(), /* legacy_mode */ false, /* no_mask_reg */ true, /* uses_vl */ true);
  attributes.set_rex_vex_w_reverted();
  int encode = vex_prefix_and_encode(dst->encoding(), src->encoding(), shift->encoding(), VEX_SIMD_66, VEX_OPCODE_0F, &attributes);
  emit_int8((unsigned char)0xD3);
  emit_int8((unsigned char)(0xC0 | encode));
}

void Assembler::evpsrlvw(XMMRegister dst, XMMRegister nds, XMMRegister src, int vector_len) {
  assert(VM_Version::supports_avx512bw(), "");
  InstructionAttr attributes(vector_len, /* vex_w */ true, /* legacy_mode */ false, /* no_mask_reg */ true, /* uses_vl */ true);
  attributes.set_is_evex_instruction();
  int encode = vex_prefix_and_encode(dst->encoding(), nds->encoding(), src->encoding(), VEX_SIMD_66, VEX_OPCODE_0F_38, &attributes);
  emit_int8(0x10);
  emit_int8((unsigned char)(0xC0 | encode));
}

void Assembler::evpsllvw(XMMRegister dst, XMMRegister nds, XMMRegister src, int vector_len) {
  assert(VM_Version::supports_avx512bw(), "");
  InstructionAttr attributes(vector_len, /* rex_w */ true, /* legacy_mode */ false, /* no_mask_reg */ true, /* uses_vl */ true);
  attributes.set_is_evex_instruction();
  int encode = vex_prefix_and_encode(dst->encoding(), nds->encoding(), src->encoding(), VEX_SIMD_66, VEX_OPCODE_0F_38, &attributes);
  emit_int8(0x12);
  emit_int8((unsigned char)(0xC0 | encode));
}

// Shift packed integers arithmetically right by specified number of bits.
void Assembler::psraw(XMMRegister dst, int shift) {
  NOT_LP64(assert(VM_Version::supports_sse2(), ""));
  InstructionAttr attributes(AVX_128bit, /* rex_w */ false, /* legacy_mode */ _legacy_mode_bw, /* no_mask_reg */ true, /* uses_vl */ true);
  // XMM4 is for /4 encoding: 66 0F 71 /4 ib
  int encode = simd_prefix_and_encode(xmm4, dst, dst, VEX_SIMD_66, VEX_OPCODE_0F, &attributes);
  emit_int8(0x71);
  emit_int8((unsigned char)(0xC0 | encode));
  emit_int8(shift & 0xFF);
}

void Assembler::psrad(XMMRegister dst, int shift) {
  NOT_LP64(assert(VM_Version::supports_sse2(), ""));
  InstructionAttr attributes(AVX_128bit, /* rex_w */ false, /* legacy_mode */ false, /* no_mask_reg */ true, /* uses_vl */ true);
  // XMM4 is for /4 encoding: 66 0F 72 /4 ib
  int encode = simd_prefix_and_encode(xmm4, dst, dst, VEX_SIMD_66, VEX_OPCODE_0F, &attributes);
  emit_int8(0x72);
  emit_int8((unsigned char)(0xC0 | encode));
  emit_int8(shift & 0xFF);
}

void Assembler::psraw(XMMRegister dst, XMMRegister shift) {
  NOT_LP64(assert(VM_Version::supports_sse2(), ""));
  InstructionAttr attributes(AVX_128bit, /* rex_w */ false, /* legacy_mode */ _legacy_mode_bw, /* no_mask_reg */ true, /* uses_vl */ true);
  int encode = simd_prefix_and_encode(dst, dst, shift, VEX_SIMD_66, VEX_OPCODE_0F, &attributes);
  emit_int8((unsigned char)0xE1);
  emit_int8((unsigned char)(0xC0 | encode));
}

void Assembler::psrad(XMMRegister dst, XMMRegister shift) {
  NOT_LP64(assert(VM_Version::supports_sse2(), ""));
  InstructionAttr attributes(AVX_128bit, /* rex_w */ false, /* legacy_mode */ false, /* no_mask_reg */ true, /* uses_vl */ true);
  int encode = simd_prefix_and_encode(dst, dst, shift, VEX_SIMD_66, VEX_OPCODE_0F, &attributes);
  emit_int8((unsigned char)0xE2);
  emit_int8((unsigned char)(0xC0 | encode));
}

void Assembler::vpsraw(XMMRegister dst, XMMRegister src, int shift, int vector_len) {
  assert(UseAVX > 0, "requires some form of AVX");
  InstructionAttr attributes(vector_len, /* vex_w */ false, /* legacy_mode */ _legacy_mode_bw, /* no_mask_reg */ true, /* uses_vl */ true);
  // XMM4 is for /4 encoding: 66 0F 71 /4 ib
  int encode = vex_prefix_and_encode(xmm4->encoding(), dst->encoding(), src->encoding(), VEX_SIMD_66, VEX_OPCODE_0F, &attributes);
  emit_int8(0x71);
  emit_int8((unsigned char)(0xC0 | encode));
  emit_int8(shift & 0xFF);
}

void Assembler::vpsrad(XMMRegister dst, XMMRegister src, int shift, int vector_len) {
  assert(UseAVX > 0, "requires some form of AVX");
  InstructionAttr attributes(vector_len, /* vex_w */ false, /* legacy_mode */ false, /* no_mask_reg */ true, /* uses_vl */ true);
  // XMM4 is for /4 encoding: 66 0F 71 /4 ib
  int encode = vex_prefix_and_encode(xmm4->encoding(), dst->encoding(), src->encoding(), VEX_SIMD_66, VEX_OPCODE_0F, &attributes);
  emit_int8(0x72);
  emit_int8((unsigned char)(0xC0 | encode));
  emit_int8(shift & 0xFF);
}

void Assembler::vpsraw(XMMRegister dst, XMMRegister src, XMMRegister shift, int vector_len) {
  assert(UseAVX > 0, "requires some form of AVX");
  InstructionAttr attributes(vector_len, /* vex_w */ false, /* legacy_mode */ _legacy_mode_bw, /* no_mask_reg */ true, /* uses_vl */ true);
  int encode = vex_prefix_and_encode(dst->encoding(), src->encoding(), shift->encoding(), VEX_SIMD_66, VEX_OPCODE_0F, &attributes);
  emit_int8((unsigned char)0xE1);
  emit_int8((unsigned char)(0xC0 | encode));
}

void Assembler::vpsrad(XMMRegister dst, XMMRegister src, XMMRegister shift, int vector_len) {
  assert(UseAVX > 0, "requires some form of AVX");
  InstructionAttr attributes(vector_len, /* vex_w */ false, /* legacy_mode */ false, /* no_mask_reg */ true, /* uses_vl */ true);
  int encode = vex_prefix_and_encode(dst->encoding(), src->encoding(), shift->encoding(), VEX_SIMD_66, VEX_OPCODE_0F, &attributes);
  emit_int8((unsigned char)0xE2);
  emit_int8((unsigned char)(0xC0 | encode));
}

void Assembler::evpsraq(XMMRegister dst, XMMRegister src, int shift, int vector_len) {
  assert(UseAVX > 2, "requires AVX512");
<<<<<<< HEAD
=======
  assert ((VM_Version::supports_avx512vl() || vector_len == 2), "requires AVX512vl");
>>>>>>> 221da207
  InstructionAttr attributes(vector_len, /* vex_w */ true, /* legacy_mode */ false, /* no_mask_reg */ true, /* uses_vl */ true);
  attributes.set_is_evex_instruction();
  int encode = vex_prefix_and_encode(xmm4->encoding(), dst->encoding(), src->encoding(), VEX_SIMD_66, VEX_OPCODE_0F, &attributes);
  emit_int8((unsigned char)0x72);
  emit_int8((unsigned char)(0xC0 | encode));
  emit_int8(shift & 0xFF);
}

void Assembler::evpsraq(XMMRegister dst, XMMRegister src, XMMRegister shift, int vector_len) {
  assert(UseAVX > 2, "requires AVX512");
<<<<<<< HEAD
=======
  assert ((VM_Version::supports_avx512vl() || vector_len == 2), "requires AVX512vl");
>>>>>>> 221da207
  InstructionAttr attributes(vector_len, /* vex_w */ true, /* legacy_mode */ false, /* no_mask_reg */ true, /* uses_vl */ true);
  attributes.set_is_evex_instruction();
  int encode = vex_prefix_and_encode(dst->encoding(), src->encoding(), shift->encoding(), VEX_SIMD_66, VEX_OPCODE_0F, &attributes);
  emit_int8((unsigned char)0xE2);
  emit_int8((unsigned char)(0xC0 | encode));
}
<<<<<<< HEAD

//Variable Shift packed integers logically left.
void Assembler::vpsllvd(XMMRegister dst, XMMRegister src, XMMRegister shift, int vector_len) {
  assert(UseAVX > 1, "requires AVX2");
  InstructionAttr attributes(vector_len, /* vex_w */ false, /* legacy_mode */ false, /* no_mask_reg */ true, /* uses_vl */ true);
  int encode = vex_prefix_and_encode(dst->encoding(), src->encoding(), shift->encoding(), VEX_SIMD_66, VEX_OPCODE_0F_38, &attributes);
  emit_int8(0x47);
  emit_int8((unsigned char)(0xC0 | encode));
}

void Assembler::vpsllvq(XMMRegister dst, XMMRegister src, XMMRegister shift, int vector_len) {
  assert(UseAVX > 1, "requires AVX2");
  InstructionAttr attributes(vector_len, /* vex_w */ true, /* legacy_mode */ false, /* no_mask_reg */ true, /* uses_vl */ true);
  int encode = vex_prefix_and_encode(dst->encoding(), src->encoding(), shift->encoding(), VEX_SIMD_66, VEX_OPCODE_0F_38, &attributes);
  emit_int8(0x47);
  emit_int8((unsigned char)(0xC0 | encode));
}

//Variable Shift packed integers logically right.
void Assembler::vpsrlvd(XMMRegister dst, XMMRegister src, XMMRegister shift, int vector_len) {
  assert(UseAVX > 1, "requires AVX2");
  InstructionAttr attributes(vector_len, /* vex_w */ false, /* legacy_mode */ false, /* no_mask_reg */ true, /* uses_vl */ true);
  int encode = vex_prefix_and_encode(dst->encoding(), src->encoding(), shift->encoding(), VEX_SIMD_66, VEX_OPCODE_0F_38, &attributes);
  emit_int8(0x45);
  emit_int8((unsigned char)(0xC0 | encode));
}

void Assembler::vpsrlvq(XMMRegister dst, XMMRegister src, XMMRegister shift, int vector_len) {
  assert(UseAVX > 1, "requires AVX2");
  InstructionAttr attributes(vector_len, /* vex_w */ true, /* legacy_mode */ false, /* no_mask_reg */ true, /* uses_vl */ true);
  int encode = vex_prefix_and_encode(dst->encoding(), src->encoding(), shift->encoding(), VEX_SIMD_66, VEX_OPCODE_0F_38, &attributes);
  emit_int8(0x45);
  emit_int8((unsigned char)(0xC0 | encode));
}

//Variable right Shift arithmetic packed integers .
void Assembler::vpsravd(XMMRegister dst, XMMRegister src, XMMRegister shift, int vector_len) {
  assert(UseAVX > 1, "requires AVX2");
  InstructionAttr attributes(vector_len, /* vex_w */ false, /* legacy_mode */ false, /* no_mask_reg */ true, /* uses_vl */ true);
  int encode = vex_prefix_and_encode(dst->encoding(), src->encoding(), shift->encoding(), VEX_SIMD_66, VEX_OPCODE_0F_38, &attributes);
  emit_int8(0x46);
  emit_int8((unsigned char)(0xC0 | encode));
}

void Assembler::evpsravw(XMMRegister dst, XMMRegister nds, XMMRegister src, int vector_len) {
  assert(VM_Version::supports_avx512bw(), "");
  InstructionAttr attributes(vector_len, /* vex_w */ true, /* legacy_mode */ false, /* no_mask_reg */ true, /* uses_vl */ true);
  attributes.set_is_evex_instruction();
  int encode = vex_prefix_and_encode(dst->encoding(), nds->encoding(), src->encoding(), VEX_SIMD_66, VEX_OPCODE_0F_38, &attributes);
  emit_int8(0x11);
  emit_int8((unsigned char)(0xC0 | encode));
}

void Assembler::evpsravq(XMMRegister dst, XMMRegister src, XMMRegister shift, int vector_len) {
  assert(UseAVX > 2, "requires AVX512");
  InstructionAttr attributes(vector_len, /* vex_w */ true, /* legacy_mode */ false, /* no_mask_reg */ true, /* uses_vl */ true);
  attributes.set_is_evex_instruction();
  int encode = vex_prefix_and_encode(dst->encoding(), src->encoding(), shift->encoding(), VEX_SIMD_66, VEX_OPCODE_0F_38, &attributes);
  emit_int8(0x46);
  emit_int8((unsigned char)(0xC0 | encode));
}
=======
>>>>>>> 221da207

// logical operations packed integers
void Assembler::pand(XMMRegister dst, XMMRegister src) {
  NOT_LP64(assert(VM_Version::supports_sse2(), ""));
  InstructionAttr attributes(AVX_128bit, /* rex_w */ false, /* legacy_mode */ false, /* no_mask_reg */ true, /* uses_vl */ true);
  int encode = simd_prefix_and_encode(dst, dst, src, VEX_SIMD_66, VEX_OPCODE_0F, &attributes);
  emit_int8((unsigned char)0xDB);
  emit_int8((unsigned char)(0xC0 | encode));
}

void Assembler::vpand(XMMRegister dst, XMMRegister nds, XMMRegister src, int vector_len) {
  assert(UseAVX > 0, "requires some form of AVX");
  InstructionAttr attributes(vector_len, /* vex_w */ false, /* legacy_mode */ false, /* no_mask_reg */ true, /* uses_vl */ true);
  int encode = vex_prefix_and_encode(dst->encoding(), nds->encoding(), src->encoding(), VEX_SIMD_66, VEX_OPCODE_0F, &attributes);
  emit_int8((unsigned char)0xDB);
  emit_int8((unsigned char)(0xC0 | encode));
}

void Assembler::vpand(XMMRegister dst, XMMRegister nds, Address src, int vector_len) {
  assert(UseAVX > 0, "requires some form of AVX");
  InstructionMark im(this);
  InstructionAttr attributes(vector_len, /* vex_w */ false, /* legacy_mode */ false, /* no_mask_reg */ true, /* uses_vl */ true);
  attributes.set_address_attributes(/* tuple_type */ EVEX_FV, /* input_size_in_bits */ EVEX_32bit);
  vex_prefix(src, nds->encoding(), dst->encoding(), VEX_SIMD_66, VEX_OPCODE_0F, &attributes);
  emit_int8((unsigned char)0xDB);
  emit_operand(dst, src);
}

void Assembler::evpandd(XMMRegister dst, KRegister mask, XMMRegister nds, XMMRegister src, bool merge, int vector_len) {
  assert(VM_Version::supports_evex(), "");
  // Encoding: EVEX.NDS.XXX.66.0F.W0 DB /r
  InstructionAttr attributes(vector_len, /* vex_w */ false, /* legacy_mode */ false, /* no_mask_reg */ false, /* uses_vl */ true);
  attributes.set_is_evex_instruction();
  attributes.set_embedded_opmask_register_specifier(mask);
  if (merge) {
    attributes.reset_is_clear_context();
  }
  int encode = vex_prefix_and_encode(dst->encoding(), nds->encoding(), src->encoding(), VEX_SIMD_66, VEX_OPCODE_0F, &attributes);
  emit_int8((unsigned char)0xDB);
  emit_int8((unsigned char)(0xC0 | encode));
}

void Assembler::vpandq(XMMRegister dst, XMMRegister nds, XMMRegister src, int vector_len) {
  assert(VM_Version::supports_evex(), "");
  InstructionAttr attributes(vector_len, /* vex_w */ true, /* legacy_mode */ false, /* no_mask_reg */ true, /* uses_vl */ true);
  int encode = vex_prefix_and_encode(dst->encoding(), nds->encoding(), src->encoding(), VEX_SIMD_66, VEX_OPCODE_0F, &attributes);
  emit_int8((unsigned char)0xDB);
  emit_int8((unsigned char)(0xC0 | encode));
}

void Assembler::pandn(XMMRegister dst, XMMRegister src) {
  NOT_LP64(assert(VM_Version::supports_sse2(), ""));
  InstructionAttr attributes(AVX_128bit, /* vex_w */ VM_Version::supports_evex(), /* legacy_mode */ false, /* no_mask_reg */ true, /* uses_vl */ true);
  attributes.set_rex_vex_w_reverted();
  int encode = simd_prefix_and_encode(dst, dst, src, VEX_SIMD_66, VEX_OPCODE_0F, &attributes);
  emit_int8((unsigned char)0xDF);
  emit_int8((unsigned char)(0xC0 | encode));
}

void Assembler::vpandn(XMMRegister dst, XMMRegister nds, XMMRegister src, int vector_len) {
  assert(UseAVX > 0, "requires some form of AVX");
  InstructionAttr attributes(vector_len, /* vex_w */ false, /* legacy_mode */ false, /* no_mask_reg */ true, /* uses_vl */ true);
  int encode = vex_prefix_and_encode(dst->encoding(), nds->encoding(), src->encoding(), VEX_SIMD_66, VEX_OPCODE_0F, &attributes);
  emit_int8((unsigned char)0xDF);
  emit_int8((unsigned char)(0xC0 | encode));
}


void Assembler::por(XMMRegister dst, XMMRegister src) {
  NOT_LP64(assert(VM_Version::supports_sse2(), ""));
  InstructionAttr attributes(AVX_128bit, /* vex_w */ false, /* legacy_mode */ false, /* no_mask_reg */ true, /* uses_vl */ true);
  int encode = simd_prefix_and_encode(dst, dst, src, VEX_SIMD_66, VEX_OPCODE_0F, &attributes);
  emit_int8((unsigned char)0xEB);
  emit_int8((unsigned char)(0xC0 | encode));
}

void Assembler::vpor(XMMRegister dst, XMMRegister nds, XMMRegister src, int vector_len) {
  assert(UseAVX > 0, "requires some form of AVX");
  InstructionAttr attributes(vector_len, /* vex_w */ false, /* legacy_mode */ false, /* no_mask_reg */ true, /* uses_vl */ true);
  int encode = vex_prefix_and_encode(dst->encoding(), nds->encoding(), src->encoding(), VEX_SIMD_66, VEX_OPCODE_0F, &attributes);
  emit_int8((unsigned char)0xEB);
  emit_int8((unsigned char)(0xC0 | encode));
}

void Assembler::vpor(XMMRegister dst, XMMRegister nds, Address src, int vector_len) {
  assert(UseAVX > 0, "requires some form of AVX");
  InstructionMark im(this);
  InstructionAttr attributes(vector_len, /* vex_w */ false, /* legacy_mode */ false, /* no_mask_reg */ true, /* uses_vl */ true);
  attributes.set_address_attributes(/* tuple_type */ EVEX_FV, /* input_size_in_bits */ EVEX_32bit);
  vex_prefix(src, nds->encoding(), dst->encoding(), VEX_SIMD_66, VEX_OPCODE_0F, &attributes);
  emit_int8((unsigned char)0xEB);
  emit_operand(dst, src);
}

void Assembler::vporq(XMMRegister dst, XMMRegister nds, XMMRegister src, int vector_len) {
  assert(VM_Version::supports_evex(), "");
  InstructionAttr attributes(vector_len, /* vex_w */ true, /* legacy_mode */ false, /* no_mask_reg */ true, /* uses_vl */ true);
  int encode = vex_prefix_and_encode(dst->encoding(), nds->encoding(), src->encoding(), VEX_SIMD_66, VEX_OPCODE_0F, &attributes);
  emit_int8((unsigned char)0xEB);
  emit_int8((unsigned char)(0xC0 | encode));
}


void Assembler::evpord(XMMRegister dst, KRegister mask, XMMRegister nds, XMMRegister src, bool merge, int vector_len) {
  assert(VM_Version::supports_evex(), "");
  // Encoding: EVEX.NDS.XXX.66.0F.W0 EB /r
  InstructionAttr attributes(vector_len, /* vex_w */ false, /* legacy_mode */ false, /* no_mask_reg */ false, /* uses_vl */ true);
  attributes.set_is_evex_instruction();
  attributes.set_embedded_opmask_register_specifier(mask);
  if (merge) {
    attributes.reset_is_clear_context();
  }
  int encode = vex_prefix_and_encode(dst->encoding(), nds->encoding(), src->encoding(), VEX_SIMD_66, VEX_OPCODE_0F, &attributes);
  emit_int8((unsigned char)0xEB);
  emit_int8((unsigned char)(0xC0 | encode));
}

void Assembler::evpord(XMMRegister dst, KRegister mask, XMMRegister nds, Address src, bool merge, int vector_len) {
  assert(VM_Version::supports_evex(), "");
  // Encoding: EVEX.NDS.XXX.66.0F.W0 EB /r
  InstructionMark im(this);
  InstructionAttr attributes(vector_len, /* vex_w */ false, /* legacy_mode */ false, /* no_mask_reg */ false, /* uses_vl */ true);
  attributes.set_address_attributes(/* tuple_type */ EVEX_FV, /* input_size_in_bits */ EVEX_NObit);
  attributes.set_is_evex_instruction();
  attributes.set_embedded_opmask_register_specifier(mask);
  if (merge) {
    attributes.reset_is_clear_context();
  }
  vex_prefix(src, nds->encoding(), dst->encoding(), VEX_SIMD_66, VEX_OPCODE_0F, &attributes);
  emit_int8((unsigned char)0xEB);
  emit_operand(dst, src);
}

void Assembler::pxor(XMMRegister dst, XMMRegister src) {
  NOT_LP64(assert(VM_Version::supports_sse2(), ""));
  InstructionAttr attributes(AVX_128bit, /* rex_w */ false, /* legacy_mode */ false, /* no_mask_reg */ true, /* uses_vl */ true);
  int encode = simd_prefix_and_encode(dst, dst, src, VEX_SIMD_66, VEX_OPCODE_0F, &attributes);
  emit_int8((unsigned char)0xEF);
  emit_int8((unsigned char)(0xC0 | encode));
}

void Assembler::vpxor(XMMRegister dst, XMMRegister nds, XMMRegister src, int vector_len) {
  assert(UseAVX > 0, "requires some form of AVX");
  InstructionAttr attributes(vector_len, /* vex_w */ false, /* legacy_mode */ false, /* no_mask_reg */ true, /* uses_vl */ true);
  int encode = vex_prefix_and_encode(dst->encoding(), nds->encoding(), src->encoding(), VEX_SIMD_66, VEX_OPCODE_0F, &attributes);
  emit_int8((unsigned char)0xEF);
  emit_int8((unsigned char)(0xC0 | encode));
}

void Assembler::vpxor(XMMRegister dst, XMMRegister nds, Address src, int vector_len) {
  assert(UseAVX > 0, "requires some form of AVX");
  InstructionMark im(this);
  InstructionAttr attributes(vector_len, /* vex_w */ false, /* legacy_mode */ false, /* no_mask_reg */ true, /* uses_vl */ true);
  attributes.set_address_attributes(/* tuple_type */ EVEX_FV, /* input_size_in_bits */ EVEX_32bit);
  vex_prefix(src, nds->encoding(), dst->encoding(), VEX_SIMD_66, VEX_OPCODE_0F, &attributes);
  emit_int8((unsigned char)0xEF);
  emit_operand(dst, src);
}

void Assembler::vpxorq(XMMRegister dst, XMMRegister nds, XMMRegister src, int vector_len) {
  assert(UseAVX > 2, "requires some form of EVEX");
  InstructionAttr attributes(vector_len, /* vex_w */ VM_Version::supports_evex(), /* legacy_mode */ false, /* no_mask_reg */ true, /* uses_vl */ true);
  attributes.set_rex_vex_w_reverted();
  int encode = vex_prefix_and_encode(dst->encoding(), nds->encoding(), src->encoding(), VEX_SIMD_66, VEX_OPCODE_0F, &attributes);
  emit_int8((unsigned char)0xEF);
  emit_int8((unsigned char)(0xC0 | encode));
}

void Assembler::evpxord(XMMRegister dst, KRegister mask, XMMRegister nds, XMMRegister src, bool merge, int vector_len) {
  assert(VM_Version::supports_evex(), "");
  // Encoding: EVEX.NDS.XXX.66.0F.W0 EF /r
  InstructionAttr attributes(vector_len, /* vex_w */ false, /* legacy_mode */ false, /* no_mask_reg */ false, /* uses_vl */ true);
  attributes.set_is_evex_instruction();
  attributes.set_embedded_opmask_register_specifier(mask);
  if (merge) {
    attributes.reset_is_clear_context();
  }
  int encode = vex_prefix_and_encode(dst->encoding(), nds->encoding(), src->encoding(), VEX_SIMD_66, VEX_OPCODE_0F, &attributes);
  emit_int8((unsigned char)0xEF);
  emit_int8((unsigned char)(0xC0 | encode));
}

void Assembler::evpxorq(XMMRegister dst, XMMRegister nds, XMMRegister src, int vector_len) {
  assert(VM_Version::supports_evex(), "requires EVEX support");
  InstructionAttr attributes(vector_len, /* vex_w */ true, /* legacy_mode */ false, /* no_mask_reg */ true, /* uses_vl */ true);
  attributes.set_is_evex_instruction();
  int encode = vex_prefix_and_encode(dst->encoding(), nds->encoding(), src->encoding(), VEX_SIMD_66, VEX_OPCODE_0F, &attributes);
  emit_int8((unsigned char)0xEF);
  emit_int8((unsigned char)(0xC0 | encode));
}

void Assembler::evpxorq(XMMRegister dst, XMMRegister nds, Address src, int vector_len) {
  assert(VM_Version::supports_evex(), "requires EVEX support");
  assert(dst != xnoreg, "sanity");
  InstructionMark im(this);
  InstructionAttr attributes(vector_len, /* vex_w */ true, /* legacy_mode */ false, /* no_mask_reg */ true, /* uses_vl */ true);
  attributes.set_is_evex_instruction();
  attributes.set_address_attributes(/* tuple_type */ EVEX_FV, /* input_size_in_bits */ EVEX_64bit);
  vex_prefix(src, nds->encoding(), dst->encoding(), VEX_SIMD_66, VEX_OPCODE_0F, &attributes);
  emit_int8((unsigned char)0xEF);
  emit_operand(dst, src);
}

// vinserti forms

void Assembler::vinserti128(XMMRegister dst, XMMRegister nds, XMMRegister src, uint8_t imm8) {
  assert(VM_Version::supports_avx2(), "");
  assert(imm8 <= 0x01, "imm8: %u", imm8);
  InstructionAttr attributes(AVX_256bit, /* vex_w */ false, /* legacy_mode */ false, /* no_mask_reg */ true, /* uses_vl */ true);
  int encode = vex_prefix_and_encode(dst->encoding(), nds->encoding(), src->encoding(), VEX_SIMD_66, VEX_OPCODE_0F_3A, &attributes);
  emit_int8(0x38);
  emit_int8((unsigned char)(0xC0 | encode));
  // 0x00 - insert into lower 128 bits
  // 0x01 - insert into upper 128 bits
  emit_int8(imm8 & 0x01);
}

void Assembler::vinserti128(XMMRegister dst, XMMRegister nds, Address src, uint8_t imm8) {
  assert(VM_Version::supports_avx2(), "");
  assert(dst != xnoreg, "sanity");
  assert(imm8 <= 0x01, "imm8: %u", imm8);
  InstructionMark im(this);
  InstructionAttr attributes(AVX_256bit, /* vex_w */ false, /* legacy_mode */ false, /* no_mask_reg */ true, /* uses_vl */ true);
  attributes.set_address_attributes(/* tuple_type */ EVEX_T4, /* input_size_in_bits */ EVEX_32bit);
  vex_prefix(src, nds->encoding(), dst->encoding(), VEX_SIMD_66, VEX_OPCODE_0F_3A, &attributes);
  emit_int8(0x38);
  emit_operand(dst, src);
  // 0x00 - insert into lower 128 bits
  // 0x01 - insert into upper 128 bits
  emit_int8(imm8 & 0x01);
}

void Assembler::vinserti32x4(XMMRegister dst, XMMRegister nds, XMMRegister src, uint8_t imm8) {
  assert(VM_Version::supports_evex(), "");
  assert(imm8 <= 0x03, "imm8: %u", imm8);
  InstructionAttr attributes(AVX_512bit, /* vex_w */ false, /* legacy_mode */ false, /* no_mask_reg */ true, /* uses_vl */ true);
  attributes.set_is_evex_instruction();
  int encode = vex_prefix_and_encode(dst->encoding(), nds->encoding(), src->encoding(), VEX_SIMD_66, VEX_OPCODE_0F_3A, &attributes);
  emit_int8(0x38);
  emit_int8((unsigned char)(0xC0 | encode));
  // 0x00 - insert into q0 128 bits (0..127)
  // 0x01 - insert into q1 128 bits (128..255)
  // 0x02 - insert into q2 128 bits (256..383)
  // 0x03 - insert into q3 128 bits (384..511)
  emit_int8(imm8 & 0x03);
}

void Assembler::vinserti32x4(XMMRegister dst, XMMRegister nds, Address src, uint8_t imm8) {
  assert(VM_Version::supports_avx(), "");
  assert(dst != xnoreg, "sanity");
  assert(imm8 <= 0x03, "imm8: %u", imm8);
  InstructionMark im(this);
  InstructionAttr attributes(AVX_512bit, /* vex_w */ false, /* legacy_mode */ false, /* no_mask_reg */ true, /* uses_vl */ true);
  attributes.set_address_attributes(/* tuple_type */ EVEX_T4, /* input_size_in_bits */ EVEX_32bit);
  attributes.set_is_evex_instruction();
  vex_prefix(src, nds->encoding(), dst->encoding(), VEX_SIMD_66, VEX_OPCODE_0F_3A, &attributes);
  emit_int8(0x18);
  emit_operand(dst, src);
  // 0x00 - insert into q0 128 bits (0..127)
  // 0x01 - insert into q1 128 bits (128..255)
  // 0x02 - insert into q2 128 bits (256..383)
  // 0x03 - insert into q3 128 bits (384..511)
  emit_int8(imm8 & 0x03);
}

void Assembler::vinserti64x4(XMMRegister dst, XMMRegister nds, XMMRegister src, uint8_t imm8) {
  assert(VM_Version::supports_evex(), "");
  assert(imm8 <= 0x01, "imm8: %u", imm8);
  InstructionAttr attributes(AVX_512bit, /* vex_w */ true, /* legacy_mode */ false, /* no_mask_reg */ true, /* uses_vl */ true);
  attributes.set_is_evex_instruction();
  int encode = vex_prefix_and_encode(dst->encoding(), nds->encoding(), src->encoding(), VEX_SIMD_66, VEX_OPCODE_0F_3A, &attributes);
  emit_int8(0x3A);
  emit_int8((unsigned char)(0xC0 | encode));
  // 0x00 - insert into lower 256 bits
  // 0x01 - insert into upper 256 bits
  emit_int8(imm8 & 0x01);
}


// vinsertf forms

void Assembler::vinsertf128(XMMRegister dst, XMMRegister nds, XMMRegister src, uint8_t imm8) {
  assert(VM_Version::supports_avx(), "");
  assert(imm8 <= 0x01, "imm8: %u", imm8);
  InstructionAttr attributes(AVX_256bit, /* vex_w */ false, /* legacy_mode */ false, /* no_mask_reg */ true, /* uses_vl */ true);
  int encode = vex_prefix_and_encode(dst->encoding(), nds->encoding(), src->encoding(), VEX_SIMD_66, VEX_OPCODE_0F_3A, &attributes);
  emit_int8(0x18);
  emit_int8((unsigned char)(0xC0 | encode));
  // 0x00 - insert into lower 128 bits
  // 0x01 - insert into upper 128 bits
  emit_int8(imm8 & 0x01);
}

void Assembler::vinsertf128(XMMRegister dst, XMMRegister nds, Address src, uint8_t imm8) {
  assert(VM_Version::supports_avx(), "");
  assert(dst != xnoreg, "sanity");
  assert(imm8 <= 0x01, "imm8: %u", imm8);
  InstructionMark im(this);
  InstructionAttr attributes(AVX_256bit, /* vex_w */ false, /* legacy_mode */ false, /* no_mask_reg */ true, /* uses_vl */ true);
  attributes.set_address_attributes(/* tuple_type */ EVEX_T4, /* input_size_in_bits */ EVEX_32bit);
  vex_prefix(src, nds->encoding(), dst->encoding(), VEX_SIMD_66, VEX_OPCODE_0F_3A, &attributes);
  emit_int8(0x18);
  emit_operand(dst, src);
  // 0x00 - insert into lower 128 bits
  // 0x01 - insert into upper 128 bits
  emit_int8(imm8 & 0x01);
}

void Assembler::vinsertf32x4(XMMRegister dst, XMMRegister nds, XMMRegister src, uint8_t imm8) {
  assert(VM_Version::supports_avx2(), "");
  assert(imm8 <= 0x03, "imm8: %u", imm8);
  InstructionAttr attributes(AVX_512bit, /* vex_w */ false, /* legacy_mode */ false, /* no_mask_reg */ true, /* uses_vl */ true);
  int encode = vex_prefix_and_encode(dst->encoding(), nds->encoding(), src->encoding(), VEX_SIMD_66, VEX_OPCODE_0F_3A, &attributes);
  emit_int8(0x18);
  emit_int8((unsigned char)(0xC0 | encode));
  // 0x00 - insert into q0 128 bits (0..127)
  // 0x01 - insert into q1 128 bits (128..255)
  // 0x02 - insert into q0 128 bits (256..383)
  // 0x03 - insert into q1 128 bits (384..512)
  emit_int8(imm8 & 0x03);
}

void Assembler::vinsertf32x4(XMMRegister dst, XMMRegister nds, Address src, uint8_t imm8) {
  assert(VM_Version::supports_avx(), "");
  assert(dst != xnoreg, "sanity");
  assert(imm8 <= 0x03, "imm8: %u", imm8);
  InstructionMark im(this);
  InstructionAttr attributes(AVX_512bit, /* vex_w */ false, /* legacy_mode */ false, /* no_mask_reg */ true, /* uses_vl */ true);
  attributes.set_address_attributes(/* tuple_type */ EVEX_T4, /* input_size_in_bits */ EVEX_32bit);
  vex_prefix(src, nds->encoding(), dst->encoding(), VEX_SIMD_66, VEX_OPCODE_0F_3A, &attributes);
  emit_int8(0x18);
  emit_operand(dst, src);
  // 0x00 - insert into q0 128 bits (0..127)
  // 0x01 - insert into q1 128 bits (128..255)
  // 0x02 - insert into q0 128 bits (256..383)
  // 0x03 - insert into q1 128 bits (384..512)
  emit_int8(imm8 & 0x03);
}

void Assembler::vinsertf64x4(XMMRegister dst, XMMRegister nds, XMMRegister src, uint8_t imm8) {
  assert(VM_Version::supports_evex(), "");
  assert(imm8 <= 0x01, "imm8: %u", imm8);
  InstructionAttr attributes(AVX_512bit, /* vex_w */ true, /* legacy_mode */ false, /* no_mask_reg */ true, /* uses_vl */ true);
  attributes.set_is_evex_instruction();
  int encode = vex_prefix_and_encode(dst->encoding(), nds->encoding(), src->encoding(), VEX_SIMD_66, VEX_OPCODE_0F_3A, &attributes);
  emit_int8(0x1A);
  emit_int8((unsigned char)(0xC0 | encode));
  // 0x00 - insert into lower 256 bits
  // 0x01 - insert into upper 256 bits
  emit_int8(imm8 & 0x01);
}

void Assembler::vinsertf64x4(XMMRegister dst, XMMRegister nds, Address src, uint8_t imm8) {
  assert(VM_Version::supports_evex(), "");
  assert(dst != xnoreg, "sanity");
  assert(imm8 <= 0x01, "imm8: %u", imm8);
  InstructionMark im(this);
  InstructionAttr attributes(AVX_512bit, /* vex_w */ true, /* legacy_mode */ false, /* no_mask_reg */ true, /* uses_vl */ true);
  attributes.set_address_attributes(/* tuple_type */ EVEX_T4, /* input_size_in_bits */ EVEX_64bit);
  attributes.set_is_evex_instruction();
  vex_prefix(src, nds->encoding(), dst->encoding(), VEX_SIMD_66, VEX_OPCODE_0F_3A, &attributes);
  emit_int8(0x1A);
  emit_operand(dst, src);
  // 0x00 - insert into lower 256 bits
  // 0x01 - insert into upper 256 bits
  emit_int8(imm8 & 0x01);
}


// vextracti forms

void Assembler::vextracti128(XMMRegister dst, XMMRegister src, uint8_t imm8) {
  assert(VM_Version::supports_avx2(), "");
  assert(imm8 <= 0x01, "imm8: %u", imm8);
  InstructionAttr attributes(AVX_256bit, /* vex_w */ false, /* legacy_mode */ false, /* no_mask_reg */ true, /* uses_vl */ true);
  int encode = vex_prefix_and_encode(src->encoding(), 0, dst->encoding(), VEX_SIMD_66, VEX_OPCODE_0F_3A, &attributes);
  emit_int8(0x39);
  emit_int8((unsigned char)(0xC0 | encode));
  // 0x00 - extract from lower 128 bits
  // 0x01 - extract from upper 128 bits
  emit_int8(imm8 & 0x01);
}

void Assembler::vextracti128(Address dst, XMMRegister src, uint8_t imm8) {
  assert(VM_Version::supports_avx2(), "");
  assert(src != xnoreg, "sanity");
  assert(imm8 <= 0x01, "imm8: %u", imm8);
  InstructionMark im(this);
  InstructionAttr attributes(AVX_256bit, /* vex_w */ false, /* legacy_mode */ false, /* no_mask_reg */ true, /* uses_vl */ true);
  attributes.set_address_attributes(/* tuple_type */ EVEX_T4, /* input_size_in_bits */ EVEX_32bit);
  attributes.reset_is_clear_context();
  vex_prefix(dst, 0, src->encoding(), VEX_SIMD_66, VEX_OPCODE_0F_3A, &attributes);
  emit_int8(0x39);
  emit_operand(src, dst);
  // 0x00 - extract from lower 128 bits
  // 0x01 - extract from upper 128 bits
  emit_int8(imm8 & 0x01);
}

void Assembler::vextracti32x4(XMMRegister dst, XMMRegister src, uint8_t imm8) {
  assert(VM_Version::supports_evex(), "");
  assert(imm8 <= 0x03, "imm8: %u", imm8);
  InstructionAttr attributes(AVX_512bit, /* vex_w */ false, /* legacy_mode */ false, /* no_mask_reg */ true, /* uses_vl */ true);
  attributes.set_is_evex_instruction();
  int encode = vex_prefix_and_encode(src->encoding(), 0, dst->encoding(), VEX_SIMD_66, VEX_OPCODE_0F_3A, &attributes);
  emit_int8(0x39);
  emit_int8((unsigned char)(0xC0 | encode));
  // 0x00 - extract from bits 127:0
  // 0x01 - extract from bits 255:128
  // 0x02 - extract from bits 383:256
  // 0x03 - extract from bits 511:384
  emit_int8(imm8 & 0x03);
}

void Assembler::vextracti32x4(Address dst, XMMRegister src, uint8_t imm8) {
  assert(VM_Version::supports_evex(), "");
  assert(src != xnoreg, "sanity");
  assert(imm8 <= 0x03, "imm8: %u", imm8);
  InstructionMark im(this);
  InstructionAttr attributes(AVX_512bit, /* vex_w */ false, /* legacy_mode */ false, /* no_mask_reg */ true, /* uses_vl */ true);
  attributes.set_address_attributes(/* tuple_type */ EVEX_T4, /* input_size_in_bits */ EVEX_32bit);
  attributes.reset_is_clear_context();
  attributes.set_is_evex_instruction();
  vex_prefix(dst, 0, src->encoding(), VEX_SIMD_66, VEX_OPCODE_0F_3A, &attributes);
  emit_int8(0x39);
  emit_operand(src, dst);
  // 0x00 - extract from bits 127:0
  // 0x01 - extract from bits 255:128
  // 0x02 - extract from bits 383:256
  // 0x03 - extract from bits 511:384
  emit_int8(imm8 & 0x03);
}

void Assembler::vextracti64x2(XMMRegister dst, XMMRegister src, uint8_t imm8) {
  assert(VM_Version::supports_avx512dq(), "");
  assert(imm8 <= 0x03, "imm8: %u", imm8);
  InstructionAttr attributes(AVX_512bit, /* vex_w */ true, /* legacy_mode */ false, /* no_mask_reg */ true, /* uses_vl */ true);
  attributes.set_is_evex_instruction();
  int encode = vex_prefix_and_encode(src->encoding(), 0, dst->encoding(), VEX_SIMD_66, VEX_OPCODE_0F_3A, &attributes);
  emit_int8(0x39);
  emit_int8((unsigned char)(0xC0 | encode));
  // 0x00 - extract from bits 127:0
  // 0x01 - extract from bits 255:128
  // 0x02 - extract from bits 383:256
  // 0x03 - extract from bits 511:384
  emit_int8(imm8 & 0x03);
}

void Assembler::vextracti64x4(XMMRegister dst, XMMRegister src, uint8_t imm8) {
  assert(VM_Version::supports_evex(), "");
  assert(imm8 <= 0x01, "imm8: %u", imm8);
  InstructionAttr attributes(AVX_512bit, /* vex_w */ true, /* legacy_mode */ false, /* no_mask_reg */ true, /* uses_vl */ true);
  attributes.set_is_evex_instruction();
  int encode = vex_prefix_and_encode(src->encoding(), 0, dst->encoding(), VEX_SIMD_66, VEX_OPCODE_0F_3A, &attributes);
  emit_int8(0x3B);
  emit_int8((unsigned char)(0xC0 | encode));
  // 0x00 - extract from lower 256 bits
  // 0x01 - extract from upper 256 bits
  emit_int8(imm8 & 0x01);
}

void Assembler::vextracti64x4(Address dst, XMMRegister src, uint8_t imm8) {
  assert(VM_Version::supports_evex(), "");
  assert(src != xnoreg, "sanity");
  assert(imm8 <= 0x01, "imm8: %u", imm8);
  InstructionMark im(this);
  InstructionAttr attributes(AVX_512bit, /* vex_w */ true, /* legacy_mode */ false, /* no_mask_reg */ true, /* uses_vl */ true);
  attributes.set_address_attributes(/* tuple_type */ EVEX_T4, /* input_size_in_bits */ EVEX_64bit);
  attributes.reset_is_clear_context();
  attributes.set_is_evex_instruction();
  vex_prefix(dst, 0, src->encoding(), VEX_SIMD_66, VEX_OPCODE_0F_3A, &attributes);
  emit_int8(0x38);
  emit_operand(src, dst);
  // 0x00 - extract from lower 256 bits
  // 0x01 - extract from upper 256 bits
  emit_int8(imm8 & 0x01);
}
// vextractf forms

void Assembler::vextractf128(XMMRegister dst, XMMRegister src, uint8_t imm8) {
  assert(VM_Version::supports_avx(), "");
  assert(imm8 <= 0x01, "imm8: %u", imm8);
  InstructionAttr attributes(AVX_256bit, /* vex_w */ false, /* legacy_mode */ false, /* no_mask_reg */ true, /* uses_vl */ true);
  int encode = vex_prefix_and_encode(src->encoding(), 0, dst->encoding(), VEX_SIMD_66, VEX_OPCODE_0F_3A, &attributes);
  emit_int8(0x19);
  emit_int8((unsigned char)(0xC0 | encode));
  // 0x00 - extract from lower 128 bits
  // 0x01 - extract from upper 128 bits
  emit_int8(imm8 & 0x01);
}

void Assembler::vextractf128(Address dst, XMMRegister src, uint8_t imm8) {
  assert(VM_Version::supports_avx(), "");
  assert(src != xnoreg, "sanity");
  assert(imm8 <= 0x01, "imm8: %u", imm8);
  InstructionMark im(this);
  InstructionAttr attributes(AVX_256bit, /* vex_w */ false, /* legacy_mode */ false, /* no_mask_reg */ true, /* uses_vl */ true);
  attributes.set_address_attributes(/* tuple_type */ EVEX_T4, /* input_size_in_bits */ EVEX_32bit);
  attributes.reset_is_clear_context();
  vex_prefix(dst, 0, src->encoding(), VEX_SIMD_66, VEX_OPCODE_0F_3A, &attributes);
  emit_int8(0x19);
  emit_operand(src, dst);
  // 0x00 - extract from lower 128 bits
  // 0x01 - extract from upper 128 bits
  emit_int8(imm8 & 0x01);
}

void Assembler::vextractf32x4(XMMRegister dst, XMMRegister src, uint8_t imm8) {
  assert(VM_Version::supports_evex(), "");
  assert(imm8 <= 0x03, "imm8: %u", imm8);
  InstructionAttr attributes(AVX_512bit, /* vex_w */ false, /* legacy_mode */ false, /* no_mask_reg */ true, /* uses_vl */ true);
  attributes.set_is_evex_instruction();
  int encode = vex_prefix_and_encode(src->encoding(), 0, dst->encoding(), VEX_SIMD_66, VEX_OPCODE_0F_3A, &attributes);
  emit_int8(0x19);
  emit_int8((unsigned char)(0xC0 | encode));
  // 0x00 - extract from bits 127:0
  // 0x01 - extract from bits 255:128
  // 0x02 - extract from bits 383:256
  // 0x03 - extract from bits 511:384
  emit_int8(imm8 & 0x03);
}

void Assembler::vextractf32x4(Address dst, XMMRegister src, uint8_t imm8) {
  assert(VM_Version::supports_evex(), "");
  assert(src != xnoreg, "sanity");
  assert(imm8 <= 0x03, "imm8: %u", imm8);
  InstructionMark im(this);
  InstructionAttr attributes(AVX_512bit, /* vex_w */ false, /* legacy_mode */ false, /* no_mask_reg */ true, /* uses_vl */ true);
  attributes.set_address_attributes(/* tuple_type */ EVEX_T4, /* input_size_in_bits */ EVEX_32bit);
  attributes.reset_is_clear_context();
  attributes.set_is_evex_instruction();
  vex_prefix(dst, 0, src->encoding(), VEX_SIMD_66, VEX_OPCODE_0F_3A, &attributes);
  emit_int8(0x19);
  emit_operand(src, dst);
  // 0x00 - extract from bits 127:0
  // 0x01 - extract from bits 255:128
  // 0x02 - extract from bits 383:256
  // 0x03 - extract from bits 511:384
  emit_int8(imm8 & 0x03);
}

void Assembler::vextractf64x2(XMMRegister dst, XMMRegister src, uint8_t imm8) {
  assert(VM_Version::supports_avx512dq(), "");
  assert(imm8 <= 0x03, "imm8: %u", imm8);
  InstructionAttr attributes(AVX_512bit, /* vex_w */ true, /* legacy_mode */ false, /* no_mask_reg */ true, /* uses_vl */ true);
  attributes.set_is_evex_instruction();
  int encode = vex_prefix_and_encode(src->encoding(), 0, dst->encoding(), VEX_SIMD_66, VEX_OPCODE_0F_3A, &attributes);
  emit_int8(0x19);
  emit_int8((unsigned char)(0xC0 | encode));
  // 0x00 - extract from bits 127:0
  // 0x01 - extract from bits 255:128
  // 0x02 - extract from bits 383:256
  // 0x03 - extract from bits 511:384
  emit_int8(imm8 & 0x03);
}

void Assembler::vextractf64x4(XMMRegister dst, XMMRegister src, uint8_t imm8) {
  assert(VM_Version::supports_evex(), "");
  assert(imm8 <= 0x01, "imm8: %u", imm8);
  InstructionAttr attributes(AVX_512bit, /* vex_w */ true, /* legacy_mode */ false, /* no_mask_reg */ true, /* uses_vl */ true);
  attributes.set_is_evex_instruction();
  int encode = vex_prefix_and_encode(src->encoding(), 0, dst->encoding(), VEX_SIMD_66, VEX_OPCODE_0F_3A, &attributes);
  emit_int8(0x1B);
  emit_int8((unsigned char)(0xC0 | encode));
  // 0x00 - extract from lower 256 bits
  // 0x01 - extract from upper 256 bits
  emit_int8(imm8 & 0x01);
}

void Assembler::vextractf64x4(Address dst, XMMRegister src, uint8_t imm8) {
  assert(VM_Version::supports_evex(), "");
  assert(src != xnoreg, "sanity");
  assert(imm8 <= 0x01, "imm8: %u", imm8);
  InstructionMark im(this);
  InstructionAttr attributes(AVX_512bit, /* vex_w */ true, /* legacy_mode */ false, /* no_mask_reg */ true, /* uses_vl */ true);
  attributes.set_address_attributes(/* tuple_type */ EVEX_T4,/* input_size_in_bits */  EVEX_64bit);
  attributes.reset_is_clear_context();
  attributes.set_is_evex_instruction();
  vex_prefix(dst, 0, src->encoding(), VEX_SIMD_66, VEX_OPCODE_0F_3A, &attributes);
  emit_int8(0x1B);
  emit_operand(src, dst);
  // 0x00 - extract from lower 256 bits
  // 0x01 - extract from upper 256 bits
  emit_int8(imm8 & 0x01);
}

// duplicate 1-byte integer data from src into programmed locations in dest : requires AVX512BW and AVX512VL
void Assembler::vpbroadcastb(XMMRegister dst, XMMRegister src, int vector_len) {
  assert(VM_Version::supports_avx2(), "");
  InstructionAttr attributes(vector_len, /* vex_w */ false, /* legacy_mode */ _legacy_mode_bw, /* no_mask_reg */ true, /* uses_vl */ true);
  int encode = vex_prefix_and_encode(dst->encoding(), 0, src->encoding(), VEX_SIMD_66, VEX_OPCODE_0F_38, &attributes);
  emit_int8(0x78);
  emit_int8((unsigned char)(0xC0 | encode));
}

void Assembler::vpbroadcastb(XMMRegister dst, Address src, int vector_len) {
  assert(VM_Version::supports_avx2(), "");
  assert(dst != xnoreg, "sanity");
  InstructionMark im(this);
  InstructionAttr attributes(vector_len, /* vex_w */ false, /* legacy_mode */ _legacy_mode_bw, /* no_mask_reg */ true, /* uses_vl */ true);
  attributes.set_address_attributes(/* tuple_type */ EVEX_T1S, /* input_size_in_bits */ EVEX_8bit);
  // swap src<->dst for encoding
  vex_prefix(src, 0, dst->encoding(), VEX_SIMD_66, VEX_OPCODE_0F_38, &attributes);
  emit_int8(0x78);
  emit_operand(dst, src);
}

// duplicate 2-byte integer data from src into programmed locations in dest : requires AVX512BW and AVX512VL
void Assembler::vpbroadcastw(XMMRegister dst, XMMRegister src, int vector_len) {
  assert(VM_Version::supports_avx2(), "");
  InstructionAttr attributes(vector_len, /* vex_w */ false, /* legacy_mode */ _legacy_mode_bw, /* no_mask_reg */ true, /* uses_vl */ true);
  int encode = vex_prefix_and_encode(dst->encoding(), 0, src->encoding(), VEX_SIMD_66, VEX_OPCODE_0F_38, &attributes);
  emit_int8(0x79);
  emit_int8((unsigned char)(0xC0 | encode));
}

void Assembler::vpbroadcastw(XMMRegister dst, Address src, int vector_len) {
  assert(VM_Version::supports_avx2(), "");
  assert(dst != xnoreg, "sanity");
  InstructionMark im(this);
  InstructionAttr attributes(vector_len, /* vex_w */ false, /* legacy_mode */ _legacy_mode_bw, /* no_mask_reg */ true, /* uses_vl */ true);
  attributes.set_address_attributes(/* tuple_type */ EVEX_T1S, /* input_size_in_bits */ EVEX_16bit);
  // swap src<->dst for encoding
  vex_prefix(src, 0, dst->encoding(), VEX_SIMD_66, VEX_OPCODE_0F_38, &attributes);
  emit_int8(0x79);
  emit_operand(dst, src);
}

// xmm/mem sourced byte/word/dword/qword replicate

// duplicate 4-byte integer data from src into programmed locations in dest : requires AVX512VL
void Assembler::vpbroadcastd(XMMRegister dst, XMMRegister src, int vector_len) {
  assert(UseAVX >= 2, "");
  InstructionAttr attributes(vector_len, /* vex_w */ false, /* legacy_mode */ false, /* no_mask_reg */ true, /* uses_vl */ true);
  int encode = vex_prefix_and_encode(dst->encoding(), 0, src->encoding(), VEX_SIMD_66, VEX_OPCODE_0F_38, &attributes);
  emit_int8(0x58);
  emit_int8((unsigned char)(0xC0 | encode));
}

void Assembler::vpbroadcastd(XMMRegister dst, Address src, int vector_len) {
  assert(VM_Version::supports_avx2(), "");
  assert(dst != xnoreg, "sanity");
  InstructionMark im(this);
  InstructionAttr attributes(vector_len, /* vex_w */ false, /* legacy_mode */ false, /* no_mask_reg */ true, /* uses_vl */ true);
  attributes.set_address_attributes(/* tuple_type */ EVEX_T1S, /* input_size_in_bits */ EVEX_32bit);
  // swap src<->dst for encoding
  vex_prefix(src, 0, dst->encoding(), VEX_SIMD_66, VEX_OPCODE_0F_38, &attributes);
  emit_int8(0x58);
  emit_operand(dst, src);
}

// duplicate 8-byte integer data from src into programmed locations in dest : requires AVX512VL
void Assembler::vpbroadcastq(XMMRegister dst, XMMRegister src, int vector_len) {
  assert(VM_Version::supports_avx2(), "");
  InstructionAttr attributes(vector_len, /* vex_w */ VM_Version::supports_evex(), /* legacy_mode */ false, /* no_mask_reg */ true, /* uses_vl */ true);
  attributes.set_rex_vex_w_reverted();
  int encode = vex_prefix_and_encode(dst->encoding(), 0, src->encoding(), VEX_SIMD_66, VEX_OPCODE_0F_38, &attributes);
  emit_int8(0x59);
  emit_int8((unsigned char)(0xC0 | encode));
}

void Assembler::vpbroadcastq(XMMRegister dst, Address src, int vector_len) {
  assert(VM_Version::supports_avx2(), "");
  assert(dst != xnoreg, "sanity");
  InstructionMark im(this);
  InstructionAttr attributes(vector_len, /* vex_w */ VM_Version::supports_evex(), /* legacy_mode */ false, /* no_mask_reg */ true, /* uses_vl */ true);
  attributes.set_rex_vex_w_reverted();
  attributes.set_address_attributes(/* tuple_type */ EVEX_T1S, /* input_size_in_bits */ EVEX_64bit);
  // swap src<->dst for encoding
  vex_prefix(src, 0, dst->encoding(), VEX_SIMD_66, VEX_OPCODE_0F_38, &attributes);
  emit_int8(0x59);
  emit_operand(dst, src);
}
void Assembler::evbroadcasti64x2(XMMRegister dst, XMMRegister src, int vector_len) {
  assert(vector_len != Assembler::AVX_128bit, "");
  assert(VM_Version::supports_avx512dq(), "");
  InstructionAttr attributes(vector_len, /* vex_w */ true, /* legacy_mode */ false, /* no_mask_reg */ true, /* uses_vl */ true);
  attributes.set_rex_vex_w_reverted();
  int encode = vex_prefix_and_encode(dst->encoding(), 0, src->encoding(), VEX_SIMD_66, VEX_OPCODE_0F_38, &attributes);
  emit_int8(0x5A);
  emit_int8((unsigned char)(0xC0 | encode));
}

void Assembler::evbroadcasti64x2(XMMRegister dst, Address src, int vector_len) {
  assert(vector_len != Assembler::AVX_128bit, "");
  assert(VM_Version::supports_avx512dq(), "");
  assert(dst != xnoreg, "sanity");
  InstructionMark im(this);
  InstructionAttr attributes(vector_len, /* vex_w */ true, /* legacy_mode */ false, /* no_mask_reg */ true, /* uses_vl */ true);
  attributes.set_rex_vex_w_reverted();
  attributes.set_address_attributes(/* tuple_type */ EVEX_T2, /* input_size_in_bits */ EVEX_64bit);
  // swap src<->dst for encoding
  vex_prefix(src, 0, dst->encoding(), VEX_SIMD_66, VEX_OPCODE_0F_38, &attributes);
  emit_int8(0x5A);
  emit_operand(dst, src);
}

// scalar single/double precision replicate

// duplicate single precision data from src into programmed locations in dest : requires AVX512VL
void Assembler::vpbroadcastss(XMMRegister dst, XMMRegister src, int vector_len) {
  assert(VM_Version::supports_avx(), "");
  InstructionAttr attributes(vector_len, /* vex_w */ false, /* legacy_mode */ false, /* no_mask_reg */ true, /* uses_vl */ true);
  int encode = vex_prefix_and_encode(dst->encoding(), 0, src->encoding(), VEX_SIMD_66, VEX_OPCODE_0F_38, &attributes);
  emit_int8(0x18);
  emit_int8((unsigned char)(0xC0 | encode));
}

void Assembler::vpbroadcastss(XMMRegister dst, Address src, int vector_len) {
  assert(VM_Version::supports_avx(), "");
  assert(dst != xnoreg, "sanity");
  InstructionMark im(this);
  InstructionAttr attributes(vector_len, /* vex_w */ false, /* legacy_mode */ false, /* no_mask_reg */ true, /* uses_vl */ true);
  attributes.set_address_attributes(/* tuple_type */ EVEX_T1S, /* input_size_in_bits */ EVEX_32bit);
  // swap src<->dst for encoding
  vex_prefix(src, 0, dst->encoding(), VEX_SIMD_66, VEX_OPCODE_0F_38, &attributes);
  emit_int8(0x18);
  emit_operand(dst, src);
}

// duplicate double precision data from src into programmed locations in dest : requires AVX512VL
void Assembler::vpbroadcastsd(XMMRegister dst, XMMRegister src, int vector_len) {
  assert(VM_Version::supports_avx(), "");
  InstructionAttr attributes(vector_len, /* vex_w */ VM_Version::supports_evex(), /* legacy_mode */ false, /* no_mask_reg */ true, /* uses_vl */ true);
  attributes.set_rex_vex_w_reverted();
  int encode = vex_prefix_and_encode(dst->encoding(), 0, src->encoding(), VEX_SIMD_66, VEX_OPCODE_0F_38, &attributes);
  emit_int8(0x19);
  emit_int8((unsigned char)(0xC0 | encode));
}

void Assembler::vpbroadcastsd(XMMRegister dst, Address src, int vector_len) {
  assert(VM_Version::supports_avx(), "");
  assert(dst != xnoreg, "sanity");
  InstructionMark im(this);
  InstructionAttr attributes(vector_len, /* vex_w */ VM_Version::supports_evex(), /* legacy_mode */ false, /* no_mask_reg */ true, /* uses_vl */ true);
  attributes.set_address_attributes(/* tuple_type */ EVEX_T1S, /* input_size_in_bits */ EVEX_64bit);
  attributes.set_rex_vex_w_reverted();
  // swap src<->dst for encoding
  vex_prefix(src, 0, dst->encoding(), VEX_SIMD_66, VEX_OPCODE_0F_38, &attributes);
  emit_int8(0x19);
  emit_operand(dst, src);
}


// gpr source broadcast forms

// duplicate 1-byte integer data from src into programmed locations in dest : requires AVX512BW and AVX512VL
void Assembler::evpbroadcastb(XMMRegister dst, Register src, int vector_len) {
  assert(VM_Version::supports_avx512bw(), "");
  InstructionAttr attributes(vector_len, /* vex_w */ false, /* legacy_mode */ _legacy_mode_bw, /* no_mask_reg */ true, /* uses_vl */ true);
  attributes.set_is_evex_instruction();
  int encode = vex_prefix_and_encode(dst->encoding(), 0, src->encoding(), VEX_SIMD_66, VEX_OPCODE_0F_38, &attributes);
  emit_int8(0x7A);
  emit_int8((unsigned char)(0xC0 | encode));
}

// duplicate 2-byte integer data from src into programmed locations in dest : requires AVX512BW and AVX512VL
void Assembler::evpbroadcastw(XMMRegister dst, Register src, int vector_len) {
  assert(VM_Version::supports_avx512bw(), "");
  InstructionAttr attributes(vector_len, /* vex_w */ false, /* legacy_mode */ _legacy_mode_bw, /* no_mask_reg */ true, /* uses_vl */ true);
  attributes.set_is_evex_instruction();
  int encode = vex_prefix_and_encode(dst->encoding(), 0, src->encoding(), VEX_SIMD_66, VEX_OPCODE_0F_38, &attributes);
  emit_int8(0x7B);
  emit_int8((unsigned char)(0xC0 | encode));
}

// duplicate 4-byte integer data from src into programmed locations in dest : requires AVX512VL
void Assembler::evpbroadcastd(XMMRegister dst, Register src, int vector_len) {
  assert(VM_Version::supports_evex(), "");
  InstructionAttr attributes(vector_len, /* vex_w */ false, /* legacy_mode */ false, /* no_mask_reg */ true, /* uses_vl */ true);
  attributes.set_is_evex_instruction();
  int encode = vex_prefix_and_encode(dst->encoding(), 0, src->encoding(), VEX_SIMD_66, VEX_OPCODE_0F_38, &attributes);
  emit_int8(0x7C);
  emit_int8((unsigned char)(0xC0 | encode));
}

// duplicate 8-byte integer data from src into programmed locations in dest : requires AVX512VL
void Assembler::evpbroadcastq(XMMRegister dst, Register src, int vector_len) {
  assert(VM_Version::supports_evex(), "");
  InstructionAttr attributes(vector_len, /* vex_w */ true, /* legacy_mode */ false, /* no_mask_reg */ true, /* uses_vl */ true);
  attributes.set_is_evex_instruction();
  int encode = vex_prefix_and_encode(dst->encoding(), 0, src->encoding(), VEX_SIMD_66, VEX_OPCODE_0F_38, &attributes);
  emit_int8(0x7C);
  emit_int8((unsigned char)(0xC0 | encode));
}

void Assembler::vpgatherdd(XMMRegister dst, Address src, XMMRegister mask, int vector_len) {
  assert(VM_Version::supports_avx2(), "");
  assert(vector_len == Assembler::AVX_128bit || vector_len == Assembler::AVX_256bit, "");
  assert(dst != xnoreg, "sanity");
  assert(src.isxmmindex(),"expected to be xmm index");
  assert(dst != src.xmmindex(), "instruction will #UD if dst and index are the same");
  InstructionMark im(this);
  InstructionAttr attributes(vector_len, /* vex_w */ false, /* legacy_mode */ true, /* no_mask_reg */ true, /* uses_vl */ true);
  vex_prefix(src, mask->encoding(), dst->encoding(), VEX_SIMD_66, VEX_OPCODE_0F_38, &attributes);
  emit_int8((unsigned char)0x90);
  emit_operand(dst, src);
}

void Assembler::vpgatherdq(XMMRegister dst, Address src, XMMRegister mask, int vector_len) {
  assert(VM_Version::supports_avx2(), "");
  assert(vector_len == Assembler::AVX_128bit || vector_len == Assembler::AVX_256bit, "");
  assert(dst != xnoreg, "sanity");
  assert(src.isxmmindex(),"expected to be xmm index");
  assert(dst != src.xmmindex(), "instruction will #UD if dst and index are the same");
  InstructionMark im(this);
  InstructionAttr attributes(vector_len, /* vex_w */ true, /* legacy_mode */ true, /* no_mask_reg */ true, /* uses_vl */ true);
  vex_prefix(src, mask->encoding(), dst->encoding(), VEX_SIMD_66, VEX_OPCODE_0F_38, &attributes);
  emit_int8((unsigned char)0x90);
  emit_operand(dst, src);
}

void Assembler::vgatherdpd(XMMRegister dst, Address src, XMMRegister mask, int vector_len) {
  assert(VM_Version::supports_avx2(), "");
  assert(vector_len == Assembler::AVX_128bit || vector_len == Assembler::AVX_256bit, "");
  assert(dst != xnoreg, "sanity");
  assert(src.isxmmindex(),"expected to be xmm index");
  assert(dst != src.xmmindex(), "instruction will #UD if dst and index are the same");
  InstructionMark im(this);
  InstructionAttr attributes(vector_len, /* vex_w */ true, /* legacy_mode */ true, /* no_mask_reg */ true, /* uses_vl */ true);
  vex_prefix(src, mask->encoding(), dst->encoding(), VEX_SIMD_66, VEX_OPCODE_0F_38, &attributes);
  emit_int8((unsigned char)0x92);
  emit_operand(dst, src);
}

void Assembler::vgatherdps(XMMRegister dst, Address src, XMMRegister mask, int vector_len) {
  assert(VM_Version::supports_avx2(), "");
  assert(vector_len == Assembler::AVX_128bit || vector_len == Assembler::AVX_256bit, "");
  assert(dst != xnoreg, "sanity");
  assert(src.isxmmindex(),"expected to be xmm index");
  assert(dst != src.xmmindex(), "instruction will #UD if dst and index are the same");
  InstructionMark im(this);
  InstructionAttr attributes(vector_len, /* vex_w */ false, /* legacy_mode */ true, /* no_mask_reg */ false, /* uses_vl */ true);
  vex_prefix(src, mask->encoding(), dst->encoding(), VEX_SIMD_66, VEX_OPCODE_0F_38, &attributes);
  emit_int8((unsigned char)0x92);
  emit_operand(dst, src);
}

void Assembler::evpgatherdd(XMMRegister dst, KRegister mask, Address src, int vector_len) {
  assert(VM_Version::supports_evex(), "");
  assert(dst != xnoreg, "sanity");
  assert(src.isxmmindex(),"expected to be xmm index");
  assert(dst != src.xmmindex(), "instruction will #UD if dst and index are the same");
  assert(mask != k0, "instruction will #UD if mask is in k0");
  InstructionMark im(this);
  InstructionAttr attributes(vector_len, /* vex_w */ false, /* legacy_mode */ false, /* no_mask_reg */ false, /* uses_vl */ true);
  attributes.set_address_attributes(/* tuple_type */ EVEX_T1S, /* input_size_in_bits */ EVEX_32bit);
  attributes.reset_is_clear_context();
  attributes.set_embedded_opmask_register_specifier(mask);
  attributes.set_is_evex_instruction();
  // swap src<->dst for encoding
  vex_prefix(src, 0, dst->encoding(), VEX_SIMD_66, VEX_OPCODE_0F_38, &attributes);
  emit_int8((unsigned char)0x90);
  emit_operand(dst, src);
}

void Assembler::evpgatherdq(XMMRegister dst, KRegister mask, Address src, int vector_len) {
  assert(VM_Version::supports_evex(), "");
  assert(dst != xnoreg, "sanity");
  assert(src.isxmmindex(),"expected to be xmm index");
  assert(dst != src.xmmindex(), "instruction will #UD if dst and index are the same");
  assert(mask != k0, "instruction will #UD if mask is in k0");
  InstructionMark im(this);
  InstructionAttr attributes(vector_len, /* vex_w */ true, /* legacy_mode */ false, /* no_mask_reg */ false, /* uses_vl */ true);
  attributes.set_address_attributes(/* tuple_type */ EVEX_T1S, /* input_size_in_bits */ EVEX_32bit);
  attributes.reset_is_clear_context();
  attributes.set_embedded_opmask_register_specifier(mask);
  attributes.set_is_evex_instruction();
  // swap src<->dst for encoding
  vex_prefix(src, 0, dst->encoding(), VEX_SIMD_66, VEX_OPCODE_0F_38, &attributes);
  emit_int8((unsigned char)0x90);
  emit_operand(dst, src);
}

void Assembler::evgatherdpd(XMMRegister dst, KRegister mask, Address src, int vector_len) {
  assert(VM_Version::supports_evex(), "");
  assert(dst != xnoreg, "sanity");
  assert(src.isxmmindex(),"expected to be xmm index");
  assert(dst != src.xmmindex(), "instruction will #UD if dst and index are the same");
  assert(mask != k0, "instruction will #UD if mask is in k0");
  InstructionMark im(this);
  InstructionAttr attributes(vector_len, /* vex_w */ true, /* legacy_mode */ false, /* no_mask_reg */ false, /* uses_vl */ true);
  attributes.set_address_attributes(/* tuple_type */ EVEX_T1S, /* input_size_in_bits */ EVEX_32bit);
  attributes.reset_is_clear_context();
  attributes.set_embedded_opmask_register_specifier(mask);
  attributes.set_is_evex_instruction();
  // swap src<->dst for encoding
  vex_prefix(src, 0, dst->encoding(), VEX_SIMD_66, VEX_OPCODE_0F_38, &attributes);
  emit_int8((unsigned char)0x92);
  emit_operand(dst, src);
}

void Assembler::evgatherdps(XMMRegister dst, KRegister mask, Address src, int vector_len) {
  assert(VM_Version::supports_evex(), "");
  assert(dst != xnoreg, "sanity");
  assert(src.isxmmindex(),"expected to be xmm index");
  assert(dst != src.xmmindex(), "instruction will #UD if dst and index are the same");
  assert(mask != k0, "instruction will #UD if mask is in k0");
  InstructionMark im(this);
  InstructionAttr attributes(vector_len, /* vex_w */ false, /* legacy_mode */ false, /* no_mask_reg */ false, /* uses_vl */ true);
  attributes.set_address_attributes(/* tuple_type */ EVEX_T1S, /* input_size_in_bits */ EVEX_32bit);
  attributes.reset_is_clear_context();
  attributes.set_embedded_opmask_register_specifier(mask);
  attributes.set_is_evex_instruction();
  // swap src<->dst for encoding
  vex_prefix(src, 0, dst->encoding(), VEX_SIMD_66, VEX_OPCODE_0F_38, &attributes);
  emit_int8((unsigned char)0x92);
  emit_operand(dst, src);
}

void Assembler::evpscatterdd(Address dst, KRegister mask, XMMRegister src, int vector_len) {
  assert(VM_Version::supports_evex(), "");
  assert(mask != k0, "instruction will #UD if mask is in k0");
  InstructionMark im(this);
  InstructionAttr attributes(vector_len, /* vex_w */ false, /* legacy_mode */ false, /* no_mask_reg */ false, /* uses_vl */ true);
  attributes.set_address_attributes(/* tuple_type */ EVEX_T1S, /* input_size_in_bits */ EVEX_32bit);
  attributes.reset_is_clear_context();
  attributes.set_embedded_opmask_register_specifier(mask);
  attributes.set_is_evex_instruction();
  vex_prefix(dst, 0, src->encoding(), VEX_SIMD_66, VEX_OPCODE_0F_38, &attributes);
  emit_int8((unsigned char)0xA0);
  emit_operand(src, dst);
}

void Assembler::evpscatterdq(Address dst, KRegister mask, XMMRegister src, int vector_len) {
  assert(VM_Version::supports_evex(), "");
  assert(mask != k0, "instruction will #UD if mask is in k0");
  InstructionMark im(this);
  InstructionAttr attributes(vector_len, /* vex_w */ true, /* legacy_mode */ false, /* no_mask_reg */ false, /* uses_vl */ true);
  attributes.set_address_attributes(/* tuple_type */ EVEX_T1S, /* input_size_in_bits */ EVEX_32bit);
  attributes.reset_is_clear_context();
  attributes.set_embedded_opmask_register_specifier(mask);
  attributes.set_is_evex_instruction();
  vex_prefix(dst, 0, src->encoding(), VEX_SIMD_66, VEX_OPCODE_0F_38, &attributes);
  emit_int8((unsigned char)0xA0);
  emit_operand(src, dst);
}

void Assembler::evscatterdps(Address dst, KRegister mask, XMMRegister src, int vector_len) {
  assert(VM_Version::supports_evex(), "");
  assert(mask != k0, "instruction will #UD if mask is in k0");
  InstructionMark im(this);
  InstructionAttr attributes(vector_len, /* vex_w */ false, /* legacy_mode */ false, /* no_mask_reg */ false, /* uses_vl */ true);
  attributes.set_address_attributes(/* tuple_type */ EVEX_T1S, /* input_size_in_bits */ EVEX_32bit);
  attributes.reset_is_clear_context();
  attributes.set_embedded_opmask_register_specifier(mask);
  attributes.set_is_evex_instruction();
  vex_prefix(dst, 0, src->encoding(), VEX_SIMD_66, VEX_OPCODE_0F_38, &attributes);
  emit_int8((unsigned char)0xA2);
  emit_operand(src, dst);
}

void Assembler::evscatterdpd(Address dst, KRegister mask, XMMRegister src, int vector_len) {
  assert(VM_Version::supports_evex(), "");
  assert(mask != k0, "instruction will #UD if mask is in k0");
  InstructionMark im(this);
  InstructionAttr attributes(vector_len, /* vex_w */ true, /* legacy_mode */ false, /* no_mask_reg */ false, /* uses_vl */ true);
  attributes.set_address_attributes(/* tuple_type */ EVEX_T1S, /* input_size_in_bits */ EVEX_32bit);
  attributes.reset_is_clear_context();
  attributes.set_embedded_opmask_register_specifier(mask);
  attributes.set_is_evex_instruction();
  vex_prefix(dst, 0, src->encoding(), VEX_SIMD_66, VEX_OPCODE_0F_38, &attributes);
  emit_int8((unsigned char)0xA2);
  emit_operand(src, dst);
}

// Carry-Less Multiplication Quadword
void Assembler::pclmulqdq(XMMRegister dst, XMMRegister src, int mask) {
  assert(VM_Version::supports_clmul(), "");
  InstructionAttr attributes(AVX_128bit, /* rex_w */ false, /* legacy_mode */ true, /* no_mask_reg */ true, /* uses_vl */ true);
  int encode = simd_prefix_and_encode(dst, dst, src, VEX_SIMD_66, VEX_OPCODE_0F_3A, &attributes);
  emit_int8(0x44);
  emit_int8((unsigned char)(0xC0 | encode));
  emit_int8((unsigned char)mask);
}

// Carry-Less Multiplication Quadword
void Assembler::vpclmulqdq(XMMRegister dst, XMMRegister nds, XMMRegister src, int mask) {
  assert(VM_Version::supports_avx() && VM_Version::supports_clmul(), "");
  InstructionAttr attributes(AVX_128bit, /* vex_w */ false, /* legacy_mode */ true, /* no_mask_reg */ true, /* uses_vl */ true);
  int encode = vex_prefix_and_encode(dst->encoding(), nds->encoding(), src->encoding(), VEX_SIMD_66, VEX_OPCODE_0F_3A, &attributes);
  emit_int8(0x44);
  emit_int8((unsigned char)(0xC0 | encode));
  emit_int8((unsigned char)mask);
}

void Assembler::evpclmulqdq(XMMRegister dst, XMMRegister nds, XMMRegister src, int mask, int vector_len) {
  assert(VM_Version::supports_vpclmulqdq(), "Requires vector carryless multiplication support");
  InstructionAttr attributes(vector_len, /* vex_w */ false, /* legacy_mode */ false, /* no_mask_reg */ true, /* uses_vl */ true);
  attributes.set_is_evex_instruction();
  int encode = vex_prefix_and_encode(dst->encoding(), nds->encoding(), src->encoding(), VEX_SIMD_66, VEX_OPCODE_0F_3A, &attributes);
  emit_int8(0x44);
  emit_int8((unsigned char)(0xC0 | encode));
  emit_int8((unsigned char)mask);
}

void Assembler::vzeroupper() {
  if (VM_Version::supports_vzeroupper()) {
    InstructionAttr attributes(AVX_128bit, /* vex_w */ false, /* legacy_mode */ true, /* no_mask_reg */ true, /* uses_vl */ false);
    (void)vex_prefix_and_encode(0, 0, 0, VEX_SIMD_NONE, VEX_OPCODE_0F, &attributes);
    emit_int8(0x77);
  }
}

#ifndef _LP64
// 32bit only pieces of the assembler

void Assembler::cmp_literal32(Register src1, int32_t imm32, RelocationHolder const& rspec) {
  // NO PREFIX AS NEVER 64BIT
  InstructionMark im(this);
  emit_int8((unsigned char)0x81);
  emit_int8((unsigned char)(0xF8 | src1->encoding()));
  emit_data(imm32, rspec, 0);
}

void Assembler::cmp_literal32(Address src1, int32_t imm32, RelocationHolder const& rspec) {
  // NO PREFIX AS NEVER 64BIT (not even 32bit versions of 64bit regs
  InstructionMark im(this);
  emit_int8((unsigned char)0x81);
  emit_operand(rdi, src1);
  emit_data(imm32, rspec, 0);
}

// The 64-bit (32bit platform) cmpxchg compares the value at adr with the contents of rdx:rax,
// and stores rcx:rbx into adr if so; otherwise, the value at adr is loaded
// into rdx:rax.  The ZF is set if the compared values were equal, and cleared otherwise.
void Assembler::cmpxchg8(Address adr) {
  InstructionMark im(this);
  emit_int8(0x0F);
  emit_int8((unsigned char)0xC7);
  emit_operand(rcx, adr);
}

void Assembler::decl(Register dst) {
  // Don't use it directly. Use MacroAssembler::decrementl() instead.
 emit_int8(0x48 | dst->encoding());
}

#endif // _LP64

// 64bit typically doesn't use the x87 but needs to for the trig funcs

void Assembler::fabs() {
  emit_int8((unsigned char)0xD9);
  emit_int8((unsigned char)0xE1);
}

void Assembler::fadd(int i) {
  emit_farith(0xD8, 0xC0, i);
}

void Assembler::fadd_d(Address src) {
  InstructionMark im(this);
  emit_int8((unsigned char)0xDC);
  emit_operand32(rax, src);
}

void Assembler::fadd_s(Address src) {
  InstructionMark im(this);
  emit_int8((unsigned char)0xD8);
  emit_operand32(rax, src);
}

void Assembler::fadda(int i) {
  emit_farith(0xDC, 0xC0, i);
}

void Assembler::faddp(int i) {
  emit_farith(0xDE, 0xC0, i);
}

void Assembler::fchs() {
  emit_int8((unsigned char)0xD9);
  emit_int8((unsigned char)0xE0);
}

void Assembler::fcom(int i) {
  emit_farith(0xD8, 0xD0, i);
}

void Assembler::fcomp(int i) {
  emit_farith(0xD8, 0xD8, i);
}

void Assembler::fcomp_d(Address src) {
  InstructionMark im(this);
  emit_int8((unsigned char)0xDC);
  emit_operand32(rbx, src);
}

void Assembler::fcomp_s(Address src) {
  InstructionMark im(this);
  emit_int8((unsigned char)0xD8);
  emit_operand32(rbx, src);
}

void Assembler::fcompp() {
  emit_int8((unsigned char)0xDE);
  emit_int8((unsigned char)0xD9);
}

void Assembler::fcos() {
  emit_int8((unsigned char)0xD9);
  emit_int8((unsigned char)0xFF);
}

void Assembler::fdecstp() {
  emit_int8((unsigned char)0xD9);
  emit_int8((unsigned char)0xF6);
}

void Assembler::fdiv(int i) {
  emit_farith(0xD8, 0xF0, i);
}

void Assembler::fdiv_d(Address src) {
  InstructionMark im(this);
  emit_int8((unsigned char)0xDC);
  emit_operand32(rsi, src);
}

void Assembler::fdiv_s(Address src) {
  InstructionMark im(this);
  emit_int8((unsigned char)0xD8);
  emit_operand32(rsi, src);
}

void Assembler::fdiva(int i) {
  emit_farith(0xDC, 0xF8, i);
}

// Note: The Intel manual (Pentium Processor User's Manual, Vol.3, 1994)
//       is erroneous for some of the floating-point instructions below.

void Assembler::fdivp(int i) {
  emit_farith(0xDE, 0xF8, i);                    // ST(0) <- ST(0) / ST(1) and pop (Intel manual wrong)
}

void Assembler::fdivr(int i) {
  emit_farith(0xD8, 0xF8, i);
}

void Assembler::fdivr_d(Address src) {
  InstructionMark im(this);
  emit_int8((unsigned char)0xDC);
  emit_operand32(rdi, src);
}

void Assembler::fdivr_s(Address src) {
  InstructionMark im(this);
  emit_int8((unsigned char)0xD8);
  emit_operand32(rdi, src);
}

void Assembler::fdivra(int i) {
  emit_farith(0xDC, 0xF0, i);
}

void Assembler::fdivrp(int i) {
  emit_farith(0xDE, 0xF0, i);                    // ST(0) <- ST(1) / ST(0) and pop (Intel manual wrong)
}

void Assembler::ffree(int i) {
  emit_farith(0xDD, 0xC0, i);
}

void Assembler::fild_d(Address adr) {
  InstructionMark im(this);
  emit_int8((unsigned char)0xDF);
  emit_operand32(rbp, adr);
}

void Assembler::fild_s(Address adr) {
  InstructionMark im(this);
  emit_int8((unsigned char)0xDB);
  emit_operand32(rax, adr);
}

void Assembler::fincstp() {
  emit_int8((unsigned char)0xD9);
  emit_int8((unsigned char)0xF7);
}

void Assembler::finit() {
  emit_int8((unsigned char)0x9B);
  emit_int8((unsigned char)0xDB);
  emit_int8((unsigned char)0xE3);
}

void Assembler::fist_s(Address adr) {
  InstructionMark im(this);
  emit_int8((unsigned char)0xDB);
  emit_operand32(rdx, adr);
}

void Assembler::fistp_d(Address adr) {
  InstructionMark im(this);
  emit_int8((unsigned char)0xDF);
  emit_operand32(rdi, adr);
}

void Assembler::fistp_s(Address adr) {
  InstructionMark im(this);
  emit_int8((unsigned char)0xDB);
  emit_operand32(rbx, adr);
}

void Assembler::fld1() {
  emit_int8((unsigned char)0xD9);
  emit_int8((unsigned char)0xE8);
}

void Assembler::fld_d(Address adr) {
  InstructionMark im(this);
  emit_int8((unsigned char)0xDD);
  emit_operand32(rax, adr);
}

void Assembler::fld_s(Address adr) {
  InstructionMark im(this);
  emit_int8((unsigned char)0xD9);
  emit_operand32(rax, adr);
}


void Assembler::fld_s(int index) {
  emit_farith(0xD9, 0xC0, index);
}

void Assembler::fld_x(Address adr) {
  InstructionMark im(this);
  emit_int8((unsigned char)0xDB);
  emit_operand32(rbp, adr);
}

void Assembler::fldcw(Address src) {
  InstructionMark im(this);
  emit_int8((unsigned char)0xD9);
  emit_operand32(rbp, src);
}

void Assembler::fldenv(Address src) {
  InstructionMark im(this);
  emit_int8((unsigned char)0xD9);
  emit_operand32(rsp, src);
}

void Assembler::fldlg2() {
  emit_int8((unsigned char)0xD9);
  emit_int8((unsigned char)0xEC);
}

void Assembler::fldln2() {
  emit_int8((unsigned char)0xD9);
  emit_int8((unsigned char)0xED);
}

void Assembler::fldz() {
  emit_int8((unsigned char)0xD9);
  emit_int8((unsigned char)0xEE);
}

void Assembler::flog() {
  fldln2();
  fxch();
  fyl2x();
}

void Assembler::flog10() {
  fldlg2();
  fxch();
  fyl2x();
}

void Assembler::fmul(int i) {
  emit_farith(0xD8, 0xC8, i);
}

void Assembler::fmul_d(Address src) {
  InstructionMark im(this);
  emit_int8((unsigned char)0xDC);
  emit_operand32(rcx, src);
}

void Assembler::fmul_s(Address src) {
  InstructionMark im(this);
  emit_int8((unsigned char)0xD8);
  emit_operand32(rcx, src);
}

void Assembler::fmula(int i) {
  emit_farith(0xDC, 0xC8, i);
}

void Assembler::fmulp(int i) {
  emit_farith(0xDE, 0xC8, i);
}

void Assembler::fnsave(Address dst) {
  InstructionMark im(this);
  emit_int8((unsigned char)0xDD);
  emit_operand32(rsi, dst);
}

void Assembler::fnstcw(Address src) {
  InstructionMark im(this);
  emit_int8((unsigned char)0x9B);
  emit_int8((unsigned char)0xD9);
  emit_operand32(rdi, src);
}

void Assembler::fnstsw_ax() {
  emit_int8((unsigned char)0xDF);
  emit_int8((unsigned char)0xE0);
}

void Assembler::fprem() {
  emit_int8((unsigned char)0xD9);
  emit_int8((unsigned char)0xF8);
}

void Assembler::fprem1() {
  emit_int8((unsigned char)0xD9);
  emit_int8((unsigned char)0xF5);
}

void Assembler::frstor(Address src) {
  InstructionMark im(this);
  emit_int8((unsigned char)0xDD);
  emit_operand32(rsp, src);
}

void Assembler::fsin() {
  emit_int8((unsigned char)0xD9);
  emit_int8((unsigned char)0xFE);
}

void Assembler::fsqrt() {
  emit_int8((unsigned char)0xD9);
  emit_int8((unsigned char)0xFA);
}

void Assembler::fst_d(Address adr) {
  InstructionMark im(this);
  emit_int8((unsigned char)0xDD);
  emit_operand32(rdx, adr);
}

void Assembler::fst_s(Address adr) {
  InstructionMark im(this);
  emit_int8((unsigned char)0xD9);
  emit_operand32(rdx, adr);
}

void Assembler::fstp_d(Address adr) {
  InstructionMark im(this);
  emit_int8((unsigned char)0xDD);
  emit_operand32(rbx, adr);
}

void Assembler::fstp_d(int index) {
  emit_farith(0xDD, 0xD8, index);
}

void Assembler::fstp_s(Address adr) {
  InstructionMark im(this);
  emit_int8((unsigned char)0xD9);
  emit_operand32(rbx, adr);
}

void Assembler::fstp_x(Address adr) {
  InstructionMark im(this);
  emit_int8((unsigned char)0xDB);
  emit_operand32(rdi, adr);
}

void Assembler::fsub(int i) {
  emit_farith(0xD8, 0xE0, i);
}

void Assembler::fsub_d(Address src) {
  InstructionMark im(this);
  emit_int8((unsigned char)0xDC);
  emit_operand32(rsp, src);
}

void Assembler::fsub_s(Address src) {
  InstructionMark im(this);
  emit_int8((unsigned char)0xD8);
  emit_operand32(rsp, src);
}

void Assembler::fsuba(int i) {
  emit_farith(0xDC, 0xE8, i);
}

void Assembler::fsubp(int i) {
  emit_farith(0xDE, 0xE8, i);                    // ST(0) <- ST(0) - ST(1) and pop (Intel manual wrong)
}

void Assembler::fsubr(int i) {
  emit_farith(0xD8, 0xE8, i);
}

void Assembler::fsubr_d(Address src) {
  InstructionMark im(this);
  emit_int8((unsigned char)0xDC);
  emit_operand32(rbp, src);
}

void Assembler::fsubr_s(Address src) {
  InstructionMark im(this);
  emit_int8((unsigned char)0xD8);
  emit_operand32(rbp, src);
}

void Assembler::fsubra(int i) {
  emit_farith(0xDC, 0xE0, i);
}

void Assembler::fsubrp(int i) {
  emit_farith(0xDE, 0xE0, i);                    // ST(0) <- ST(1) - ST(0) and pop (Intel manual wrong)
}

void Assembler::ftan() {
  emit_int8((unsigned char)0xD9);
  emit_int8((unsigned char)0xF2);
  emit_int8((unsigned char)0xDD);
  emit_int8((unsigned char)0xD8);
}

void Assembler::ftst() {
  emit_int8((unsigned char)0xD9);
  emit_int8((unsigned char)0xE4);
}

void Assembler::fucomi(int i) {
  // make sure the instruction is supported (introduced for P6, together with cmov)
  guarantee(VM_Version::supports_cmov(), "illegal instruction");
  emit_farith(0xDB, 0xE8, i);
}

void Assembler::fucomip(int i) {
  // make sure the instruction is supported (introduced for P6, together with cmov)
  guarantee(VM_Version::supports_cmov(), "illegal instruction");
  emit_farith(0xDF, 0xE8, i);
}

void Assembler::fwait() {
  emit_int8((unsigned char)0x9B);
}

void Assembler::fxch(int i) {
  emit_farith(0xD9, 0xC8, i);
}

void Assembler::fyl2x() {
  emit_int8((unsigned char)0xD9);
  emit_int8((unsigned char)0xF1);
}

void Assembler::frndint() {
  emit_int8((unsigned char)0xD9);
  emit_int8((unsigned char)0xFC);
}

void Assembler::f2xm1() {
  emit_int8((unsigned char)0xD9);
  emit_int8((unsigned char)0xF0);
}

void Assembler::fldl2e() {
  emit_int8((unsigned char)0xD9);
  emit_int8((unsigned char)0xEA);
}

// SSE SIMD prefix byte values corresponding to VexSimdPrefix encoding.
static int simd_pre[4] = { 0, 0x66, 0xF3, 0xF2 };
// SSE opcode second byte values (first is 0x0F) corresponding to VexOpcode encoding.
static int simd_opc[4] = { 0,    0, 0x38, 0x3A };

// Generate SSE legacy REX prefix and SIMD opcode based on VEX encoding.
void Assembler::rex_prefix(Address adr, XMMRegister xreg, VexSimdPrefix pre, VexOpcode opc, bool rex_w) {
  if (pre > 0) {
    emit_int8(simd_pre[pre]);
  }
  if (rex_w) {
    prefixq(adr, xreg);
  } else {
    prefix(adr, xreg);
  }
  if (opc > 0) {
    emit_int8(0x0F);
    int opc2 = simd_opc[opc];
    if (opc2 > 0) {
      emit_int8(opc2);
    }
  }
}

int Assembler::rex_prefix_and_encode(int dst_enc, int src_enc, VexSimdPrefix pre, VexOpcode opc, bool rex_w) {
  if (pre > 0) {
    emit_int8(simd_pre[pre]);
  }
  int encode = (rex_w) ? prefixq_and_encode(dst_enc, src_enc) : prefix_and_encode(dst_enc, src_enc);
  if (opc > 0) {
    emit_int8(0x0F);
    int opc2 = simd_opc[opc];
    if (opc2 > 0) {
      emit_int8(opc2);
    }
  }
  return encode;
}


void Assembler::vex_prefix(bool vex_r, bool vex_b, bool vex_x, int nds_enc, VexSimdPrefix pre, VexOpcode opc) {
  int vector_len = _attributes->get_vector_len();
  bool vex_w = _attributes->is_rex_vex_w();
  if (vex_b || vex_x || vex_w || (opc == VEX_OPCODE_0F_38) || (opc == VEX_OPCODE_0F_3A)) {
    prefix(VEX_3bytes);

    int byte1 = (vex_r ? VEX_R : 0) | (vex_x ? VEX_X : 0) | (vex_b ? VEX_B : 0);
    byte1 = (~byte1) & 0xE0;
    byte1 |= opc;
    emit_int8(byte1);

    int byte2 = ((~nds_enc) & 0xf) << 3;
    byte2 |= (vex_w ? VEX_W : 0) | ((vector_len > 0) ? 4 : 0) | pre;
    emit_int8(byte2);
  } else {
    prefix(VEX_2bytes);

    int byte1 = vex_r ? VEX_R : 0;
    byte1 = (~byte1) & 0x80;
    byte1 |= ((~nds_enc) & 0xf) << 3;
    byte1 |= ((vector_len > 0 ) ? 4 : 0) | pre;
    emit_int8(byte1);
  }
}

// This is a 4 byte encoding
void Assembler::evex_prefix(bool vex_r, bool vex_b, bool vex_x, bool evex_r, bool evex_v, int nds_enc, VexSimdPrefix pre, VexOpcode opc){
  // EVEX 0x62 prefix
  prefix(EVEX_4bytes);
  bool vex_w = _attributes->is_rex_vex_w();
  int evex_encoding = (vex_w ? VEX_W : 0);
  // EVEX.b is not currently used for broadcast of single element or data rounding modes
  _attributes->set_evex_encoding(evex_encoding);

  // P0: byte 2, initialized to RXBR`00mm
  // instead of not'd
  int byte2 = (vex_r ? VEX_R : 0) | (vex_x ? VEX_X : 0) | (vex_b ? VEX_B : 0) | (evex_r ? EVEX_Rb : 0);
  byte2 = (~byte2) & 0xF0;
  // confine opc opcode extensions in mm bits to lower two bits
  // of form {0F, 0F_38, 0F_3A}
  byte2 |= opc;
  emit_int8(byte2);

  // P1: byte 3 as Wvvvv1pp
  int byte3 = ((~nds_enc) & 0xf) << 3;
  // p[10] is always 1
  byte3 |= EVEX_F;
  byte3 |= (vex_w & 1) << 7;
  // confine pre opcode extensions in pp bits to lower two bits
  // of form {66, F3, F2}
  byte3 |= pre;
  emit_int8(byte3);

  // P2: byte 4 as zL'Lbv'aaa
  // kregs are implemented in the low 3 bits as aaa
  int byte4 = (_attributes->is_no_reg_mask()) ?
              0 :
              _attributes->get_embedded_opmask_register_specifier();
  // EVEX.v` for extending EVEX.vvvv or VIDX
  byte4 |= (evex_v ? 0: EVEX_V);
  // third EXEC.b for broadcast actions
  byte4 |= (_attributes->is_extended_context() ? EVEX_Rb : 0);
  // fourth EVEX.L'L for vector length : 0 is 128, 1 is 256, 2 is 512, currently we do not support 1024
  byte4 |= ((_attributes->get_vector_len())& 0x3) << 5;
  // last is EVEX.z for zero/merge actions
  if (_attributes->is_no_reg_mask() == false &&
      _attributes->get_embedded_opmask_register_specifier() != 0) {
    byte4 |= (_attributes->is_clear_context() ? EVEX_Z : 0);
  }
  emit_int8(byte4);
}

void Assembler::vex_prefix(Address adr, int nds_enc, int xreg_enc, VexSimdPrefix pre, VexOpcode opc, InstructionAttr *attributes) {
  bool vex_r = ((xreg_enc & 8) == 8) ? 1 : 0;
  bool vex_b = adr.base_needs_rex();
  bool vex_x;
  if (adr.isxmmindex()) {
    vex_x = adr.xmmindex_needs_rex();
  } else {
    vex_x = adr.index_needs_rex();
  }
  set_attributes(attributes);
  attributes->set_current_assembler(this);

  // For EVEX instruction (which is not marked as pure EVEX instruction) check and see if this instruction
  // is allowed in legacy mode and has resources which will fit in it.
  // Pure EVEX instructions will have is_evex_instruction set in their definition.
  if (!attributes->is_legacy_mode()) {
    if (UseAVX > 2 && !attributes->is_evex_instruction() && !_is_managed) {
      if ((attributes->get_vector_len() != AVX_512bit) && (nds_enc < 16) && (xreg_enc < 16)) {
          attributes->set_is_legacy_mode();
      }
    }
  }

  if (UseAVX > 2) {
    assert(((!attributes->uses_vl()) ||
            (attributes->get_vector_len() == AVX_512bit) ||
            (!_legacy_mode_vl) ||
            (attributes->is_legacy_mode())),"XMM register should be 0-15");
    assert(((nds_enc < 16 && xreg_enc < 16) || (!attributes->is_legacy_mode())),"XMM register should be 0-15");
  }

  _is_managed = false;
  if (UseAVX > 2 && !attributes->is_legacy_mode())
  {
    bool evex_r = (xreg_enc >= 16);
    bool evex_v;
    // EVEX.V' is set to true when VSIB is used as we may need to use higher order XMM registers (16-31)
    if (adr.isxmmindex())  {
      evex_v = ((adr._xmmindex->encoding() > 15) ? true : false);
    } else {
      evex_v = (nds_enc >= 16);
    }
    attributes->set_is_evex_instruction();
    evex_prefix(vex_r, vex_b, vex_x, evex_r, evex_v, nds_enc, pre, opc);
  } else {
    if (UseAVX > 2 && attributes->is_rex_vex_w_reverted()) {
      attributes->set_rex_vex_w(false);
    }
    vex_prefix(vex_r, vex_b, vex_x, nds_enc, pre, opc);
  }
}

int Assembler::vex_prefix_and_encode(int dst_enc, int nds_enc, int src_enc, VexSimdPrefix pre, VexOpcode opc, InstructionAttr *attributes) {
  bool vex_r = ((dst_enc & 8) == 8) ? 1 : 0;
  bool vex_b = ((src_enc & 8) == 8) ? 1 : 0;
  bool vex_x = false;
  set_attributes(attributes);
  attributes->set_current_assembler(this);

  // For EVEX instruction (which is not marked as pure EVEX instruction) check and see if this instruction
  // is allowed in legacy mode and has resources which will fit in it.
  // Pure EVEX instructions will have is_evex_instruction set in their definition.
  if (!attributes->is_legacy_mode()) {
    if (UseAVX > 2 && !attributes->is_evex_instruction() && !_is_managed) {
      if ((!attributes->uses_vl() || (attributes->get_vector_len() != AVX_512bit)) &&
          (dst_enc < 16) && (nds_enc < 16) && (src_enc < 16)) {
          attributes->set_is_legacy_mode();
      }
    }
  }

  if (UseAVX > 2) {
    // All the scalar fp instructions (with uses_vl as false) can have legacy_mode as false
    // Instruction with uses_vl true are vector instructions
    // All the vector instructions with AVX_512bit length can have legacy_mode as false
    // All the vector instructions with < AVX_512bit length can have legacy_mode as false if AVX512vl() is supported
    // Rest all should have legacy_mode set as true
    assert(((!attributes->uses_vl()) ||
            (attributes->get_vector_len() == AVX_512bit) ||
            (!_legacy_mode_vl) ||
            (attributes->is_legacy_mode())),"XMM register should be 0-15");
    // Instruction with legacy_mode true should have dst, nds and src < 15
    assert(((dst_enc < 16 && nds_enc < 16 && src_enc < 16) || (!attributes->is_legacy_mode())),"XMM register should be 0-15");
  }

  _is_managed = false;
  if (UseAVX > 2 && !attributes->is_legacy_mode())
  {
    bool evex_r = (dst_enc >= 16);
    bool evex_v = (nds_enc >= 16);
    // can use vex_x as bank extender on rm encoding
    vex_x = (src_enc >= 16);
    attributes->set_is_evex_instruction();
    evex_prefix(vex_r, vex_b, vex_x, evex_r, evex_v, nds_enc, pre, opc);
  } else {
    if (UseAVX > 2 && attributes->is_rex_vex_w_reverted()) {
      attributes->set_rex_vex_w(false);
    }
    vex_prefix(vex_r, vex_b, vex_x, nds_enc, pre, opc);
  }

  // return modrm byte components for operands
  return (((dst_enc & 7) << 3) | (src_enc & 7));
}


void Assembler::simd_prefix(XMMRegister xreg, XMMRegister nds, Address adr, VexSimdPrefix pre,
                            VexOpcode opc, InstructionAttr *attributes) {
  if (UseAVX > 0) {
    int xreg_enc = xreg->encoding();
    int nds_enc = nds->is_valid() ? nds->encoding() : 0;
    vex_prefix(adr, nds_enc, xreg_enc, pre, opc, attributes);
  } else {
    assert((nds == xreg) || (nds == xnoreg), "wrong sse encoding");
    rex_prefix(adr, xreg, pre, opc, attributes->is_rex_vex_w());
  }
}

int Assembler::simd_prefix_and_encode(XMMRegister dst, XMMRegister nds, XMMRegister src, VexSimdPrefix pre,
                                      VexOpcode opc, InstructionAttr *attributes) {
  int dst_enc = dst->encoding();
  int src_enc = src->encoding();
  if (UseAVX > 0) {
    int nds_enc = nds->is_valid() ? nds->encoding() : 0;
    return vex_prefix_and_encode(dst_enc, nds_enc, src_enc, pre, opc, attributes);
  } else {
    assert((nds == dst) || (nds == src) || (nds == xnoreg), "wrong sse encoding");
    return rex_prefix_and_encode(dst_enc, src_enc, pre, opc, attributes->is_rex_vex_w());
  }
}

void Assembler::vmaxss(XMMRegister dst, XMMRegister nds, XMMRegister src) {
  assert(VM_Version::supports_avx(), "");
  InstructionAttr attributes(AVX_128bit, /* vex_w */ false, /* legacy_mode */ false, /* no_mask_reg */ true, /* uses_vl */ false);
  int encode = vex_prefix_and_encode(dst->encoding(), nds->encoding(), src->encoding(), VEX_SIMD_F3, VEX_OPCODE_0F, &attributes);
  emit_int8(0x5F);
  emit_int8((unsigned char)(0xC0 | encode));
}

void Assembler::vmaxsd(XMMRegister dst, XMMRegister nds, XMMRegister src) {
  assert(VM_Version::supports_avx(), "");
  InstructionAttr attributes(AVX_128bit, /* vex_w */ VM_Version::supports_evex(), /* legacy_mode */ false, /* no_mask_reg */ true, /* uses_vl */ false);
  attributes.set_rex_vex_w_reverted();
  int encode = vex_prefix_and_encode(dst->encoding(), nds->encoding(), src->encoding(), VEX_SIMD_F2, VEX_OPCODE_0F, &attributes);
  emit_int8(0x5F);
  emit_int8((unsigned char)(0xC0 | encode));
}

void Assembler::vminss(XMMRegister dst, XMMRegister nds, XMMRegister src) {
  assert(VM_Version::supports_avx(), "");
  InstructionAttr attributes(AVX_128bit, /* vex_w */ false, /* legacy_mode */ false, /* no_mask_reg */ true, /* uses_vl */ false);
  int encode = vex_prefix_and_encode(dst->encoding(), nds->encoding(), src->encoding(), VEX_SIMD_F3, VEX_OPCODE_0F, &attributes);
  emit_int8(0x5D);
  emit_int8((unsigned char)(0xC0 | encode));
}

void Assembler::vminsd(XMMRegister dst, XMMRegister nds, XMMRegister src) {
  assert(VM_Version::supports_avx(), "");
  InstructionAttr attributes(AVX_128bit, /* vex_w */ VM_Version::supports_evex(), /* legacy_mode */ false, /* no_mask_reg */ true, /* uses_vl */ false);
  attributes.set_rex_vex_w_reverted();
  int encode = vex_prefix_and_encode(dst->encoding(), nds->encoding(), src->encoding(), VEX_SIMD_F2, VEX_OPCODE_0F, &attributes);
  emit_int8(0x5D);
  emit_int8((unsigned char)(0xC0 | encode));
}

void Assembler::vcmppd(XMMRegister dst, XMMRegister nds, XMMRegister src, int cop, int vector_len) {
  assert(VM_Version::supports_avx(), "");
  assert(vector_len <= AVX_256bit, "");
  InstructionAttr attributes(vector_len, /* vex_w */ false, /* legacy_mode */ true, /* no_mask_reg */ true, /* uses_vl */ true);
  int encode = simd_prefix_and_encode(dst, nds, src, VEX_SIMD_66, VEX_OPCODE_0F, &attributes);
  emit_int8((unsigned char)0xC2);
  emit_int8((unsigned char)(0xC0 | encode));
  emit_int8((unsigned char)(0xF & cop));
}

void Assembler::vblendvpd(XMMRegister dst, XMMRegister nds, XMMRegister src1, XMMRegister src2, int vector_len) {
  assert(UseAVX > 0 && (vector_len == AVX_128bit || vector_len == AVX_256bit), "");
  assert(vector_len <= AVX_256bit, "");
  InstructionAttr attributes(vector_len, /* vex_w */ false, /* legacy_mode */ true, /* no_mask_reg */ true, /* uses_vl */ true);
  int encode = vex_prefix_and_encode(dst->encoding(), nds->encoding(), src1->encoding(), VEX_SIMD_66, VEX_OPCODE_0F_3A, &attributes);
  emit_int8((unsigned char)0x4B);
  emit_int8((unsigned char)(0xC0 | encode));
  int src2_enc = src2->encoding();
  emit_int8((unsigned char)(0xF0 & src2_enc<<4));
}

void Assembler::vpblendd(XMMRegister dst, XMMRegister nds, XMMRegister src, int imm8, int vector_len) {
  assert(VM_Version::supports_avx2(), "");
  assert(vector_len <= AVX_256bit, "");
  InstructionAttr attributes(vector_len, /* vex_w */ false, /* legacy_mode */ true, /* no_mask_reg */ true, /* uses_vl */ true);
  int encode = vex_prefix_and_encode(dst->encoding(), nds->encoding(), src->encoding(), VEX_SIMD_66, VEX_OPCODE_0F_3A, &attributes);
  emit_int8((unsigned char)0x02);
  emit_int8((unsigned char)(0xC0 | encode));
  emit_int8((unsigned char)imm8);
}

void Assembler::vcmpps(XMMRegister dst, XMMRegister nds, XMMRegister src, int comparison, int vector_len) {
  assert(VM_Version::supports_avx(), "");
  assert(vector_len <= AVX_256bit, "");
  InstructionAttr attributes(vector_len, /* vex_w */ false, /* legacy_mode */ true, /* no_mask_reg */ true, /* uses_vl */ true);
  int encode = vex_prefix_and_encode(dst->encoding(), nds->encoding(), src->encoding(), VEX_SIMD_NONE, VEX_OPCODE_0F, &attributes);
  emit_int8((unsigned char)0xC2);
  emit_int8((unsigned char)(0xC0 | encode));
  emit_int8((unsigned char)comparison);
}

void Assembler::evcmpps(KRegister kdst, KRegister mask, XMMRegister nds, XMMRegister src,
                        ComparisonPredicateFP comparison, int vector_len) {
  assert(VM_Version::supports_evex(), "");
  // Encoding: EVEX.NDS.XXX.0F.W0 C2 /r ib
  InstructionAttr attributes(vector_len, /* vex_w */ false, /* legacy_mode */ false, /* no_mask_reg */ false, /* uses_vl */ true);
  attributes.set_is_evex_instruction();
  attributes.set_embedded_opmask_register_specifier(mask);
  attributes.reset_is_clear_context();
  int encode = vex_prefix_and_encode(kdst->encoding(), nds->encoding(), src->encoding(), VEX_SIMD_NONE, VEX_OPCODE_0F, &attributes);
  emit_int8((unsigned char)0xC2);
  emit_int8((unsigned char)(0xC0 | encode));
  emit_int8((unsigned char)comparison);
}

void Assembler::evcmppd(KRegister kdst, KRegister mask, XMMRegister nds, XMMRegister src,
                        ComparisonPredicateFP comparison, int vector_len) {
  assert(VM_Version::supports_evex(), "");
  // Encoding: EVEX.NDS.XXX.66.0F.W1 C2 /r ib
  InstructionAttr attributes(vector_len, /* vex_w */ true, /* legacy_mode */ false, /* no_mask_reg */ false, /* uses_vl */ true);
  attributes.set_is_evex_instruction();
  attributes.set_embedded_opmask_register_specifier(mask);
  attributes.reset_is_clear_context();
  int encode = vex_prefix_and_encode(kdst->encoding(), nds->encoding(), src->encoding(), VEX_SIMD_66, VEX_OPCODE_0F, &attributes);
  emit_int8((unsigned char)0xC2);
  emit_int8((unsigned char)(0xC0 | encode));
  emit_int8((unsigned char)comparison);
}

void Assembler::blendvps(XMMRegister dst, XMMRegister src) {
  assert(VM_Version::supports_sse4_1(), "");
  assert(UseAVX <= 0, "sse encoding is inconsistent with avx encoding");
  InstructionAttr attributes(AVX_128bit, /* rex_w */ false, /* legacy_mode */ true, /* no_mask_reg */ true, /* uses_vl */ false);
  int encode = simd_prefix_and_encode(dst, xnoreg, src, VEX_SIMD_66, VEX_OPCODE_0F_38, &attributes);
  emit_int8(0x14);
  emit_int8((unsigned char)(0xC0 | encode));
}

void Assembler::blendvpd(XMMRegister dst, XMMRegister src) {
  assert(VM_Version::supports_sse4_1(), "");
  assert(UseAVX <= 0, "sse encoding is inconsistent with avx encoding");
  InstructionAttr attributes(AVX_128bit, /* rex_w */ false, /* legacy_mode */ true, /* no_mask_reg */ true, /* uses_vl */ false);
  int encode = simd_prefix_and_encode(dst, xnoreg, src, VEX_SIMD_66, VEX_OPCODE_0F_38, &attributes);
  emit_int8(0x15);
  emit_int8((unsigned char)(0xC0 | encode));
}

void Assembler::pblendvb(XMMRegister dst, XMMRegister src) {
  assert(VM_Version::supports_sse4_1(), "");
  assert(UseAVX <= 0, "sse encoding is inconsistent with avx encoding");
  InstructionAttr attributes(AVX_128bit, /* rex_w */ false, /* legacy_mode */ true, /* no_mask_reg */ true, /* uses_vl */ false);
  int encode = simd_prefix_and_encode(dst, xnoreg, src, VEX_SIMD_66, VEX_OPCODE_0F_38, &attributes);
  emit_int8(0x10);
  emit_int8((unsigned char)(0xC0 | encode));
}

void Assembler::vblendvps(XMMRegister dst, XMMRegister nds, XMMRegister src, XMMRegister mask, int vector_len) {
  assert(UseAVX > 0 && (vector_len == AVX_128bit || vector_len == AVX_256bit), "");
  InstructionAttr attributes(vector_len, /* vex_w */ false, /* legacy_mode */ true, /* no_mask_reg */ true, /* uses_vl */ false);
  int encode = vex_prefix_and_encode(dst->encoding(), nds->encoding(), src->encoding(), VEX_SIMD_66, VEX_OPCODE_0F_3A, &attributes);
  emit_int8((unsigned char)0x4A);
  emit_int8((unsigned char)(0xC0 | encode));
  int mask_enc = mask->encoding();
  emit_int8((unsigned char)(0xF0 & mask_enc<<4));
}

void Assembler::vpcmpgtb(XMMRegister dst, XMMRegister nds, XMMRegister src, int vector_len) {
  assert(vector_len == AVX_128bit ? VM_Version::supports_avx() : VM_Version::supports_avx2(), "");
  assert(vector_len <= AVX_256bit, "evex encoding is different - has k register as dest");
  InstructionAttr attributes(vector_len, /* vex_w */ false, /* legacy_mode */ true, /* no_mask_reg */ true, /* uses_vl */ false);
  int encode = vex_prefix_and_encode(dst->encoding(), nds->encoding(), src->encoding(), VEX_SIMD_66, VEX_OPCODE_0F, &attributes);
  emit_int8((unsigned char)0x64);
  emit_int8((unsigned char)(0xC0 | encode));
}

void Assembler::vpcmpgtw(XMMRegister dst, XMMRegister nds, XMMRegister src, int vector_len) {
  assert(vector_len == AVX_128bit ? VM_Version::supports_avx() : VM_Version::supports_avx2(), "");
  assert(vector_len <= AVX_256bit, "evex encoding is different - has k register as dest");
  InstructionAttr attributes(vector_len, /* vex_w */ false, /* legacy_mode */ true, /* no_mask_reg */ true, /* uses_vl */ false);
  int encode = vex_prefix_and_encode(dst->encoding(), nds->encoding(), src->encoding(), VEX_SIMD_66, VEX_OPCODE_0F, &attributes);
  emit_int8((unsigned char)0x65);
  emit_int8((unsigned char)(0xC0 | encode));
}

void Assembler::vpcmpgtd(XMMRegister dst, XMMRegister nds, XMMRegister src, int vector_len) {
  assert(vector_len == AVX_128bit ? VM_Version::supports_avx() : VM_Version::supports_avx2(), "");
  assert(vector_len <= AVX_256bit, "evex encoding is different - has k register as dest");
  InstructionAttr attributes(vector_len, /* vex_w */ false, /* legacy_mode */ true, /* no_mask_reg */ true, /* uses_vl */ false);
  int encode = vex_prefix_and_encode(dst->encoding(), nds->encoding(), src->encoding(), VEX_SIMD_66, VEX_OPCODE_0F, &attributes);
  emit_int8((unsigned char)0x66);
  emit_int8((unsigned char)(0xC0 | encode));
}

void Assembler::vpcmpgtq(XMMRegister dst, XMMRegister nds, XMMRegister src, int vector_len) {
  assert(vector_len == AVX_128bit ? VM_Version::supports_avx() : VM_Version::supports_avx2(), "");
  assert(vector_len <= AVX_256bit, "evex encoding is different - has k register as dest");
  InstructionAttr attributes(vector_len, /* vex_w */ false, /* legacy_mode */ true, /* no_mask_reg */ true, /* uses_vl */ false);
  int encode = vex_prefix_and_encode(dst->encoding(), nds->encoding(), src->encoding(), VEX_SIMD_66, VEX_OPCODE_0F_38, &attributes);
  emit_int8((unsigned char)0x37);
  emit_int8((unsigned char)(0xC0 | encode));
}

void Assembler::evpcmpd(KRegister kdst, KRegister mask, XMMRegister nds, XMMRegister src,
                        int comparison, int vector_len) {
  assert(VM_Version::supports_evex(), "");
  assert(comparison >= Assembler::eq && comparison <= Assembler::_true, "");
  // Encoding: EVEX.NDS.XXX.66.0F3A.W0 1F /r ib
  InstructionAttr attributes(vector_len, /* vex_w */ false, /* legacy_mode */ false, /* no_mask_reg */ false, /* uses_vl */ true);
  attributes.set_is_evex_instruction();
  attributes.set_embedded_opmask_register_specifier(mask);
  attributes.reset_is_clear_context();
  int encode = vex_prefix_and_encode(kdst->encoding(), nds->encoding(), src->encoding(), VEX_SIMD_66, VEX_OPCODE_0F_3A, &attributes);
  emit_int8((unsigned char)0x1F);
  emit_int8((unsigned char)(0xC0 | encode));
  emit_int8((unsigned char)comparison);
}

void Assembler::evpcmpd(KRegister kdst, KRegister mask, XMMRegister nds, Address src,
                        int comparison, int vector_len) {
  assert(VM_Version::supports_evex(), "");
  assert(comparison >= Assembler::eq && comparison <= Assembler::_true, "");
  // Encoding: EVEX.NDS.XXX.66.0F3A.W0 1F /r ib
  InstructionMark im(this);
  InstructionAttr attributes(vector_len, /* vex_w */ false, /* legacy_mode */ false, /* no_mask_reg */ false, /* uses_vl */ true);
  attributes.set_address_attributes(/* tuple_type */ EVEX_FV, /* input_size_in_bits */ EVEX_NObit);
  attributes.set_is_evex_instruction();
  attributes.set_embedded_opmask_register_specifier(mask);
  attributes.reset_is_clear_context();
  int dst_enc = kdst->encoding();
  vex_prefix(src, nds->encoding(), dst_enc, VEX_SIMD_66, VEX_OPCODE_0F_3A, &attributes);
  emit_int8((unsigned char)0x1F);
  emit_operand(as_Register(dst_enc), src);
  emit_int8((unsigned char)comparison);
}

void Assembler::evpcmpq(KRegister kdst, KRegister mask, XMMRegister nds, XMMRegister src,
                        int comparison, int vector_len) {
  assert(VM_Version::supports_evex(), "");
  assert(comparison >= Assembler::eq && comparison <= Assembler::_true, "");
  // Encoding: EVEX.NDS.XXX.66.0F3A.W1 1F /r ib
  InstructionAttr attributes(vector_len, /* vex_w */ true, /* legacy_mode */ false, /* no_mask_reg */ false, /* uses_vl */ true);
  attributes.set_is_evex_instruction();
  attributes.set_embedded_opmask_register_specifier(mask);
  attributes.reset_is_clear_context();
  int encode = vex_prefix_and_encode(kdst->encoding(), nds->encoding(), src->encoding(), VEX_SIMD_66, VEX_OPCODE_0F_3A, &attributes);
  emit_int8((unsigned char)0x1F);
  emit_int8((unsigned char)(0xC0 | encode));
  emit_int8((unsigned char)comparison);
}

void Assembler::evpcmpq(KRegister kdst, KRegister mask, XMMRegister nds, Address src,
                        int comparison, int vector_len) {
  assert(VM_Version::supports_evex(), "");
  assert(comparison >= Assembler::eq && comparison <= Assembler::_true, "");
  // Encoding: EVEX.NDS.XXX.66.0F3A.W1 1F /r ib
  InstructionMark im(this);
  InstructionAttr attributes(vector_len, /* vex_w */ true, /* legacy_mode */ false, /* no_mask_reg */ false, /* uses_vl */ true);
  attributes.set_address_attributes(/* tuple_type */ EVEX_FV, /* input_size_in_bits */ EVEX_NObit);
  attributes.set_is_evex_instruction();
  attributes.set_embedded_opmask_register_specifier(mask);
  attributes.reset_is_clear_context();
  int dst_enc = kdst->encoding();
  vex_prefix(src, nds->encoding(), dst_enc, VEX_SIMD_66, VEX_OPCODE_0F_3A, &attributes);
  emit_int8((unsigned char)0x1F);
  emit_operand(as_Register(dst_enc), src);
  emit_int8((unsigned char)comparison);
}

void Assembler::evpcmpb(KRegister kdst, KRegister mask, XMMRegister nds, XMMRegister src,
                        int comparison, int vector_len) {
  assert(VM_Version::supports_evex(), "");
  assert(VM_Version::supports_avx512bw(), "");
  assert(comparison >= Assembler::eq && comparison <= Assembler::_true, "");
  // Encoding: EVEX.NDS.XXX.66.0F3A.W0 3F /r ib
  InstructionAttr attributes(vector_len, /* vex_w */ false, /* legacy_mode */ _legacy_mode_bw, /* no_mask_reg */ false, /* uses_vl */ true);
  attributes.set_is_evex_instruction();
  attributes.set_embedded_opmask_register_specifier(mask);
  attributes.reset_is_clear_context();
  int encode = vex_prefix_and_encode(kdst->encoding(), nds->encoding(), src->encoding(), VEX_SIMD_66, VEX_OPCODE_0F_3A, &attributes);
  emit_int8((unsigned char)0x3F);
  emit_int8((unsigned char)(0xC0 | encode));
  emit_int8((unsigned char)comparison);
}

void Assembler::evpcmpb(KRegister kdst, KRegister mask, XMMRegister nds, Address src,
                        int comparison, int vector_len) {
  assert(VM_Version::supports_evex(), "");
  assert(VM_Version::supports_avx512bw(), "");
  assert(comparison >= Assembler::eq && comparison <= Assembler::_true, "");
  // Encoding: EVEX.NDS.XXX.66.0F3A.W0 3F /r ib
  InstructionMark im(this);
  InstructionAttr attributes(vector_len, /* vex_w */ false, /* legacy_mode */ _legacy_mode_bw, /* no_mask_reg */ false, /* uses_vl */ true);
  attributes.set_address_attributes(/* tuple_type */ EVEX_FVM, /* input_size_in_bits */ EVEX_NObit);
  attributes.set_is_evex_instruction();
  attributes.set_embedded_opmask_register_specifier(mask);
  attributes.reset_is_clear_context();
  int dst_enc = kdst->encoding();
  vex_prefix(src, nds->encoding(), dst_enc, VEX_SIMD_66, VEX_OPCODE_0F_3A, &attributes);
  emit_int8((unsigned char)0x3F);
  emit_operand(as_Register(dst_enc), src);
  emit_int8((unsigned char)comparison);
}

void Assembler::evpcmpw(KRegister kdst, KRegister mask, XMMRegister nds, XMMRegister src,
                        int comparison, int vector_len) {
  assert(VM_Version::supports_evex(), "");
  assert(VM_Version::supports_avx512bw(), "");
  assert(comparison >= Assembler::eq && comparison <= Assembler::_true, "");
  // Encoding: EVEX.NDS.XXX.66.0F3A.W1 3F /r ib
  InstructionAttr attributes(vector_len, /* vex_w */ true, /* legacy_mode */ _legacy_mode_bw, /* no_mask_reg */ false, /* uses_vl */ true);
  attributes.set_is_evex_instruction();
  attributes.set_embedded_opmask_register_specifier(mask);
  attributes.reset_is_clear_context();
  int encode = vex_prefix_and_encode(kdst->encoding(), nds->encoding(), src->encoding(), VEX_SIMD_66, VEX_OPCODE_0F_3A, &attributes);
  emit_int8((unsigned char)0x3F);
  emit_int8((unsigned char)(0xC0 | encode));
  emit_int8((unsigned char)comparison);
}

void Assembler::evpcmpw(KRegister kdst, KRegister mask, XMMRegister nds, Address src,
                        int comparison, int vector_len) {
  assert(VM_Version::supports_evex(), "");
  assert(VM_Version::supports_avx512bw(), "");
  assert(comparison >= Assembler::eq && comparison <= Assembler::_true, "");
  // Encoding: EVEX.NDS.XXX.66.0F3A.W1 3F /r ib
  InstructionMark im(this);
  InstructionAttr attributes(vector_len, /* vex_w */ true, /* legacy_mode */ _legacy_mode_bw, /* no_mask_reg */ false, /* uses_vl */ true);
  attributes.set_address_attributes(/* tuple_type */ EVEX_FVM, /* input_size_in_bits */ EVEX_NObit);
  attributes.set_is_evex_instruction();
  attributes.set_embedded_opmask_register_specifier(mask);
  attributes.reset_is_clear_context();
  int dst_enc = kdst->encoding();
  vex_prefix(src, nds->encoding(), dst_enc, VEX_SIMD_66, VEX_OPCODE_0F_3A, &attributes);
  emit_int8((unsigned char)0x3F);
  emit_operand(as_Register(dst_enc), src);
  emit_int8((unsigned char)comparison);
}

void Assembler::vpblendvb(XMMRegister dst, XMMRegister nds, XMMRegister src, XMMRegister mask, int vector_len) {
  assert(VM_Version::supports_avx(), "");
  InstructionAttr attributes(vector_len, /* vex_w */ false, /* legacy_mode */ true, /* no_mask_reg */ true, /* uses_vl */ false);
  int encode = vex_prefix_and_encode(dst->encoding(), nds->encoding(), src->encoding(), VEX_SIMD_66, VEX_OPCODE_0F_3A, &attributes);
  emit_int8((unsigned char)0x4C);
  emit_int8((unsigned char)(0xC0 | encode));
  int mask_enc = mask->encoding();
  emit_int8((unsigned char)(0xF0 & mask_enc << 4));
}

void Assembler::evblendmpd(XMMRegister dst, KRegister mask, XMMRegister nds, XMMRegister src, bool merge, int vector_len) {
  assert(VM_Version::supports_evex(), "");
  // Encoding: EVEX.NDS.XXX.66.0F38.W1 65 /r
  InstructionAttr attributes(vector_len, /* vex_w */ true, /* legacy_mode */ false, /* no_mask_reg */ false, /* uses_vl */ true);
  attributes.set_is_evex_instruction();
  attributes.set_embedded_opmask_register_specifier(mask);
  if (merge) {
    attributes.reset_is_clear_context();
  }
  int encode = vex_prefix_and_encode(dst->encoding(), nds->encoding(), src->encoding(), VEX_SIMD_66, VEX_OPCODE_0F_38, &attributes);
  emit_int8((unsigned char)0x65);
  emit_int8((unsigned char)(0xC0 | encode));
}

void Assembler::evblendmps(XMMRegister dst, KRegister mask, XMMRegister nds, XMMRegister src, bool merge, int vector_len) {
  assert(VM_Version::supports_evex(), "");
  // Encoding: EVEX.NDS.XXX.66.0F38.W0 65 /r
  InstructionAttr attributes(vector_len, /* vex_w */ false, /* legacy_mode */ false, /* no_mask_reg */ false, /* uses_vl */ true);
  attributes.set_is_evex_instruction();
  attributes.set_embedded_opmask_register_specifier(mask);
  if (merge) {
    attributes.reset_is_clear_context();
  }
  int encode = vex_prefix_and_encode(dst->encoding(), nds->encoding(), src->encoding(), VEX_SIMD_66, VEX_OPCODE_0F_38, &attributes);
  emit_int8((unsigned char)0x65);
  emit_int8((unsigned char)(0xC0 | encode));
}

void Assembler::evpblendmb (XMMRegister dst, KRegister mask, XMMRegister nds, XMMRegister src, bool merge, int vector_len) {
  assert(VM_Version::supports_evex(), "");
  assert(VM_Version::supports_avx512bw(), "");
  // Encoding: EVEX.NDS.512.66.0F38.W0 66 /r
  InstructionAttr attributes(vector_len, /* vex_w */ false, /* legacy_mode */ _legacy_mode_bw, /* no_mask_reg */ false, /* uses_vl */ true);
  attributes.set_is_evex_instruction();
  attributes.set_embedded_opmask_register_specifier(mask);
  if (merge) {
    attributes.reset_is_clear_context();
  }
  int encode = vex_prefix_and_encode(dst->encoding(), nds->encoding(), src->encoding(), VEX_SIMD_66, VEX_OPCODE_0F_38, &attributes);
  emit_int8((unsigned char)0x66);
  emit_int8((unsigned char)(0xC0 | encode));
}

void Assembler::evpblendmw (XMMRegister dst, KRegister mask, XMMRegister nds, XMMRegister src, bool merge, int vector_len) {
  assert(VM_Version::supports_evex(), "");
  assert(VM_Version::supports_avx512bw(), "");
  // Encoding: EVEX.NDS.512.66.0F38.W1 66 /r
  InstructionAttr attributes(vector_len, /* vex_w */ true, /* legacy_mode */ _legacy_mode_bw, /* no_mask_reg */ false, /* uses_vl */ true);
  attributes.set_is_evex_instruction();
  attributes.set_embedded_opmask_register_specifier(mask);
  if (merge) {
    attributes.reset_is_clear_context();
  }
  int encode = vex_prefix_and_encode(dst->encoding(), nds->encoding(), src->encoding(), VEX_SIMD_66, VEX_OPCODE_0F_38, &attributes);
  emit_int8((unsigned char)0x66);
  emit_int8((unsigned char)(0xC0 | encode));
}

void Assembler::evpblendmd (XMMRegister dst, KRegister mask, XMMRegister nds, XMMRegister src, bool merge, int vector_len) {
  assert(VM_Version::supports_evex(), "");
  //Encoding: EVEX.NDS.512.66.0F38.W0 64 /r
  InstructionAttr attributes(vector_len, /* vex_w */ false, /* legacy_mode */ false, /* no_mask_reg */ false, /* uses_vl */ true);
  attributes.set_is_evex_instruction();
  attributes.set_embedded_opmask_register_specifier(mask);
  if (merge) {
    attributes.reset_is_clear_context();
  }
  int encode = vex_prefix_and_encode(dst->encoding(), nds->encoding(), src->encoding(), VEX_SIMD_66, VEX_OPCODE_0F_38, &attributes);
  emit_int8((unsigned char)0x64);
  emit_int8((unsigned char)(0xC0 | encode));
}

void Assembler::evpblendmq (XMMRegister dst, KRegister mask, XMMRegister nds, XMMRegister src, bool merge, int vector_len) {
  assert(VM_Version::supports_evex(), "");
  //Encoding: EVEX.NDS.512.66.0F38.W1 64 /r
  InstructionAttr attributes(vector_len, /* vex_w */ true, /* legacy_mode */ false, /* no_mask_reg */ false, /* uses_vl */ true);
  attributes.set_is_evex_instruction();
  attributes.set_embedded_opmask_register_specifier(mask);
  if (merge) {
    attributes.reset_is_clear_context();
  }
  int encode = vex_prefix_and_encode(dst->encoding(), nds->encoding(), src->encoding(), VEX_SIMD_66, VEX_OPCODE_0F_38, &attributes);
  emit_int8((unsigned char)0x64);
  emit_int8((unsigned char)(0xC0 | encode));
}

void Assembler::shlxl(Register dst, Register src1, Register src2) {
  assert(VM_Version::supports_bmi2(), "");
  InstructionAttr attributes(AVX_128bit, /* vex_w */ false, /* legacy_mode */ true, /* no_mask_reg */ true, /* uses_vl */ true);
  int encode = vex_prefix_and_encode(dst->encoding(), src2->encoding(), src1->encoding(), VEX_SIMD_66, VEX_OPCODE_0F_38, &attributes);
  emit_int8((unsigned char)0xF7);
  emit_int8((unsigned char)(0xC0 | encode));
}

void Assembler::shlxq(Register dst, Register src1, Register src2) {
  assert(VM_Version::supports_bmi2(), "");
  InstructionAttr attributes(AVX_128bit, /* vex_w */ true, /* legacy_mode */ true, /* no_mask_reg */ true, /* uses_vl */ true);
  int encode = vex_prefix_and_encode(dst->encoding(), src2->encoding(), src1->encoding(), VEX_SIMD_66, VEX_OPCODE_0F_38, &attributes);
  emit_int8((unsigned char)0xF7);
  emit_int8((unsigned char)(0xC0 | encode));
}

#ifndef _LP64

void Assembler::incl(Register dst) {
  // Don't use it directly. Use MacroAssembler::incrementl() instead.
  emit_int8(0x40 | dst->encoding());
}

void Assembler::lea(Register dst, Address src) {
  leal(dst, src);
}

void Assembler::mov_literal32(Address dst, int32_t imm32, RelocationHolder const& rspec) {
  InstructionMark im(this);
  emit_int8((unsigned char)0xC7);
  emit_operand(rax, dst);
  emit_data((int)imm32, rspec, 0);
}

void Assembler::mov_literal32(Register dst, int32_t imm32, RelocationHolder const& rspec) {
  InstructionMark im(this);
  int encode = prefix_and_encode(dst->encoding());
  emit_int8((unsigned char)(0xB8 | encode));
  emit_data((int)imm32, rspec, 0);
}

void Assembler::popa() { // 32bit
  emit_int8(0x61);
}

void Assembler::push_literal32(int32_t imm32, RelocationHolder const& rspec) {
  InstructionMark im(this);
  emit_int8(0x68);
  emit_data(imm32, rspec, 0);
}

void Assembler::pusha() { // 32bit
  emit_int8(0x60);
}

void Assembler::set_byte_if_not_zero(Register dst) {
  emit_int8(0x0F);
  emit_int8((unsigned char)0x95);
  emit_int8((unsigned char)(0xE0 | dst->encoding()));
}

void Assembler::shldl(Register dst, Register src) {
  emit_int8(0x0F);
  emit_int8((unsigned char)0xA5);
  emit_int8((unsigned char)(0xC0 | src->encoding() << 3 | dst->encoding()));
}

// 0F A4 / r ib
void Assembler::shldl(Register dst, Register src, int8_t imm8) {
  emit_int8(0x0F);
  emit_int8((unsigned char)0xA4);
  emit_int8((unsigned char)(0xC0 | src->encoding() << 3 | dst->encoding()));
  emit_int8(imm8);
}

void Assembler::shrdl(Register dst, Register src) {
  emit_int8(0x0F);
  emit_int8((unsigned char)0xAD);
  emit_int8((unsigned char)(0xC0 | src->encoding() << 3 | dst->encoding()));
}

#else // LP64

void Assembler::set_byte_if_not_zero(Register dst) {
  int enc = prefix_and_encode(dst->encoding(), true);
  emit_int8(0x0F);
  emit_int8((unsigned char)0x95);
  emit_int8((unsigned char)(0xE0 | enc));
}

// 64bit only pieces of the assembler
// This should only be used by 64bit instructions that can use rip-relative
// it cannot be used by instructions that want an immediate value.

bool Assembler::reachable(AddressLiteral adr) {
  int64_t disp;
  // None will force a 64bit literal to the code stream. Likely a placeholder
  // for something that will be patched later and we need to certain it will
  // always be reachable.
  if (adr.reloc() == relocInfo::none) {
    return false;
  }
  if (adr.reloc() == relocInfo::internal_word_type) {
    // This should be rip relative and easily reachable.
    return true;
  }
  if (adr.reloc() == relocInfo::virtual_call_type ||
      adr.reloc() == relocInfo::opt_virtual_call_type ||
      adr.reloc() == relocInfo::static_call_type ||
      adr.reloc() == relocInfo::static_stub_type ) {
    // This should be rip relative within the code cache and easily
    // reachable until we get huge code caches. (At which point
    // ic code is going to have issues).
    return true;
  }
  if (adr.reloc() != relocInfo::external_word_type &&
      adr.reloc() != relocInfo::poll_return_type &&  // these are really external_word but need special
      adr.reloc() != relocInfo::poll_type &&         // relocs to identify them
      adr.reloc() != relocInfo::runtime_call_type ) {
    return false;
  }

  // Stress the correction code
  if (ForceUnreachable) {
    // Must be runtimecall reloc, see if it is in the codecache
    // Flipping stuff in the codecache to be unreachable causes issues
    // with things like inline caches where the additional instructions
    // are not handled.
    if (CodeCache::find_blob(adr._target) == NULL) {
      return false;
    }
  }
  // For external_word_type/runtime_call_type if it is reachable from where we
  // are now (possibly a temp buffer) and where we might end up
  // anywhere in the codeCache then we are always reachable.
  // This would have to change if we ever save/restore shared code
  // to be more pessimistic.
  disp = (int64_t)adr._target - ((int64_t)CodeCache::low_bound() + sizeof(int));
  if (!is_simm32(disp)) return false;
  disp = (int64_t)adr._target - ((int64_t)CodeCache::high_bound() + sizeof(int));
  if (!is_simm32(disp)) return false;

  disp = (int64_t)adr._target - ((int64_t)pc() + sizeof(int));

  // Because rip relative is a disp + address_of_next_instruction and we
  // don't know the value of address_of_next_instruction we apply a fudge factor
  // to make sure we will be ok no matter the size of the instruction we get placed into.
  // We don't have to fudge the checks above here because they are already worst case.

  // 12 == override/rex byte, opcode byte, rm byte, sib byte, a 4-byte disp , 4-byte literal
  // + 4 because better safe than sorry.
  const int fudge = 12 + 4;
  if (disp < 0) {
    disp -= fudge;
  } else {
    disp += fudge;
  }
  return is_simm32(disp);
}

// Check if the polling page is not reachable from the code cache using rip-relative
// addressing.
bool Assembler::is_polling_page_far() {
  intptr_t addr = (intptr_t)os::get_polling_page();
  return ForceUnreachable ||
         !is_simm32(addr - (intptr_t)CodeCache::low_bound()) ||
         !is_simm32(addr - (intptr_t)CodeCache::high_bound());
}

void Assembler::emit_data64(jlong data,
                            relocInfo::relocType rtype,
                            int format) {
  if (rtype == relocInfo::none) {
    emit_int64(data);
  } else {
    emit_data64(data, Relocation::spec_simple(rtype), format);
  }
}

void Assembler::emit_data64(jlong data,
                            RelocationHolder const& rspec,
                            int format) {
  assert(imm_operand == 0, "default format must be immediate in this file");
  assert(imm_operand == format, "must be immediate");
  assert(inst_mark() != NULL, "must be inside InstructionMark");
  // Do not use AbstractAssembler::relocate, which is not intended for
  // embedded words.  Instead, relocate to the enclosing instruction.
  code_section()->relocate(inst_mark(), rspec, format);
#ifdef ASSERT
  check_relocation(rspec, format);
#endif
  emit_int64(data);
}

int Assembler::prefix_and_encode(int reg_enc, bool byteinst) {
  if (reg_enc >= 8) {
    prefix(REX_B);
    reg_enc -= 8;
  } else if (byteinst && reg_enc >= 4) {
    prefix(REX);
  }
  return reg_enc;
}

int Assembler::prefixq_and_encode(int reg_enc) {
  if (reg_enc < 8) {
    prefix(REX_W);
  } else {
    prefix(REX_WB);
    reg_enc -= 8;
  }
  return reg_enc;
}

int Assembler::prefix_and_encode(int dst_enc, bool dst_is_byte, int src_enc, bool src_is_byte) {
  if (dst_enc < 8) {
    if (src_enc >= 8) {
      prefix(REX_B);
      src_enc -= 8;
    } else if ((src_is_byte && src_enc >= 4) || (dst_is_byte && dst_enc >= 4)) {
      prefix(REX);
    }
  } else {
    if (src_enc < 8) {
      prefix(REX_R);
    } else {
      prefix(REX_RB);
      src_enc -= 8;
    }
    dst_enc -= 8;
  }
  return dst_enc << 3 | src_enc;
}

int Assembler::prefixq_and_encode(int dst_enc, int src_enc) {
  if (dst_enc < 8) {
    if (src_enc < 8) {
      prefix(REX_W);
    } else {
      prefix(REX_WB);
      src_enc -= 8;
    }
  } else {
    if (src_enc < 8) {
      prefix(REX_WR);
    } else {
      prefix(REX_WRB);
      src_enc -= 8;
    }
    dst_enc -= 8;
  }
  return dst_enc << 3 | src_enc;
}

void Assembler::prefix(Register reg) {
  if (reg->encoding() >= 8) {
    prefix(REX_B);
  }
}

void Assembler::prefix(Register dst, Register src, Prefix p) {
  if (src->encoding() >= 8) {
    p = (Prefix)(p | REX_B);
  }
  if (dst->encoding() >= 8) {
    p = (Prefix)( p | REX_R);
  }
  if (p != Prefix_EMPTY) {
    // do not generate an empty prefix
    prefix(p);
  }
}

void Assembler::prefix(Register dst, Address adr, Prefix p) {
  if (adr.base_needs_rex()) {
    if (adr.index_needs_rex()) {
      assert(false, "prefix(Register dst, Address adr, Prefix p) does not support handling of an X");
    } else {
      prefix(REX_B);
    }
  } else {
    if (adr.index_needs_rex()) {
      assert(false, "prefix(Register dst, Address adr, Prefix p) does not support handling of an X");
    }
  }
  if (dst->encoding() >= 8) {
    p = (Prefix)(p | REX_R);
  }
  if (p != Prefix_EMPTY) {
    // do not generate an empty prefix
    prefix(p);
  }
}

void Assembler::prefix(Address adr) {
  if (adr.base_needs_rex()) {
    if (adr.index_needs_rex()) {
      prefix(REX_XB);
    } else {
      prefix(REX_B);
    }
  } else {
    if (adr.index_needs_rex()) {
      prefix(REX_X);
    }
  }
}

void Assembler::prefixq(Address adr) {
  if (adr.base_needs_rex()) {
    if (adr.index_needs_rex()) {
      prefix(REX_WXB);
    } else {
      prefix(REX_WB);
    }
  } else {
    if (adr.index_needs_rex()) {
      prefix(REX_WX);
    } else {
      prefix(REX_W);
    }
  }
}


void Assembler::prefix(Address adr, Register reg, bool byteinst) {
  if (reg->encoding() < 8) {
    if (adr.base_needs_rex()) {
      if (adr.index_needs_rex()) {
        prefix(REX_XB);
      } else {
        prefix(REX_B);
      }
    } else {
      if (adr.index_needs_rex()) {
        prefix(REX_X);
      } else if (byteinst && reg->encoding() >= 4 ) {
        prefix(REX);
      }
    }
  } else {
    if (adr.base_needs_rex()) {
      if (adr.index_needs_rex()) {
        prefix(REX_RXB);
      } else {
        prefix(REX_RB);
      }
    } else {
      if (adr.index_needs_rex()) {
        prefix(REX_RX);
      } else {
        prefix(REX_R);
      }
    }
  }
}

void Assembler::prefixq(Address adr, Register src) {
  if (src->encoding() < 8) {
    if (adr.base_needs_rex()) {
      if (adr.index_needs_rex()) {
        prefix(REX_WXB);
      } else {
        prefix(REX_WB);
      }
    } else {
      if (adr.index_needs_rex()) {
        prefix(REX_WX);
      } else {
        prefix(REX_W);
      }
    }
  } else {
    if (adr.base_needs_rex()) {
      if (adr.index_needs_rex()) {
        prefix(REX_WRXB);
      } else {
        prefix(REX_WRB);
      }
    } else {
      if (adr.index_needs_rex()) {
        prefix(REX_WRX);
      } else {
        prefix(REX_WR);
      }
    }
  }
}

void Assembler::prefix(Address adr, XMMRegister reg) {
  if (reg->encoding() < 8) {
    if (adr.base_needs_rex()) {
      if (adr.index_needs_rex()) {
        prefix(REX_XB);
      } else {
        prefix(REX_B);
      }
    } else {
      if (adr.index_needs_rex()) {
        prefix(REX_X);
      }
    }
  } else {
    if (adr.base_needs_rex()) {
      if (adr.index_needs_rex()) {
        prefix(REX_RXB);
      } else {
        prefix(REX_RB);
      }
    } else {
      if (adr.index_needs_rex()) {
        prefix(REX_RX);
      } else {
        prefix(REX_R);
      }
    }
  }
}

void Assembler::prefixq(Address adr, XMMRegister src) {
  if (src->encoding() < 8) {
    if (adr.base_needs_rex()) {
      if (adr.index_needs_rex()) {
        prefix(REX_WXB);
      } else {
        prefix(REX_WB);
      }
    } else {
      if (adr.index_needs_rex()) {
        prefix(REX_WX);
      } else {
        prefix(REX_W);
      }
    }
  } else {
    if (adr.base_needs_rex()) {
      if (adr.index_needs_rex()) {
        prefix(REX_WRXB);
      } else {
        prefix(REX_WRB);
      }
    } else {
      if (adr.index_needs_rex()) {
        prefix(REX_WRX);
      } else {
        prefix(REX_WR);
      }
    }
  }
}

void Assembler::adcq(Register dst, int32_t imm32) {
  (void) prefixq_and_encode(dst->encoding());
  emit_arith(0x81, 0xD0, dst, imm32);
}

void Assembler::adcq(Register dst, Address src) {
  InstructionMark im(this);
  prefixq(src, dst);
  emit_int8(0x13);
  emit_operand(dst, src);
}

void Assembler::adcq(Register dst, Register src) {
  (void) prefixq_and_encode(dst->encoding(), src->encoding());
  emit_arith(0x13, 0xC0, dst, src);
}

void Assembler::addq(Address dst, int32_t imm32) {
  InstructionMark im(this);
  prefixq(dst);
  emit_arith_operand(0x81, rax, dst,imm32);
}

void Assembler::addq(Address dst, Register src) {
  InstructionMark im(this);
  prefixq(dst, src);
  emit_int8(0x01);
  emit_operand(src, dst);
}

void Assembler::addq(Register dst, int32_t imm32) {
  (void) prefixq_and_encode(dst->encoding());
  emit_arith(0x81, 0xC0, dst, imm32);
}

void Assembler::addq(Register dst, Address src) {
  InstructionMark im(this);
  prefixq(src, dst);
  emit_int8(0x03);
  emit_operand(dst, src);
}

void Assembler::addq(Register dst, Register src) {
  (void) prefixq_and_encode(dst->encoding(), src->encoding());
  emit_arith(0x03, 0xC0, dst, src);
}

void Assembler::adcxq(Register dst, Register src) {
  //assert(VM_Version::supports_adx(), "adx instructions not supported");
  emit_int8((unsigned char)0x66);
  int encode = prefixq_and_encode(dst->encoding(), src->encoding());
  emit_int8(0x0F);
  emit_int8(0x38);
  emit_int8((unsigned char)0xF6);
  emit_int8((unsigned char)(0xC0 | encode));
}

void Assembler::adoxq(Register dst, Register src) {
  //assert(VM_Version::supports_adx(), "adx instructions not supported");
  emit_int8((unsigned char)0xF3);
  int encode = prefixq_and_encode(dst->encoding(), src->encoding());
  emit_int8(0x0F);
  emit_int8(0x38);
  emit_int8((unsigned char)0xF6);
  emit_int8((unsigned char)(0xC0 | encode));
}

void Assembler::andq(Address dst, int32_t imm32) {
  InstructionMark im(this);
  prefixq(dst);
  emit_int8((unsigned char)0x81);
  emit_operand(rsp, dst, 4);
  emit_int32(imm32);
}

void Assembler::andq(Register dst, int32_t imm32) {
  (void) prefixq_and_encode(dst->encoding());
  emit_arith(0x81, 0xE0, dst, imm32);
}

void Assembler::andq(Register dst, Address src) {
  InstructionMark im(this);
  prefixq(src, dst);
  emit_int8(0x23);
  emit_operand(dst, src);
}

void Assembler::andq(Register dst, Register src) {
  (void) prefixq_and_encode(dst->encoding(), src->encoding());
  emit_arith(0x23, 0xC0, dst, src);
}

void Assembler::andnq(Register dst, Register src1, Register src2) {
  assert(VM_Version::supports_bmi1(), "bit manipulation instructions not supported");
  InstructionAttr attributes(AVX_128bit, /* vex_w */ true, /* legacy_mode */ true, /* no_mask_reg */ true, /* uses_vl */ false);
  int encode = vex_prefix_and_encode(dst->encoding(), src1->encoding(), src2->encoding(), VEX_SIMD_NONE, VEX_OPCODE_0F_38, &attributes);
  emit_int8((unsigned char)0xF2);
  emit_int8((unsigned char)(0xC0 | encode));
}

void Assembler::andnq(Register dst, Register src1, Address src2) {
  assert(VM_Version::supports_bmi1(), "bit manipulation instructions not supported");
  InstructionMark im(this);
  InstructionAttr attributes(AVX_128bit, /* vex_w */ true, /* legacy_mode */ true, /* no_mask_reg */ true, /* uses_vl */ false);
  vex_prefix(src2, src1->encoding(), dst->encoding(), VEX_SIMD_NONE, VEX_OPCODE_0F_38, &attributes);
  emit_int8((unsigned char)0xF2);
  emit_operand(dst, src2);
}

void Assembler::bsfq(Register dst, Register src) {
  int encode = prefixq_and_encode(dst->encoding(), src->encoding());
  emit_int8(0x0F);
  emit_int8((unsigned char)0xBC);
  emit_int8((unsigned char)(0xC0 | encode));
}

void Assembler::bsrq(Register dst, Register src) {
  int encode = prefixq_and_encode(dst->encoding(), src->encoding());
  emit_int8(0x0F);
  emit_int8((unsigned char)0xBD);
  emit_int8((unsigned char)(0xC0 | encode));
}

void Assembler::bswapq(Register reg) {
  int encode = prefixq_and_encode(reg->encoding());
  emit_int8(0x0F);
  emit_int8((unsigned char)(0xC8 | encode));
}

void Assembler::blsiq(Register dst, Register src) {
  assert(VM_Version::supports_bmi1(), "bit manipulation instructions not supported");
  InstructionAttr attributes(AVX_128bit, /* vex_w */ true, /* legacy_mode */ true, /* no_mask_reg */ true, /* uses_vl */ false);
  int encode = vex_prefix_and_encode(rbx->encoding(), dst->encoding(), src->encoding(), VEX_SIMD_NONE, VEX_OPCODE_0F_38, &attributes);
  emit_int8((unsigned char)0xF3);
  emit_int8((unsigned char)(0xC0 | encode));
}

void Assembler::blsiq(Register dst, Address src) {
  assert(VM_Version::supports_bmi1(), "bit manipulation instructions not supported");
  InstructionMark im(this);
  InstructionAttr attributes(AVX_128bit, /* vex_w */ true, /* legacy_mode */ true, /* no_mask_reg */ true, /* uses_vl */ false);
  vex_prefix(src, dst->encoding(), rbx->encoding(), VEX_SIMD_NONE, VEX_OPCODE_0F_38, &attributes);
  emit_int8((unsigned char)0xF3);
  emit_operand(rbx, src);
}

void Assembler::blsmskq(Register dst, Register src) {
  assert(VM_Version::supports_bmi1(), "bit manipulation instructions not supported");
  InstructionAttr attributes(AVX_128bit, /* vex_w */ true, /* legacy_mode */ true, /* no_mask_reg */ true, /* uses_vl */ false);
  int encode = vex_prefix_and_encode(rdx->encoding(), dst->encoding(), src->encoding(), VEX_SIMD_NONE, VEX_OPCODE_0F_38, &attributes);
  emit_int8((unsigned char)0xF3);
  emit_int8((unsigned char)(0xC0 | encode));
}

void Assembler::blsmskq(Register dst, Address src) {
  assert(VM_Version::supports_bmi1(), "bit manipulation instructions not supported");
  InstructionMark im(this);
  InstructionAttr attributes(AVX_128bit, /* vex_w */ true, /* legacy_mode */ true, /* no_mask_reg */ true, /* uses_vl */ false);
  vex_prefix(src, dst->encoding(), rdx->encoding(), VEX_SIMD_NONE, VEX_OPCODE_0F_38, &attributes);
  emit_int8((unsigned char)0xF3);
  emit_operand(rdx, src);
}

void Assembler::blsrq(Register dst, Register src) {
  assert(VM_Version::supports_bmi1(), "bit manipulation instructions not supported");
  InstructionAttr attributes(AVX_128bit, /* vex_w */ true, /* legacy_mode */ true, /* no_mask_reg */ true, /* uses_vl */ false);
  int encode = vex_prefix_and_encode(rcx->encoding(), dst->encoding(), src->encoding(), VEX_SIMD_NONE, VEX_OPCODE_0F_38, &attributes);
  emit_int8((unsigned char)0xF3);
  emit_int8((unsigned char)(0xC0 | encode));
}

void Assembler::blsrq(Register dst, Address src) {
  assert(VM_Version::supports_bmi1(), "bit manipulation instructions not supported");
  InstructionMark im(this);
  InstructionAttr attributes(AVX_128bit, /* vex_w */ true, /* legacy_mode */ true, /* no_mask_reg */ true, /* uses_vl */ false);
  vex_prefix(src, dst->encoding(), rcx->encoding(), VEX_SIMD_NONE, VEX_OPCODE_0F_38, &attributes);
  emit_int8((unsigned char)0xF3);
  emit_operand(rcx, src);
}

void Assembler::cdqq() {
  prefix(REX_W);
  emit_int8((unsigned char)0x99);
}

void Assembler::clflush(Address adr) {
  prefix(adr);
  emit_int8(0x0F);
  emit_int8((unsigned char)0xAE);
  emit_operand(rdi, adr);
}

void Assembler::cmovq(Condition cc, Register dst, Register src) {
  int encode = prefixq_and_encode(dst->encoding(), src->encoding());
  emit_int8(0x0F);
  emit_int8(0x40 | cc);
  emit_int8((unsigned char)(0xC0 | encode));
}

void Assembler::cmovq(Condition cc, Register dst, Address src) {
  InstructionMark im(this);
  prefixq(src, dst);
  emit_int8(0x0F);
  emit_int8(0x40 | cc);
  emit_operand(dst, src);
}

void Assembler::cmpq(Address dst, int32_t imm32) {
  InstructionMark im(this);
  prefixq(dst);
  emit_int8((unsigned char)0x81);
  emit_operand(rdi, dst, 4);
  emit_int32(imm32);
}

void Assembler::cmpq(Register dst, int32_t imm32) {
  (void) prefixq_and_encode(dst->encoding());
  emit_arith(0x81, 0xF8, dst, imm32);
}

void Assembler::cmpq(Address dst, Register src) {
  InstructionMark im(this);
  prefixq(dst, src);
  emit_int8(0x3B);
  emit_operand(src, dst);
}

void Assembler::cmpq(Register dst, Register src) {
  (void) prefixq_and_encode(dst->encoding(), src->encoding());
  emit_arith(0x3B, 0xC0, dst, src);
}

void Assembler::cmpq(Register dst, Address  src) {
  InstructionMark im(this);
  prefixq(src, dst);
  emit_int8(0x3B);
  emit_operand(dst, src);
}

void Assembler::cmpxchgq(Register reg, Address adr) {
  InstructionMark im(this);
  prefixq(adr, reg);
  emit_int8(0x0F);
  emit_int8((unsigned char)0xB1);
  emit_operand(reg, adr);
}

void Assembler::cvtsi2sdq(XMMRegister dst, Register src) {
  NOT_LP64(assert(VM_Version::supports_sse2(), ""));
  InstructionAttr attributes(AVX_128bit, /* rex_w */ true, /* legacy_mode */ false, /* no_mask_reg */ true, /* uses_vl */ false);
  int encode = simd_prefix_and_encode(dst, dst, as_XMMRegister(src->encoding()), VEX_SIMD_F2, VEX_OPCODE_0F, &attributes);
  emit_int8(0x2A);
  emit_int8((unsigned char)(0xC0 | encode));
}

void Assembler::cvtsi2sdq(XMMRegister dst, Address src) {
  NOT_LP64(assert(VM_Version::supports_sse2(), ""));
  InstructionMark im(this);
  InstructionAttr attributes(AVX_128bit, /* rex_w */ true, /* legacy_mode */ false, /* no_mask_reg */ true, /* uses_vl */ false);
  attributes.set_address_attributes(/* tuple_type */ EVEX_T1S, /* input_size_in_bits */ EVEX_64bit);
  simd_prefix(dst, dst, src, VEX_SIMD_F2, VEX_OPCODE_0F, &attributes);
  emit_int8(0x2A);
  emit_operand(dst, src);
}

void Assembler::cvtsi2ssq(XMMRegister dst, Address src) {
  NOT_LP64(assert(VM_Version::supports_sse(), ""));
  InstructionMark im(this);
  InstructionAttr attributes(AVX_128bit, /* rex_w */ true, /* legacy_mode */ false, /* no_mask_reg */ true, /* uses_vl */ false);
  attributes.set_address_attributes(/* tuple_type */ EVEX_T1S, /* input_size_in_bits */ EVEX_64bit);
  simd_prefix(dst, dst, src, VEX_SIMD_F3, VEX_OPCODE_0F, &attributes);
  emit_int8(0x2A);
  emit_operand(dst, src);
}

void Assembler::cvttsd2siq(Register dst, XMMRegister src) {
  NOT_LP64(assert(VM_Version::supports_sse2(), ""));
  InstructionAttr attributes(AVX_128bit, /* rex_w */ true, /* legacy_mode */ false, /* no_mask_reg */ true, /* uses_vl */ false);
  int encode = simd_prefix_and_encode(as_XMMRegister(dst->encoding()), xnoreg, src, VEX_SIMD_F2, VEX_OPCODE_0F, &attributes);
  emit_int8(0x2C);
  emit_int8((unsigned char)(0xC0 | encode));
}

void Assembler::cvttss2siq(Register dst, XMMRegister src) {
  NOT_LP64(assert(VM_Version::supports_sse(), ""));
  InstructionAttr attributes(AVX_128bit, /* rex_w */ true, /* legacy_mode */ false, /* no_mask_reg */ true, /* uses_vl */ false);
  int encode = simd_prefix_and_encode(as_XMMRegister(dst->encoding()), xnoreg, src, VEX_SIMD_F3, VEX_OPCODE_0F, &attributes);
  emit_int8(0x2C);
  emit_int8((unsigned char)(0xC0 | encode));
}

void Assembler::decl(Register dst) {
  // Don't use it directly. Use MacroAssembler::decrementl() instead.
  // Use two-byte form (one-byte form is a REX prefix in 64-bit mode)
  int encode = prefix_and_encode(dst->encoding());
  emit_int8((unsigned char)0xFF);
  emit_int8((unsigned char)(0xC8 | encode));
}

void Assembler::decq(Register dst) {
  // Don't use it directly. Use MacroAssembler::decrementq() instead.
  // Use two-byte form (one-byte from is a REX prefix in 64-bit mode)
  int encode = prefixq_and_encode(dst->encoding());
  emit_int8((unsigned char)0xFF);
  emit_int8(0xC8 | encode);
}

void Assembler::decq(Address dst) {
  // Don't use it directly. Use MacroAssembler::decrementq() instead.
  InstructionMark im(this);
  prefixq(dst);
  emit_int8((unsigned char)0xFF);
  emit_operand(rcx, dst);
}

void Assembler::fxrstor(Address src) {
  prefixq(src);
  emit_int8(0x0F);
  emit_int8((unsigned char)0xAE);
  emit_operand(as_Register(1), src);
}

void Assembler::xrstor(Address src) {
  prefixq(src);
  emit_int8(0x0F);
  emit_int8((unsigned char)0xAE);
  emit_operand(as_Register(5), src);
}

void Assembler::fxsave(Address dst) {
  prefixq(dst);
  emit_int8(0x0F);
  emit_int8((unsigned char)0xAE);
  emit_operand(as_Register(0), dst);
}

void Assembler::xsave(Address dst) {
  prefixq(dst);
  emit_int8(0x0F);
  emit_int8((unsigned char)0xAE);
  emit_operand(as_Register(4), dst);
}

void Assembler::idivq(Register src) {
  int encode = prefixq_and_encode(src->encoding());
  emit_int8((unsigned char)0xF7);
  emit_int8((unsigned char)(0xF8 | encode));
}

void Assembler::imulq(Register dst, Register src) {
  int encode = prefixq_and_encode(dst->encoding(), src->encoding());
  emit_int8(0x0F);
  emit_int8((unsigned char)0xAF);
  emit_int8((unsigned char)(0xC0 | encode));
}

void Assembler::imulq(Register dst, Register src, int value) {
  int encode = prefixq_and_encode(dst->encoding(), src->encoding());
  if (is8bit(value)) {
    emit_int8(0x6B);
    emit_int8((unsigned char)(0xC0 | encode));
    emit_int8(value & 0xFF);
  } else {
    emit_int8(0x69);
    emit_int8((unsigned char)(0xC0 | encode));
    emit_int32(value);
  }
}

void Assembler::imulq(Register dst, Address src) {
  InstructionMark im(this);
  prefixq(src, dst);
  emit_int8(0x0F);
  emit_int8((unsigned char) 0xAF);
  emit_operand(dst, src);
}

void Assembler::incl(Register dst) {
  // Don't use it directly. Use MacroAssembler::incrementl() instead.
  // Use two-byte form (one-byte from is a REX prefix in 64-bit mode)
  int encode = prefix_and_encode(dst->encoding());
  emit_int8((unsigned char)0xFF);
  emit_int8((unsigned char)(0xC0 | encode));
}

void Assembler::incq(Register dst) {
  // Don't use it directly. Use MacroAssembler::incrementq() instead.
  // Use two-byte form (one-byte from is a REX prefix in 64-bit mode)
  int encode = prefixq_and_encode(dst->encoding());
  emit_int8((unsigned char)0xFF);
  emit_int8((unsigned char)(0xC0 | encode));
}

void Assembler::incq(Address dst) {
  // Don't use it directly. Use MacroAssembler::incrementq() instead.
  InstructionMark im(this);
  prefixq(dst);
  emit_int8((unsigned char)0xFF);
  emit_operand(rax, dst);
}

void Assembler::lea(Register dst, Address src) {
  leaq(dst, src);
}

void Assembler::leaq(Register dst, Address src) {
  InstructionMark im(this);
  prefixq(src, dst);
  emit_int8((unsigned char)0x8D);
  emit_operand(dst, src);
}

void Assembler::mov64(Register dst, int64_t imm64) {
  InstructionMark im(this);
  int encode = prefixq_and_encode(dst->encoding());
  emit_int8((unsigned char)(0xB8 | encode));
  emit_int64(imm64);
}

void Assembler::mov_literal64(Register dst, intptr_t imm64, RelocationHolder const& rspec) {
  InstructionMark im(this);
  int encode = prefixq_and_encode(dst->encoding());
  emit_int8(0xB8 | encode);
  emit_data64(imm64, rspec);
}

void Assembler::mov_narrow_oop(Register dst, int32_t imm32, RelocationHolder const& rspec) {
  InstructionMark im(this);
  int encode = prefix_and_encode(dst->encoding());
  emit_int8((unsigned char)(0xB8 | encode));
  emit_data((int)imm32, rspec, narrow_oop_operand);
}

void Assembler::mov_narrow_oop(Address dst, int32_t imm32,  RelocationHolder const& rspec) {
  InstructionMark im(this);
  prefix(dst);
  emit_int8((unsigned char)0xC7);
  emit_operand(rax, dst, 4);
  emit_data((int)imm32, rspec, narrow_oop_operand);
}

void Assembler::cmp_narrow_oop(Register src1, int32_t imm32, RelocationHolder const& rspec) {
  InstructionMark im(this);
  int encode = prefix_and_encode(src1->encoding());
  emit_int8((unsigned char)0x81);
  emit_int8((unsigned char)(0xF8 | encode));
  emit_data((int)imm32, rspec, narrow_oop_operand);
}

void Assembler::cmp_narrow_oop(Address src1, int32_t imm32, RelocationHolder const& rspec) {
  InstructionMark im(this);
  prefix(src1);
  emit_int8((unsigned char)0x81);
  emit_operand(rax, src1, 4);
  emit_data((int)imm32, rspec, narrow_oop_operand);
}

void Assembler::lzcntq(Register dst, Register src) {
  assert(VM_Version::supports_lzcnt(), "encoding is treated as BSR");
  emit_int8((unsigned char)0xF3);
  int encode = prefixq_and_encode(dst->encoding(), src->encoding());
  emit_int8(0x0F);
  emit_int8((unsigned char)0xBD);
  emit_int8((unsigned char)(0xC0 | encode));
}

void Assembler::movdq(XMMRegister dst, Register src) {
  // table D-1 says MMX/SSE2
  NOT_LP64(assert(VM_Version::supports_sse2(), ""));
  InstructionAttr attributes(AVX_128bit, /* rex_w */ true, /* legacy_mode */ false, /* no_mask_reg */ true, /* uses_vl */ false);
  int encode = simd_prefix_and_encode(dst, xnoreg, as_XMMRegister(src->encoding()), VEX_SIMD_66, VEX_OPCODE_0F, &attributes);
  emit_int8(0x6E);
  emit_int8((unsigned char)(0xC0 | encode));
}

void Assembler::movdq(Register dst, XMMRegister src) {
  // table D-1 says MMX/SSE2
  NOT_LP64(assert(VM_Version::supports_sse2(), ""));
  InstructionAttr attributes(AVX_128bit, /* rex_w */ true, /* legacy_mode */ false, /* no_mask_reg */ true, /* uses_vl */ false);
  // swap src/dst to get correct prefix
  int encode = simd_prefix_and_encode(src, xnoreg, as_XMMRegister(dst->encoding()), VEX_SIMD_66, VEX_OPCODE_0F, &attributes);
  emit_int8(0x7E);
  emit_int8((unsigned char)(0xC0 | encode));
}

void Assembler::movq(Register dst, Register src) {
  int encode = prefixq_and_encode(dst->encoding(), src->encoding());
  emit_int8((unsigned char)0x8B);
  emit_int8((unsigned char)(0xC0 | encode));
}

void Assembler::movq(Register dst, Address src) {
  InstructionMark im(this);
  prefixq(src, dst);
  emit_int8((unsigned char)0x8B);
  emit_operand(dst, src);
}

void Assembler::movq(Address dst, Register src) {
  InstructionMark im(this);
  prefixq(dst, src);
  emit_int8((unsigned char)0x89);
  emit_operand(src, dst);
}

void Assembler::movsbq(Register dst, Address src) {
  InstructionMark im(this);
  prefixq(src, dst);
  emit_int8(0x0F);
  emit_int8((unsigned char)0xBE);
  emit_operand(dst, src);
}

void Assembler::movsbq(Register dst, Register src) {
  int encode = prefixq_and_encode(dst->encoding(), src->encoding());
  emit_int8(0x0F);
  emit_int8((unsigned char)0xBE);
  emit_int8((unsigned char)(0xC0 | encode));
}

void Assembler::movslq(Register dst, int32_t imm32) {
  // dbx shows movslq(rcx, 3) as movq     $0x0000000049000000,(%rbx)
  // and movslq(r8, 3); as movl     $0x0000000048000000,(%rbx)
  // as a result we shouldn't use until tested at runtime...
  ShouldNotReachHere();
  InstructionMark im(this);
  int encode = prefixq_and_encode(dst->encoding());
  emit_int8((unsigned char)(0xC7 | encode));
  emit_int32(imm32);
}

void Assembler::movslq(Address dst, int32_t imm32) {
  assert(is_simm32(imm32), "lost bits");
  InstructionMark im(this);
  prefixq(dst);
  emit_int8((unsigned char)0xC7);
  emit_operand(rax, dst, 4);
  emit_int32(imm32);
}

void Assembler::movslq(Register dst, Address src) {
  InstructionMark im(this);
  prefixq(src, dst);
  emit_int8(0x63);
  emit_operand(dst, src);
}

void Assembler::movslq(Register dst, Register src) {
  int encode = prefixq_and_encode(dst->encoding(), src->encoding());
  emit_int8(0x63);
  emit_int8((unsigned char)(0xC0 | encode));
}

void Assembler::movswq(Register dst, Address src) {
  InstructionMark im(this);
  prefixq(src, dst);
  emit_int8(0x0F);
  emit_int8((unsigned char)0xBF);
  emit_operand(dst, src);
}

void Assembler::movswq(Register dst, Register src) {
  int encode = prefixq_and_encode(dst->encoding(), src->encoding());
  emit_int8((unsigned char)0x0F);
  emit_int8((unsigned char)0xBF);
  emit_int8((unsigned char)(0xC0 | encode));
}

void Assembler::movzbq(Register dst, Address src) {
  InstructionMark im(this);
  prefixq(src, dst);
  emit_int8((unsigned char)0x0F);
  emit_int8((unsigned char)0xB6);
  emit_operand(dst, src);
}

void Assembler::movzbq(Register dst, Register src) {
  int encode = prefixq_and_encode(dst->encoding(), src->encoding());
  emit_int8(0x0F);
  emit_int8((unsigned char)0xB6);
  emit_int8((unsigned char)(0xC0 | encode));
}

void Assembler::movzwq(Register dst, Address src) {
  InstructionMark im(this);
  prefixq(src, dst);
  emit_int8((unsigned char)0x0F);
  emit_int8((unsigned char)0xB7);
  emit_operand(dst, src);
}

void Assembler::movzwq(Register dst, Register src) {
  int encode = prefixq_and_encode(dst->encoding(), src->encoding());
  emit_int8((unsigned char)0x0F);
  emit_int8((unsigned char)0xB7);
  emit_int8((unsigned char)(0xC0 | encode));
}

void Assembler::mulq(Address src) {
  InstructionMark im(this);
  prefixq(src);
  emit_int8((unsigned char)0xF7);
  emit_operand(rsp, src);
}

void Assembler::mulq(Register src) {
  int encode = prefixq_and_encode(src->encoding());
  emit_int8((unsigned char)0xF7);
  emit_int8((unsigned char)(0xE0 | encode));
}

void Assembler::mulxq(Register dst1, Register dst2, Register src) {
  assert(VM_Version::supports_bmi2(), "bit manipulation instructions not supported");
  InstructionAttr attributes(AVX_128bit, /* vex_w */ true, /* legacy_mode */ true, /* no_mask_reg */ true, /* uses_vl */ false);
  int encode = vex_prefix_and_encode(dst1->encoding(), dst2->encoding(), src->encoding(), VEX_SIMD_F2, VEX_OPCODE_0F_38, &attributes);
  emit_int8((unsigned char)0xF6);
  emit_int8((unsigned char)(0xC0 | encode));
}

void Assembler::negq(Register dst) {
  int encode = prefixq_and_encode(dst->encoding());
  emit_int8((unsigned char)0xF7);
  emit_int8((unsigned char)(0xD8 | encode));
}

void Assembler::notq(Register dst) {
  int encode = prefixq_and_encode(dst->encoding());
  emit_int8((unsigned char)0xF7);
  emit_int8((unsigned char)(0xD0 | encode));
}

void Assembler::orq(Address dst, int32_t imm32) {
  InstructionMark im(this);
  prefixq(dst);
  emit_int8((unsigned char)0x81);
  emit_operand(rcx, dst, 4);
  emit_int32(imm32);
}

void Assembler::orq(Register dst, int32_t imm32) {
  (void) prefixq_and_encode(dst->encoding());
  emit_arith(0x81, 0xC8, dst, imm32);
}

void Assembler::orq(Register dst, Address src) {
  InstructionMark im(this);
  prefixq(src, dst);
  emit_int8(0x0B);
  emit_operand(dst, src);
}

void Assembler::orq(Register dst, Register src) {
  (void) prefixq_and_encode(dst->encoding(), src->encoding());
  emit_arith(0x0B, 0xC0, dst, src);
}

void Assembler::popa() { // 64bit
  movq(r15, Address(rsp, 0));
  movq(r14, Address(rsp, wordSize));
  movq(r13, Address(rsp, 2 * wordSize));
  movq(r12, Address(rsp, 3 * wordSize));
  movq(r11, Address(rsp, 4 * wordSize));
  movq(r10, Address(rsp, 5 * wordSize));
  movq(r9,  Address(rsp, 6 * wordSize));
  movq(r8,  Address(rsp, 7 * wordSize));
  movq(rdi, Address(rsp, 8 * wordSize));
  movq(rsi, Address(rsp, 9 * wordSize));
  movq(rbp, Address(rsp, 10 * wordSize));
  // skip rsp
  movq(rbx, Address(rsp, 12 * wordSize));
  movq(rdx, Address(rsp, 13 * wordSize));
  movq(rcx, Address(rsp, 14 * wordSize));
  movq(rax, Address(rsp, 15 * wordSize));

  addq(rsp, 16 * wordSize);
}

void Assembler::popcntq(Register dst, Address src) {
  assert(VM_Version::supports_popcnt(), "must support");
  InstructionMark im(this);
  emit_int8((unsigned char)0xF3);
  prefixq(src, dst);
  emit_int8((unsigned char)0x0F);
  emit_int8((unsigned char)0xB8);
  emit_operand(dst, src);
}

void Assembler::popcntq(Register dst, Register src) {
  assert(VM_Version::supports_popcnt(), "must support");
  emit_int8((unsigned char)0xF3);
  int encode = prefixq_and_encode(dst->encoding(), src->encoding());
  emit_int8((unsigned char)0x0F);
  emit_int8((unsigned char)0xB8);
  emit_int8((unsigned char)(0xC0 | encode));
}

void Assembler::popq(Address dst) {
  InstructionMark im(this);
  prefixq(dst);
  emit_int8((unsigned char)0x8F);
  emit_operand(rax, dst);
}

void Assembler::pusha() { // 64bit
  // we have to store original rsp.  ABI says that 128 bytes
  // below rsp are local scratch.
  movq(Address(rsp, -5 * wordSize), rsp);

  subq(rsp, 16 * wordSize);

  movq(Address(rsp, 15 * wordSize), rax);
  movq(Address(rsp, 14 * wordSize), rcx);
  movq(Address(rsp, 13 * wordSize), rdx);
  movq(Address(rsp, 12 * wordSize), rbx);
  // skip rsp
  movq(Address(rsp, 10 * wordSize), rbp);
  movq(Address(rsp, 9 * wordSize), rsi);
  movq(Address(rsp, 8 * wordSize), rdi);
  movq(Address(rsp, 7 * wordSize), r8);
  movq(Address(rsp, 6 * wordSize), r9);
  movq(Address(rsp, 5 * wordSize), r10);
  movq(Address(rsp, 4 * wordSize), r11);
  movq(Address(rsp, 3 * wordSize), r12);
  movq(Address(rsp, 2 * wordSize), r13);
  movq(Address(rsp, wordSize), r14);
  movq(Address(rsp, 0), r15);
}

void Assembler::pushq(Address src) {
  InstructionMark im(this);
  prefixq(src);
  emit_int8((unsigned char)0xFF);
  emit_operand(rsi, src);
}

void Assembler::rclq(Register dst, int imm8) {
  assert(isShiftCount(imm8 >> 1), "illegal shift count");
  int encode = prefixq_and_encode(dst->encoding());
  if (imm8 == 1) {
    emit_int8((unsigned char)0xD1);
    emit_int8((unsigned char)(0xD0 | encode));
  } else {
    emit_int8((unsigned char)0xC1);
    emit_int8((unsigned char)(0xD0 | encode));
    emit_int8(imm8);
  }
}

void Assembler::rcrq(Register dst, int imm8) {
  assert(isShiftCount(imm8 >> 1), "illegal shift count");
  int encode = prefixq_and_encode(dst->encoding());
  if (imm8 == 1) {
    emit_int8((unsigned char)0xD1);
    emit_int8((unsigned char)(0xD8 | encode));
  } else {
    emit_int8((unsigned char)0xC1);
    emit_int8((unsigned char)(0xD8 | encode));
    emit_int8(imm8);
  }
}

void Assembler::rorq(Register dst, int imm8) {
  assert(isShiftCount(imm8 >> 1), "illegal shift count");
  int encode = prefixq_and_encode(dst->encoding());
  if (imm8 == 1) {
    emit_int8((unsigned char)0xD1);
    emit_int8((unsigned char)(0xC8 | encode));
  } else {
    emit_int8((unsigned char)0xC1);
    emit_int8((unsigned char)(0xc8 | encode));
    emit_int8(imm8);
  }
}

void Assembler::rorxq(Register dst, Register src, int imm8) {
  assert(VM_Version::supports_bmi2(), "bit manipulation instructions not supported");
  InstructionAttr attributes(AVX_128bit, /* vex_w */ true, /* legacy_mode */ true, /* no_mask_reg */ true, /* uses_vl */ false);
  int encode = vex_prefix_and_encode(dst->encoding(), 0, src->encoding(), VEX_SIMD_F2, VEX_OPCODE_0F_3A, &attributes);
  emit_int8((unsigned char)0xF0);
  emit_int8((unsigned char)(0xC0 | encode));
  emit_int8(imm8);
}

void Assembler::rorxd(Register dst, Register src, int imm8) {
  assert(VM_Version::supports_bmi2(), "bit manipulation instructions not supported");
  InstructionAttr attributes(AVX_128bit, /* vex_w */ false, /* legacy_mode */ true, /* no_mask_reg */ true, /* uses_vl */ false);
  int encode = vex_prefix_and_encode(dst->encoding(), 0, src->encoding(), VEX_SIMD_F2, VEX_OPCODE_0F_3A, &attributes);
  emit_int8((unsigned char)0xF0);
  emit_int8((unsigned char)(0xC0 | encode));
  emit_int8(imm8);
}

void Assembler::sarq(Register dst, int imm8) {
  assert(isShiftCount(imm8 >> 1), "illegal shift count");
  int encode = prefixq_and_encode(dst->encoding());
  if (imm8 == 1) {
    emit_int8((unsigned char)0xD1);
    emit_int8((unsigned char)(0xF8 | encode));
  } else {
    emit_int8((unsigned char)0xC1);
    emit_int8((unsigned char)(0xF8 | encode));
    emit_int8(imm8);
  }
}

void Assembler::sarq(Register dst) {
  int encode = prefixq_and_encode(dst->encoding());
  emit_int8((unsigned char)0xD3);
  emit_int8((unsigned char)(0xF8 | encode));
}

void Assembler::sbbq(Address dst, int32_t imm32) {
  InstructionMark im(this);
  prefixq(dst);
  emit_arith_operand(0x81, rbx, dst, imm32);
}

void Assembler::sbbq(Register dst, int32_t imm32) {
  (void) prefixq_and_encode(dst->encoding());
  emit_arith(0x81, 0xD8, dst, imm32);
}

void Assembler::sbbq(Register dst, Address src) {
  InstructionMark im(this);
  prefixq(src, dst);
  emit_int8(0x1B);
  emit_operand(dst, src);
}

void Assembler::sbbq(Register dst, Register src) {
  (void) prefixq_and_encode(dst->encoding(), src->encoding());
  emit_arith(0x1B, 0xC0, dst, src);
}

void Assembler::shlq(Register dst, int imm8) {
  assert(isShiftCount(imm8 >> 1), "illegal shift count");
  int encode = prefixq_and_encode(dst->encoding());
  if (imm8 == 1) {
    emit_int8((unsigned char)0xD1);
    emit_int8((unsigned char)(0xE0 | encode));
  } else {
    emit_int8((unsigned char)0xC1);
    emit_int8((unsigned char)(0xE0 | encode));
    emit_int8(imm8);
  }
}

void Assembler::shlq(Register dst) {
  int encode = prefixq_and_encode(dst->encoding());
  emit_int8((unsigned char)0xD3);
  emit_int8((unsigned char)(0xE0 | encode));
}

void Assembler::shrq(Register dst, int imm8) {
  assert(isShiftCount(imm8 >> 1), "illegal shift count");
  int encode = prefixq_and_encode(dst->encoding());
  emit_int8((unsigned char)0xC1);
  emit_int8((unsigned char)(0xE8 | encode));
  emit_int8(imm8);
}

void Assembler::shrq(Register dst) {
  int encode = prefixq_and_encode(dst->encoding());
  emit_int8((unsigned char)0xD3);
  emit_int8(0xE8 | encode);
}

void Assembler::subq(Address dst, int32_t imm32) {
  InstructionMark im(this);
  prefixq(dst);
  emit_arith_operand(0x81, rbp, dst, imm32);
}

void Assembler::subq(Address dst, Register src) {
  InstructionMark im(this);
  prefixq(dst, src);
  emit_int8(0x29);
  emit_operand(src, dst);
}

void Assembler::subq(Register dst, int32_t imm32) {
  (void) prefixq_and_encode(dst->encoding());
  emit_arith(0x81, 0xE8, dst, imm32);
}

// Force generation of a 4 byte immediate value even if it fits into 8bit
void Assembler::subq_imm32(Register dst, int32_t imm32) {
  (void) prefixq_and_encode(dst->encoding());
  emit_arith_imm32(0x81, 0xE8, dst, imm32);
}

void Assembler::subq(Register dst, Address src) {
  InstructionMark im(this);
  prefixq(src, dst);
  emit_int8(0x2B);
  emit_operand(dst, src);
}

void Assembler::subq(Register dst, Register src) {
  (void) prefixq_and_encode(dst->encoding(), src->encoding());
  emit_arith(0x2B, 0xC0, dst, src);
}

void Assembler::testq(Register dst, int32_t imm32) {
  // not using emit_arith because test
  // doesn't support sign-extension of
  // 8bit operands
  int encode = dst->encoding();
  if (encode == 0) {
    prefix(REX_W);
    emit_int8((unsigned char)0xA9);
  } else {
    encode = prefixq_and_encode(encode);
    emit_int8((unsigned char)0xF7);
    emit_int8((unsigned char)(0xC0 | encode));
  }
  emit_int32(imm32);
}

void Assembler::testq(Register dst, Register src) {
  (void) prefixq_and_encode(dst->encoding(), src->encoding());
  emit_arith(0x85, 0xC0, dst, src);
}

void Assembler::testq(Register dst, Address src) {
  InstructionMark im(this);
  prefixq(src, dst);
  emit_int8((unsigned char)0x85);
  emit_operand(dst, src);
}

void Assembler::xaddq(Address dst, Register src) {
  InstructionMark im(this);
  prefixq(dst, src);
  emit_int8(0x0F);
  emit_int8((unsigned char)0xC1);
  emit_operand(src, dst);
}

void Assembler::xchgq(Register dst, Address src) {
  InstructionMark im(this);
  prefixq(src, dst);
  emit_int8((unsigned char)0x87);
  emit_operand(dst, src);
}

void Assembler::xchgq(Register dst, Register src) {
  int encode = prefixq_and_encode(dst->encoding(), src->encoding());
  emit_int8((unsigned char)0x87);
  emit_int8((unsigned char)(0xc0 | encode));
}

void Assembler::xorq(Register dst, Register src) {
  (void) prefixq_and_encode(dst->encoding(), src->encoding());
  emit_arith(0x33, 0xC0, dst, src);
}

void Assembler::xorq(Register dst, Address src) {
  InstructionMark im(this);
  prefixq(src, dst);
  emit_int8(0x33);
  emit_operand(dst, src);
}

#endif // !LP64<|MERGE_RESOLUTION|>--- conflicted
+++ resolved
@@ -1951,7 +1951,69 @@
   emit_int8((unsigned char)(0xC0 | encode));
 }
 
-<<<<<<< HEAD
+void Assembler::pabsb(XMMRegister dst, XMMRegister src) {
+  assert(VM_Version::supports_ssse3(), "");
+  InstructionAttr attributes(AVX_128bit, /* rex_w */ false, /* legacy_mode */ _legacy_mode_bw, /* no_mask_reg */ true, /* uses_vl */ true);
+  int encode = simd_prefix_and_encode(dst, xnoreg, src, VEX_SIMD_66, VEX_OPCODE_0F_38, &attributes);
+  emit_int8(0x1C);
+  emit_int8((unsigned char)(0xC0 | encode));
+}
+
+void Assembler::pabsw(XMMRegister dst, XMMRegister src) {
+  assert(VM_Version::supports_ssse3(), "");
+  InstructionAttr attributes(AVX_128bit, /* rex_w */ false, /* legacy_mode */ _legacy_mode_bw, /* no_mask_reg */ true, /* uses_vl */ true);
+  int encode = simd_prefix_and_encode(dst, xnoreg, src, VEX_SIMD_66, VEX_OPCODE_0F_38, &attributes);
+  emit_int8(0x1D);
+  emit_int8((unsigned char)(0xC0 | encode));
+}
+
+void Assembler::pabsd(XMMRegister dst, XMMRegister src) {
+  assert(VM_Version::supports_ssse3(), "");
+  InstructionAttr attributes(AVX_128bit, /* rex_w */ false, /* legacy_mode */ false, /* no_mask_reg */ true, /* uses_vl */ true);
+  int encode = simd_prefix_and_encode(dst, xnoreg, src, VEX_SIMD_66, VEX_OPCODE_0F_38, &attributes);
+  emit_int8(0x1E);
+  emit_int8((unsigned char)(0xC0 | encode));
+}
+
+void Assembler::vpabsb(XMMRegister dst, XMMRegister src, int vector_len) {
+  assert(vector_len == AVX_128bit? VM_Version::supports_avx() :
+  vector_len == AVX_256bit? VM_Version::supports_avx2() :
+  vector_len == AVX_512bit? VM_Version::supports_avx512bw() : 0, "");
+  InstructionAttr attributes(vector_len, /* rex_w */ false, /* legacy_mode */ _legacy_mode_bw, /* no_mask_reg */ true, /* uses_vl */ true);
+  int encode = vex_prefix_and_encode(dst->encoding(), 0, src->encoding(), VEX_SIMD_66, VEX_OPCODE_0F_38, &attributes);
+  emit_int8((unsigned char)0x1C);
+  emit_int8((unsigned char)(0xC0 | encode));
+}
+
+void Assembler::vpabsw(XMMRegister dst, XMMRegister src, int vector_len) {
+  assert(vector_len == AVX_128bit? VM_Version::supports_avx() :
+  vector_len == AVX_256bit? VM_Version::supports_avx2() :
+  vector_len == AVX_512bit? VM_Version::supports_avx512bw() : 0, "");
+  InstructionAttr attributes(vector_len, /* rex_w */ false, /* legacy_mode */ _legacy_mode_bw, /* no_mask_reg */ true, /* uses_vl */ true);
+  int encode = vex_prefix_and_encode(dst->encoding(), 0, src->encoding(), VEX_SIMD_66, VEX_OPCODE_0F_38, &attributes);
+  emit_int8((unsigned char)0x1D);
+  emit_int8((unsigned char)(0xC0 | encode));
+}
+
+void Assembler::vpabsd(XMMRegister dst, XMMRegister src, int vector_len) {
+  assert(vector_len == AVX_128bit? VM_Version::supports_avx() :
+  vector_len == AVX_256bit? VM_Version::supports_avx2() :
+  vector_len == AVX_512bit? VM_Version::supports_evex() : 0, "");
+  InstructionAttr attributes(vector_len, /* rex_w */ false, /* legacy_mode */ false, /* no_mask_reg */ true, /* uses_vl */ true);
+  int encode = vex_prefix_and_encode(dst->encoding(), 0, src->encoding(), VEX_SIMD_66, VEX_OPCODE_0F_38, &attributes);
+  emit_int8((unsigned char)0x1E);
+  emit_int8((unsigned char)(0xC0 | encode));
+}
+
+void Assembler::evpabsq(XMMRegister dst, XMMRegister src, int vector_len) {
+  assert(UseAVX > 2, "");
+  InstructionAttr attributes(vector_len, /* rex_w */ true, /* legacy_mode */ false, /* no_mask_reg */ true, /* uses_vl */ true);
+  attributes.set_is_evex_instruction();
+  int encode = vex_prefix_and_encode(dst->encoding(), 0, src->encoding(), VEX_SIMD_66, VEX_OPCODE_0F_38, &attributes);
+  emit_int8((unsigned char)0x1F);
+  emit_int8((unsigned char)(0xC0 | encode));
+}
+
 void Assembler::vcvtps2pd(XMMRegister dst, XMMRegister src, int vector_len) {
   assert(vector_len <= AVX_256bit ? VM_Version::supports_avx() : VM_Version::supports_evex(), "");
   InstructionAttr attributes(vector_len, /* rex_w */ false, /* legacy_mode */ false, /* no_mask_reg */ true, /* uses_vl */ true);
@@ -1960,33 +2022,6 @@
   emit_int8((unsigned char)(0xC0 | encode));
 }
 
-=======
->>>>>>> 221da207
-void Assembler::pabsb(XMMRegister dst, XMMRegister src) {
-  assert(VM_Version::supports_ssse3(), "");
-  InstructionAttr attributes(AVX_128bit, /* rex_w */ false, /* legacy_mode */ _legacy_mode_bw, /* no_mask_reg */ true, /* uses_vl */ true);
-  int encode = simd_prefix_and_encode(dst, xnoreg, src, VEX_SIMD_66, VEX_OPCODE_0F_38, &attributes);
-  emit_int8(0x1C);
-  emit_int8((unsigned char)(0xC0 | encode));
-}
-
-void Assembler::pabsw(XMMRegister dst, XMMRegister src) {
-  assert(VM_Version::supports_ssse3(), "");
-  InstructionAttr attributes(AVX_128bit, /* rex_w */ false, /* legacy_mode */ _legacy_mode_bw, /* no_mask_reg */ true, /* uses_vl */ true);
-  int encode = simd_prefix_and_encode(dst, xnoreg, src, VEX_SIMD_66, VEX_OPCODE_0F_38, &attributes);
-  emit_int8(0x1D);
-  emit_int8((unsigned char)(0xC0 | encode));
-}
-
-void Assembler::pabsd(XMMRegister dst, XMMRegister src) {
-  assert(VM_Version::supports_ssse3(), "");
-  InstructionAttr attributes(AVX_128bit, /* rex_w */ false, /* legacy_mode */ false, /* no_mask_reg */ true, /* uses_vl */ true);
-  int encode = simd_prefix_and_encode(dst, xnoreg, src, VEX_SIMD_66, VEX_OPCODE_0F_38, &attributes);
-  emit_int8(0x1E);
-  emit_int8((unsigned char)(0xC0 | encode));
-}
-
-<<<<<<< HEAD
 void Assembler::vcvtpd2ps(XMMRegister dst, XMMRegister src, int vector_len) {
   assert(vector_len <= AVX_256bit ? VM_Version::supports_avx() : VM_Version::supports_evex(), "");
   InstructionAttr attributes(vector_len, /* rex_w */ VM_Version::supports_evex(), /* legacy_mode */ false, /* no_mask_reg */ true, /* uses_vl */ true);
@@ -2065,57 +2100,6 @@
   attributes.set_is_evex_instruction();
   int encode = vex_prefix_and_encode(dst->encoding(), 0, src->encoding(), VEX_SIMD_F3, VEX_OPCODE_0F_38, &attributes);
   emit_int8((unsigned char)0x34);
-  emit_int8((unsigned char)(0xC0 | encode));
-}
-
-void Assembler::vpabsb(XMMRegister dst, XMMRegister src, int vector_len) {
-  assert(vector_len <= AVX_256bit ? VM_Version::supports_avx() : VM_Version::supports_evex(), "");
-=======
-void Assembler::vpabsb(XMMRegister dst, XMMRegister src, int vector_len) {
-  assert(vector_len == AVX_128bit? VM_Version::supports_avx() :
-  vector_len == AVX_256bit? VM_Version::supports_avx2() :
-  vector_len == AVX_512bit? VM_Version::supports_avx512bw() : 0, "");
->>>>>>> 221da207
-  InstructionAttr attributes(vector_len, /* rex_w */ false, /* legacy_mode */ _legacy_mode_bw, /* no_mask_reg */ true, /* uses_vl */ true);
-  int encode = vex_prefix_and_encode(dst->encoding(), 0, src->encoding(), VEX_SIMD_66, VEX_OPCODE_0F_38, &attributes);
-  emit_int8((unsigned char)0x1C);
-  emit_int8((unsigned char)(0xC0 | encode));
-}
-
-void Assembler::vpabsw(XMMRegister dst, XMMRegister src, int vector_len) {
-<<<<<<< HEAD
-  assert(vector_len <= AVX_256bit ? VM_Version::supports_avx() : VM_Version::supports_evex(), "");
-=======
-  assert(vector_len == AVX_128bit? VM_Version::supports_avx() :
-  vector_len == AVX_256bit? VM_Version::supports_avx2() :
-  vector_len == AVX_512bit? VM_Version::supports_avx512bw() : 0, "");
->>>>>>> 221da207
-  InstructionAttr attributes(vector_len, /* rex_w */ false, /* legacy_mode */ _legacy_mode_bw, /* no_mask_reg */ true, /* uses_vl */ true);
-  int encode = vex_prefix_and_encode(dst->encoding(), 0, src->encoding(), VEX_SIMD_66, VEX_OPCODE_0F_38, &attributes);
-  emit_int8((unsigned char)0x1D);
-  emit_int8((unsigned char)(0xC0 | encode));
-}
-
-void Assembler::vpabsd(XMMRegister dst, XMMRegister src, int vector_len) {
-<<<<<<< HEAD
-  assert(vector_len <= AVX_256bit ? VM_Version::supports_avx() : VM_Version::supports_evex(), "");
-=======
-  assert(vector_len == AVX_128bit? VM_Version::supports_avx() :
-  vector_len == AVX_256bit? VM_Version::supports_avx2() :
-  vector_len == AVX_512bit? VM_Version::supports_evex() : 0, "");
->>>>>>> 221da207
-  InstructionAttr attributes(vector_len, /* rex_w */ false, /* legacy_mode */ false, /* no_mask_reg */ true, /* uses_vl */ true);
-  int encode = vex_prefix_and_encode(dst->encoding(), 0, src->encoding(), VEX_SIMD_66, VEX_OPCODE_0F_38, &attributes);
-  emit_int8((unsigned char)0x1E);
-  emit_int8((unsigned char)(0xC0 | encode));
-}
-
-void Assembler::evpabsq(XMMRegister dst, XMMRegister src, int vector_len) {
-  assert(UseAVX > 2, "");
-  InstructionAttr attributes(vector_len, /* rex_w */ true, /* legacy_mode */ false, /* no_mask_reg */ true, /* uses_vl */ true);
-  attributes.set_is_evex_instruction();
-  int encode = vex_prefix_and_encode(dst->encoding(), 0, src->encoding(), VEX_SIMD_66, VEX_OPCODE_0F_38, &attributes);
-  emit_int8((unsigned char)0x1F);
   emit_int8((unsigned char)(0xC0 | encode));
 }
 
@@ -3769,7 +3753,6 @@
   emit_int8((unsigned char)(0xC0 | encode));
 }
 
-<<<<<<< HEAD
 void Assembler::vpermb(XMMRegister dst, XMMRegister nds, XMMRegister src, int vector_len) {
   assert(VM_Version::supports_avx512vbmi(), "");
   InstructionAttr attributes(vector_len, /* rex_w */ false, /* legacy_mode */ false, /* no_mask_reg */ true, /* uses_vl */ true);
@@ -3807,9 +3790,6 @@
   emit_operand(dst, src);
 }
 
-
-=======
->>>>>>> 221da207
 void Assembler::vperm2i128(XMMRegister dst,  XMMRegister nds, XMMRegister src, int imm8) {
   assert(VM_Version::supports_avx2(), "");
   InstructionAttr attributes(AVX_256bit, /* rex_w */ false, /* legacy_mode */ true, /* no_mask_reg */ true, /* uses_vl */ false);
@@ -4423,7 +4403,14 @@
   emit_int8((unsigned char)(0xC0 | encode));
 }
 
-<<<<<<< HEAD
+void Assembler::pmovsxbw(XMMRegister dst, XMMRegister src) {
+  assert(VM_Version::supports_sse4_1(), "");
+  InstructionAttr attributes(AVX_128bit, /* rex_w */ false, /* legacy_mode */ _legacy_mode_bw, /* no_mask_reg */ true, /* uses_vl */ true);
+  int encode = simd_prefix_and_encode(dst, xnoreg, src, VEX_SIMD_66, VEX_OPCODE_0F_38, &attributes);
+  emit_int8(0x20);
+  emit_int8((unsigned char)(0xC0 | encode));
+}
+
 void Assembler::pmovzxdq(XMMRegister dst, XMMRegister src) {
   assert(VM_Version::supports_sse4_1(), "");
   InstructionAttr attributes(AVX_128bit, /* rex_w */ false, /* legacy_mode */ false, /* no_mask_reg */ true, /* uses_vl */ true);
@@ -4432,17 +4419,6 @@
   emit_int8((unsigned char)(0xC0 | encode));
 }
 
-=======
->>>>>>> 221da207
-void Assembler::pmovsxbw(XMMRegister dst, XMMRegister src) {
-  assert(VM_Version::supports_sse4_1(), "");
-  InstructionAttr attributes(AVX_128bit, /* rex_w */ false, /* legacy_mode */ _legacy_mode_bw, /* no_mask_reg */ true, /* uses_vl */ true);
-  int encode = simd_prefix_and_encode(dst, xnoreg, src, VEX_SIMD_66, VEX_OPCODE_0F_38, &attributes);
-  emit_int8(0x20);
-  emit_int8((unsigned char)(0xC0 | encode));
-}
-
-<<<<<<< HEAD
 void Assembler::pmovsxbd(XMMRegister dst, XMMRegister src) {
   assert(VM_Version::supports_sse4_1(), "");
   InstructionAttr attributes(AVX_128bit, /* rex_w */ false, /* legacy_mode */ false, /* no_mask_reg */ true, /* uses_vl */ true);
@@ -4459,8 +4435,6 @@
   emit_int8((unsigned char)(0xC0 | encode));
 }
 
-=======
->>>>>>> 221da207
 void Assembler::vpmovzxbw(XMMRegister dst, Address src, int vector_len) {
   assert(VM_Version::supports_avx(), "");
   InstructionMark im(this);
@@ -4482,8 +4456,6 @@
   emit_int8((unsigned char) (0xC0 | encode));
 }
 
-<<<<<<< HEAD
-=======
 void Assembler::vpmovsxbw(XMMRegister dst, XMMRegister src, int vector_len) {
   assert(vector_len == AVX_128bit? VM_Version::supports_avx() :
   vector_len == AVX_256bit? VM_Version::supports_avx2() :
@@ -4494,7 +4466,6 @@
   emit_int8((unsigned char)(0xC0 | encode));
 }
 
->>>>>>> 221da207
 void Assembler::evpmovzxbw(XMMRegister dst, KRegister mask, Address src, int vector_len) {
   assert(VM_Version::supports_avx512vlbw(), "");
   assert(dst != xnoreg, "sanity");
@@ -4507,6 +4478,21 @@
   emit_int8(0x30);
   emit_operand(dst, src);
 }
+
+void Assembler::evpandd(XMMRegister dst, KRegister mask, XMMRegister nds, XMMRegister src, bool merge, int vector_len) {
+  assert(VM_Version::supports_evex(), "");
+  // Encoding: EVEX.NDS.XXX.66.0F.W0 DB /r
+  InstructionAttr attributes(vector_len, /* vex_w */ false, /* legacy_mode */ false, /* no_mask_reg */ false, /* uses_vl */ true);
+  attributes.set_is_evex_instruction();
+  attributes.set_embedded_opmask_register_specifier(mask);
+  if (merge) {
+    attributes.reset_is_clear_context();
+  }
+  int encode = vex_prefix_and_encode(dst->encoding(), nds->encoding(), src->encoding(), VEX_SIMD_66, VEX_OPCODE_0F, &attributes);
+  emit_int8((unsigned char)0xDB);
+  emit_int8((unsigned char)(0xC0 | encode));
+}
+
 void Assembler::vpmovzxdq(XMMRegister dst, XMMRegister src, int vector_len) {
   assert(vector_len > AVX_128bit ? VM_Version::supports_avx2() : VM_Version::supports_avx(), "");
   InstructionAttr attributes(vector_len, /* rex_w */ false, /* legacy_mode */ false, /* no_mask_reg */ true, /* uses_vl */ true);
@@ -4548,16 +4534,6 @@
   InstructionAttr attributes(vector_len, /* rex_w */ false, /* legacy_mode */ false, /* no_mask_reg */ true, /* uses_vl */ true);
   int encode = simd_prefix_and_encode(dst, xnoreg, src, VEX_SIMD_66, VEX_OPCODE_0F_38, &attributes);
   emit_int8(0x22);
-  emit_int8((unsigned char)(0xC0 | encode));
-}
-
-void Assembler::vpmovsxbw(XMMRegister dst, XMMRegister src, int vector_len) {
-  assert(vector_len == AVX_128bit ? VM_Version::supports_avx() :
-         vector_len == AVX_256bit ? VM_Version::supports_avx2() :
-             VM_Version::supports_evex(), "");
-  InstructionAttr attributes(vector_len, /* rex_w */ false, /* legacy_mode */ _legacy_mode_bw, /* no_mask_reg */ true, /* uses_vl */ true);
-  int encode = simd_prefix_and_encode(dst, xnoreg, src, VEX_SIMD_66, VEX_OPCODE_0F_38, &attributes);
-  emit_int8(0x20);
   emit_int8((unsigned char)(0xC0 | encode));
 }
 
@@ -7204,10 +7180,7 @@
 
 void Assembler::evpsraq(XMMRegister dst, XMMRegister src, int shift, int vector_len) {
   assert(UseAVX > 2, "requires AVX512");
-<<<<<<< HEAD
-=======
   assert ((VM_Version::supports_avx512vl() || vector_len == 2), "requires AVX512vl");
->>>>>>> 221da207
   InstructionAttr attributes(vector_len, /* vex_w */ true, /* legacy_mode */ false, /* no_mask_reg */ true, /* uses_vl */ true);
   attributes.set_is_evex_instruction();
   int encode = vex_prefix_and_encode(xmm4->encoding(), dst->encoding(), src->encoding(), VEX_SIMD_66, VEX_OPCODE_0F, &attributes);
@@ -7218,17 +7191,48 @@
 
 void Assembler::evpsraq(XMMRegister dst, XMMRegister src, XMMRegister shift, int vector_len) {
   assert(UseAVX > 2, "requires AVX512");
-<<<<<<< HEAD
-=======
   assert ((VM_Version::supports_avx512vl() || vector_len == 2), "requires AVX512vl");
->>>>>>> 221da207
   InstructionAttr attributes(vector_len, /* vex_w */ true, /* legacy_mode */ false, /* no_mask_reg */ true, /* uses_vl */ true);
   attributes.set_is_evex_instruction();
   int encode = vex_prefix_and_encode(dst->encoding(), src->encoding(), shift->encoding(), VEX_SIMD_66, VEX_OPCODE_0F, &attributes);
   emit_int8((unsigned char)0xE2);
   emit_int8((unsigned char)(0xC0 | encode));
 }
-<<<<<<< HEAD
+
+// logical operations packed integers
+void Assembler::pand(XMMRegister dst, XMMRegister src) {
+  NOT_LP64(assert(VM_Version::supports_sse2(), ""));
+  InstructionAttr attributes(AVX_128bit, /* rex_w */ false, /* legacy_mode */ false, /* no_mask_reg */ true, /* uses_vl */ true);
+  int encode = simd_prefix_and_encode(dst, dst, src, VEX_SIMD_66, VEX_OPCODE_0F, &attributes);
+  emit_int8((unsigned char)0xDB);
+  emit_int8((unsigned char)(0xC0 | encode));
+}
+
+void Assembler::vpand(XMMRegister dst, XMMRegister nds, XMMRegister src, int vector_len) {
+  assert(UseAVX > 0, "requires some form of AVX");
+  InstructionAttr attributes(vector_len, /* vex_w */ false, /* legacy_mode */ false, /* no_mask_reg */ true, /* uses_vl */ true);
+  int encode = vex_prefix_and_encode(dst->encoding(), nds->encoding(), src->encoding(), VEX_SIMD_66, VEX_OPCODE_0F, &attributes);
+  emit_int8((unsigned char)0xDB);
+  emit_int8((unsigned char)(0xC0 | encode));
+}
+
+void Assembler::vpand(XMMRegister dst, XMMRegister nds, Address src, int vector_len) {
+  assert(UseAVX > 0, "requires some form of AVX");
+  InstructionMark im(this);
+  InstructionAttr attributes(vector_len, /* vex_w */ false, /* legacy_mode */ false, /* no_mask_reg */ true, /* uses_vl */ true);
+  attributes.set_address_attributes(/* tuple_type */ EVEX_FV, /* input_size_in_bits */ EVEX_32bit);
+  vex_prefix(src, nds->encoding(), dst->encoding(), VEX_SIMD_66, VEX_OPCODE_0F, &attributes);
+  emit_int8((unsigned char)0xDB);
+  emit_operand(dst, src);
+}
+
+void Assembler::vpandq(XMMRegister dst, XMMRegister nds, XMMRegister src, int vector_len) {
+  assert(VM_Version::supports_evex(), "");
+  InstructionAttr attributes(vector_len, /* vex_w */ true, /* legacy_mode */ false, /* no_mask_reg */ true, /* uses_vl */ true);
+  int encode = vex_prefix_and_encode(dst->encoding(), nds->encoding(), src->encoding(), VEX_SIMD_66, VEX_OPCODE_0F, &attributes);
+  emit_int8((unsigned char)0xDB);
+  emit_int8((unsigned char)(0xC0 | encode));
+}
 
 //Variable Shift packed integers logically left.
 void Assembler::vpsllvd(XMMRegister dst, XMMRegister src, XMMRegister shift, int vector_len) {
@@ -7290,58 +7294,6 @@
   emit_int8(0x46);
   emit_int8((unsigned char)(0xC0 | encode));
 }
-=======
->>>>>>> 221da207
-
-// logical operations packed integers
-void Assembler::pand(XMMRegister dst, XMMRegister src) {
-  NOT_LP64(assert(VM_Version::supports_sse2(), ""));
-  InstructionAttr attributes(AVX_128bit, /* rex_w */ false, /* legacy_mode */ false, /* no_mask_reg */ true, /* uses_vl */ true);
-  int encode = simd_prefix_and_encode(dst, dst, src, VEX_SIMD_66, VEX_OPCODE_0F, &attributes);
-  emit_int8((unsigned char)0xDB);
-  emit_int8((unsigned char)(0xC0 | encode));
-}
-
-void Assembler::vpand(XMMRegister dst, XMMRegister nds, XMMRegister src, int vector_len) {
-  assert(UseAVX > 0, "requires some form of AVX");
-  InstructionAttr attributes(vector_len, /* vex_w */ false, /* legacy_mode */ false, /* no_mask_reg */ true, /* uses_vl */ true);
-  int encode = vex_prefix_and_encode(dst->encoding(), nds->encoding(), src->encoding(), VEX_SIMD_66, VEX_OPCODE_0F, &attributes);
-  emit_int8((unsigned char)0xDB);
-  emit_int8((unsigned char)(0xC0 | encode));
-}
-
-void Assembler::vpand(XMMRegister dst, XMMRegister nds, Address src, int vector_len) {
-  assert(UseAVX > 0, "requires some form of AVX");
-  InstructionMark im(this);
-  InstructionAttr attributes(vector_len, /* vex_w */ false, /* legacy_mode */ false, /* no_mask_reg */ true, /* uses_vl */ true);
-  attributes.set_address_attributes(/* tuple_type */ EVEX_FV, /* input_size_in_bits */ EVEX_32bit);
-  vex_prefix(src, nds->encoding(), dst->encoding(), VEX_SIMD_66, VEX_OPCODE_0F, &attributes);
-  emit_int8((unsigned char)0xDB);
-  emit_operand(dst, src);
-}
-
-void Assembler::evpandd(XMMRegister dst, KRegister mask, XMMRegister nds, XMMRegister src, bool merge, int vector_len) {
-  assert(VM_Version::supports_evex(), "");
-  // Encoding: EVEX.NDS.XXX.66.0F.W0 DB /r
-  InstructionAttr attributes(vector_len, /* vex_w */ false, /* legacy_mode */ false, /* no_mask_reg */ false, /* uses_vl */ true);
-  attributes.set_is_evex_instruction();
-  attributes.set_embedded_opmask_register_specifier(mask);
-  if (merge) {
-    attributes.reset_is_clear_context();
-  }
-  int encode = vex_prefix_and_encode(dst->encoding(), nds->encoding(), src->encoding(), VEX_SIMD_66, VEX_OPCODE_0F, &attributes);
-  emit_int8((unsigned char)0xDB);
-  emit_int8((unsigned char)(0xC0 | encode));
-}
-
-void Assembler::vpandq(XMMRegister dst, XMMRegister nds, XMMRegister src, int vector_len) {
-  assert(VM_Version::supports_evex(), "");
-  InstructionAttr attributes(vector_len, /* vex_w */ true, /* legacy_mode */ false, /* no_mask_reg */ true, /* uses_vl */ true);
-  int encode = vex_prefix_and_encode(dst->encoding(), nds->encoding(), src->encoding(), VEX_SIMD_66, VEX_OPCODE_0F, &attributes);
-  emit_int8((unsigned char)0xDB);
-  emit_int8((unsigned char)(0xC0 | encode));
-}
-
 void Assembler::pandn(XMMRegister dst, XMMRegister src) {
   NOT_LP64(assert(VM_Version::supports_sse2(), ""));
   InstructionAttr attributes(AVX_128bit, /* vex_w */ VM_Version::supports_evex(), /* legacy_mode */ false, /* no_mask_reg */ true, /* uses_vl */ true);
