/*
 *  Copyright (c) 2019, Oracle and/or its affiliates. All rights reserved.
 *  DO NOT ALTER OR REMOVE COPYRIGHT NOTICES OR THIS FILE HEADER.
 *
 *  This code is free software; you can redistribute it and/or modify it
 *  under the terms of the GNU General Public License version 2 only, as
 *  published by the Free Software Foundation.  Oracle designates this
 *  particular file as subject to the "Classpath" exception as provided
 *  by Oracle in the LICENSE file that accompanied this code.
 *
 *  This code is distributed in the hope that it will be useful, but WITHOUT
 *  ANY WARRANTY; without even the implied warranty of MERCHANTABILITY or
 *  FITNESS FOR A PARTICULAR PURPOSE.  See the GNU General Public License
 *  version 2 for more details (a copy is included in the LICENSE file that
 *  accompanied this code).
 *
 *  You should have received a copy of the GNU General Public License version
 *  2 along with this work; if not, write to the Free Software Foundation,
 *  Inc., 51 Franklin St, Fifth Floor, Boston, MA 02110-1301 USA.
 *
 *   Please contact Oracle, 500 Oracle Parkway, Redwood Shores, CA 94065 USA
 *  or visit www.oracle.com if you need additional information or have any
 *  questions.
 *
 */
package jdk.incubator.foreign;

import jdk.internal.foreign.LayoutPath;
import jdk.internal.foreign.LayoutPath.PathElementImpl.PathKind;
import jdk.internal.foreign.Utils;

import java.lang.constant.Constable;
import java.lang.constant.DynamicConstantDesc;
import java.lang.invoke.VarHandle;
import java.nio.ByteOrder;
import java.util.EnumSet;
import java.util.List;
import java.util.Objects;
import java.util.Optional;
import java.util.OptionalLong;
import java.util.Set;
import java.util.function.Function;
import java.util.function.UnaryOperator;

/**
 * A memory layout can be used to describe the contents of a memory segment in a <em>language neutral</em> fashion.
 * There are two leaves in the layout hierarchy, <em>value layouts</em>, which are used to represent values of given size and kind (see
 * {@link ValueLayout}) and <em>padding layouts</em> which are used, as the name suggests, to represent a portion of a memory
 * segment whose contents should be ignored, and which are primarily present for alignment reasons (see {@link MemoryLayout#ofPaddingBits(long)}).
 * Some common value layout constants are defined in the {@link MemoryLayouts} class.
 * <p>
 * More complex layouts can be derived from simpler ones: a <em>sequence layout</em> denotes a repetition of one or more
 * element layout (see {@link SequenceLayout}); a <em>group layout</em> denotes an aggregation of (typically) heterogeneous
 * member layouts (see {@link GroupLayout}).
 * <p>
 * All implementations of this interface must be <a href="{@docRoot}/java.base/java/lang/doc-files/ValueBased.html">value-based</a>;
 * use of identity-sensitive operations (including reference equality ({@code ==}), identity hash code, or synchronization) on
 * instances of {@code MemoryLayout} may have unpredictable results and should be avoided. The {@code equals} method should
 * be used for comparisons.
 * <p>
 * Non-platform classes should not implement {@linkplain MemoryLayout} directly.
 *
 * <h2><a id = "layout-align">Size, alignment and byte order</a></h2>
 *
 * All layouts have a size; layout size for value and padding layouts is always explicitly denoted; this means that a layout description
 * always has the same size in bits, regardless of the platform in which it is used. For derived layouts, the size is computed
 * as follows:
 * <ul>
 *     <li>for a <em>finite</em> sequence layout <em>S</em> whose element layout is <em>E</em> and size is L,
 *     the size of <em>S</em> is that of <em>E</em>, multiplied by <em>L</em></li>
 *     <li>the size of an <em>unbounded</em> sequence layout is <em>unknown</em></li>
 *     <li>for a group layout <em>G</em> with member layouts <em>M1</em>, <em>M2</em>, ... <em>Mn</em> whose sizes are
 *     <em>S1</em>, <em>S2</em>, ... <em>Sn</em>, respectively, the size of <em>G</em> is either <em>S1 + S2 + ... + Sn</em> or
 *     <em>max(S1, S2, ... Sn)</em> depending on whether the group is a <em>struct</em> or an <em>union</em>, respectively</li>
 * </ul>
 * <p>
 * Furthermore, all layouts feature a <em>natural alignment</em> which can be inferred as follows:
 * <ul>
 *     <li>for value and padding layout <em>L</em> whose size is <em>N</em>, the natural alignment of <em>L</em> is <em>N</em></li>
 *     <li>for a sequence layout <em>S</em> whose element layout is <em>E</em>, the natural alignment of <em>S</em> is that of <em>E</em></li>
 *     <li>for a group layout <em>G</em> with member layouts <em>M1</em>, <em>M2</em>, ... <em>Mn</em> whose alignments are
 *     <em>A1</em>, <em>A2</em>, ... <em>An</em>, respectively, the natural alignment of <em>G</em> is <em>max(A1, A2 ... An)</em></li>
 * </ul>
 * A layout's natural alignment can be overridden if needed (see {@link MemoryLayout#withBitAlignment(long)}), which can be useful to describe
 * hyper-aligned layouts.
 * <p>
 * All value layouts have an <em>explicit</em> byte order (see {@link java.nio.ByteOrder}) which is set when the layout is created.
 *
 * <h2><a id = "layout-paths">Layout paths</a></h2>
 *
 * A <em>layout path</em> originates from a <em>root</em> layout (typically a group or a sequence layout) and terminates
 * at a layout nested within the root layout - this is the layout <em>selected</em> by the layout path.
 * Layout paths are typically expressed as a sequence of one or more {@link PathElement} instances.
 * <p>
 * Layout paths are for example useful in order to obtain offsets of arbitrarily nested layouts inside another layout
 * (see {@link MemoryLayout#offset(PathElement...)}), to quickly obtain a memory access handle corresponding to the selected
 * layout (see {@link MemoryLayout#varHandle(Class, PathElement...)}), to select an arbitrarily nested layout inside
 * another layout (see {@link MemoryLayout#select(PathElement...)}, or to transform a nested layout element inside
 * another layout (see {@link MemoryLayout#map(UnaryOperator, PathElement...)}).
 * <p>
 * Such <em>layout paths</em> can be constructed programmatically using the methods in this class.
 * For instance, given a layout constructed as follows:
 * <blockquote><pre>{@code
SequenceLayout seq = MemoryLayout.ofSequence(5,
    MemoryLayout.ofStruct(
        MemoryLayout.ofPaddingBits(32),
        MemoryLayout.ofValueBits(32, ByteOrder.BIG_ENDIAN).withName("value")
));
 * }</pre></blockquote>
 *
 * We can obtain the offset of the member layout named <code>value</code> from <code>seq</code>, as follows:
 * <blockquote><pre>{@code
long valueOffset = seq.addOffset(PathElement.sequenceElement(), PathElement.groupElement("value"));
 * }</pre></blockquote>
 *
 * Similarly, we can select the member layout named {@code value}, as follows:
 * <blockquote><pre>{@code
MemoryLayout value = seq.select(PathElement.sequenceElement(), PathElement.groupElement("value"));
 * }</pre></blockquote>
 *
 * And, we can also replace the layout named {@code value} with another layout, as follows:
 * <blockquote><pre>{@code
MemoryLayout newSeq = seq.map(l -> MemoryLayout.ofPadding(32), PathElement.sequenceElement(), PathElement.groupElement("value"));
 * }</pre></blockquote>
 *
 * That is, the above declaration is identical to the following, more verbose one:
 * <blockquote><pre>{@code
MemoryLayout newSeq = MemoryLayout.ofSequence(5,
    MemoryLayout.ofStruct(
        MemoryLayout.ofPaddingBits(32),
        MemoryLayout.ofPaddingBits(32)
));
 * }</pre></blockquote>
 *
 * Similarly, we can select the member layout named {@code value}, as follows:
 * <blockquote><pre>{@code
MemoryLayout value = seq.select(PathElement.sequenceElement(), PathElement.groupElement("value"));
 * }</pre></blockquote>
 *
 * And, we can also replace the layout named {@code value} with another layout, as follows:
 * <blockquote><pre>{@code
MemoryLayout newSeq = seq.map(l -> MemoryLayout.ofPadding(32), PathElement.sequenceElement(), PathElement.groupElement("value"));
 * }</pre></blockquote>
 *
 * That is, the above declaration is identical to the following, more verbose one:
 * <blockquote><pre>{@code
MemoryLayout newSeq = MemoryLayout.ofSequence(5,
    MemoryLayout.ofStruct(
        MemoryLayout.ofPaddingBits(32),
        MemoryLayout.ofPaddingBits(32)
));
 * }</pre></blockquote>
 *
 * Layout paths can feature one or more <em>free dimensions</em>. For instance, a layout path traversing
 * an unspecified sequence element (that is, where one of the path component was obtained with the
 * {@link PathElement#sequenceElement()} method) features an additional free dimension, which will have to be bound at runtime.
 * This is important when obtaining memory access var handle from layouts, as in the following code:
 *
 * <blockquote><pre>{@code
VarHandle valueHandle = seq.map(int.class, PathElement.sequenceElement(), PathElement.groupElement("value"));
 * }</pre></blockquote>
 *
 * Since the layout path {@code seq} constructed in the above example features exactly one free dimension,
 * it follows that the memory access var handle {@code valueHandle} will feature an extra {@code long}
 * access coordinate.
 *
 * @apiNote In the future, if the Java language permits, {@link MemoryLayout}
 * may become a {@code sealed} interface, which would prohibit subclassing except by
 * explicitly permitted types.
 *
 * @implSpec
 * Implementations of this class are immutable and thread-safe.
 */
public interface MemoryLayout extends Constable {

    /**
     * Returns an {@link Optional} containing the nominal descriptor for this
     * layout, if one can be constructed, or an empty {@link Optional}
     * if one cannot be constructed.
     *
     * @return An {@link Optional} containing the resulting nominal descriptor,
     * or an empty {@link Optional} if one cannot be constructed.
     */
    @Override
    Optional<? extends DynamicConstantDesc<? extends MemoryLayout>> describeConstable();

    /**
     * Does this layout have a specified size? A layout does not have a specified size if it is (or contains) a sequence layout whose
     * size is unspecified (see {@link SequenceLayout#elementCount()}).
     *
<<<<<<< HEAD
=======
     * Value layouts (see {@link ValueLayout}) and padding layouts (see {@link MemoryLayout#ofPaddingBits(long)})
     * <em>always</em> have a specified size, therefore this method always returns {@code true} in these cases.
     *
>>>>>>> d517220d
     * @return {@code true}, if this layout has a specified size.
     */
    boolean hasSize();

    /**
     * Computes the layout size, in bits.
     *
     * @return the layout size, in bits.
     * @throws UnsupportedOperationException if the layout is, or contains, a sequence layout with unspecified size (see {@link SequenceLayout}).
     */
    long bitSize();

    /**
     * Computes the layout size, in bytes.
     *
     * @return the layout size, in bytes.
     * @throws UnsupportedOperationException if the layout is, or contains, a sequence layout with unspecified size (see {@link SequenceLayout}),
     * or if {@code bitSize()} is not a multiple of 8.
     */
    default long byteSize() {
        return Utils.bitsToBytesOrThrow(bitSize(),
                () -> new UnsupportedOperationException("Cannot compute byte size; bit size is not a multiple of 8"));
    }

    /**
     * Return the <em>name</em> (if any) associated with this layout.
     *
     * @return the layout <em>name</em> (if any).
     * @see MemoryLayout#withName(String)
     */
    Optional<String> name();

    /**
     * Creates a new layout which features the desired layout <em>name</em>.
     *
     * @param name the layout name.
     * @return a new layout which is the same as this layout, except for the <em>name</em> associated to it.
     * @see MemoryLayout#name()
     */
    MemoryLayout withName(String name);

    /**
     * Returns the alignment constraint associated with this layout, expressed in bits. Layout alignment defines a power
     * of two {@code A} which is the bit-wise alignment of the layout. If {@code A <= 8} then {@code A/8} is the number of
     * bytes that must be aligned for any pointer that correctly points to this layout. Thus:
     *
     * <ul>
     * <li>{@code A=8} means unaligned (in the usual sense), which is common in packets.</li>
     * <li>{@code A=64} means word aligned (on LP64), {@code A=32} int aligned, {@code A=16} short aligned, etc.</li>
     * <li>{@code A=512} is the most strict alignment required by the x86/SV ABI (for AVX-512 data).</li>
     * </ul>
     *
     * If no explicit alignment constraint was set on this layout (see {@link #withBitAlignment(long)}),
     * then this method returns the <a href="#layout-align">natural alignment</a> constraint (in bits) associated with this layout.
     *
     * @return the layout alignment constraint, in bits.
     */
    long bitAlignment();

    /**
     * Returns the alignment constraint associated with this layout, expressed in bytes. Layout alignment defines a power
     * of two {@code A} which is the byte-wise alignment of the layout, where {@code A} is the number of bytes that must be aligned
     * for any pointer that correctly points to this layout. Thus:
     *
     * <ul>
     * <li>{@code A=1} means unaligned (in the usual sense), which is common in packets.</li>
     * <li>{@code A=8} means word aligned (on LP64), {@code A=4} int aligned, {@code A=2} short aligned, etc.</li>
     * <li>{@code A=64} is the most strict alignment required by the x86/SV ABI (for AVX-512 data).</li>
     * </ul>
     *
     * If no explicit alignment constraint was set on this layout (see {@link #withBitAlignment(long)}),
     * then this method returns the <a href="#layout-align">natural alignment</a> constraint (in bytes) associated with this layout.
     *
     * @return the layout alignment constraint, in bytes.
     * @throws UnsupportedOperationException if {@code bitAlignment()} is not a multiple of 8.
     */
    default long byteAlignment() {
        return Utils.bitsToBytesOrThrow(bitAlignment(),
                () -> new UnsupportedOperationException("Cannot compute byte alignment; bit alignment is not a multiple of 8"));
    }

    /**
     * Creates a new layout which features the desired alignment constraint.
     *
     * @param bitAlignment the layout alignment constraint, expressed in bits.
     * @return a new layout which is the same as this layout, except for the alignment constraint associated to it.
     * @throws IllegalArgumentException if {@code bitAlignment} is not a power of two, or if it's less than than 8.
     */
    MemoryLayout withBitAlignment(long bitAlignment);

    /**
     * Computes the offset, in bits, of the layout selected by a given layout path, where the path is considered rooted in this
     * layout.
     *
     * @apiNote if the layout path has one (or more) free dimensions,
     * the offset is computed as if all the indices corresponding to such dimensions were set to {@code 0}.
     *
     * @param elements the layout path elements.
     * @return The offset, in bits, of the layout selected by the layout path in {@code elements}.
     * @throws IllegalArgumentException if the layout path does not select any layout nested in this layout, or if the
     * layout path contains one or more path elements that select multiple sequence element indices
     * (see {@link PathElement#sequenceElement()} and {@link PathElement#sequenceElement(long, long)}).
     * @throws UnsupportedOperationException if one of the layouts traversed by the layout path has unspecified size.
     */
    default long offset(PathElement... elements) {
        return computePathOp(LayoutPath.rootPath(this, MemoryLayout::bitSize), LayoutPath::offset, EnumSet.of(PathKind.SEQUENCE_ELEMENT, PathKind.SEQUENCE_RANGE), elements);
    }

    /**
     * Creates a memory access var handle that can be used to dereference memory at the layout selected by a given layout path,
     * where the path is considered rooted in this layout.
     *
     * @apiNote the resulting var handle will feature an additional {@code long} access coordinate for every
     * unspecified sequence access component contained in this layout path. Moreover, the resulting var handle
     * features certain <a href="MemoryHandles.html#memaccess-mode">access mode restrictions</a>, which are common to all memory access var handles.
     *
     * @param carrier the var handle carrier type.
     * @param elements the layout path elements.
     * @return a var handle which can be used to dereference memory at the (possibly nested) layout selected by the layout path in {@code elements}.
     * @throws UnsupportedOperationException if the layout path has one or more elements with incompatible alignment constraints,
     * or if one of the layouts traversed by the layout path has unspecified size.
     * @throws IllegalArgumentException if the carrier does not represent a primitive type, if the carrier is {@code void},
     * {@code boolean}, or if the layout path in {@code elements} does not select a value layout (see {@link ValueLayout}),
     * or if the selected value layout has a size that that does not match that of the specified carrier type.
     */
    default VarHandle varHandle(Class<?> carrier, PathElement... elements) {
        return computePathOp(LayoutPath.rootPath(this, MemoryLayout::bitSize), path -> path.dereferenceHandle(carrier),
                Set.of(), elements);
    }

    /**
     * Selects the layout from a path rooted in this layout.
     *
     * @param elements the layout path elements.
     * @return the layout selected by the layout path in {@code elements}.
     * @throws IllegalArgumentException if the layout path does not select any layout nested in this layout,
     * or if the layout path contains one or more path elements that select one or more sequence element indices
     * (see {@link PathElement#sequenceElement(long)} and {@link PathElement#sequenceElement(long, long)}).
     */
    default MemoryLayout select(PathElement... elements) {
        return computePathOp(LayoutPath.rootPath(this, l -> 0L), LayoutPath::layout,
                EnumSet.of(PathKind.SEQUENCE_ELEMENT_INDEX, PathKind.SEQUENCE_RANGE), elements);
    }

    /**
     * Creates a transformed copy of this layout where a selected layout, from a path rooted in this layout,
     * is replaced with the result of applying the given operation.
     *
     * @param op the unary operation to be applied to the selected layout.
     * @param elements the layout path elements.
     * @return a new layout where the layout selected by the layout path in {@code elements},
     * has been replaced by the result of applying {@code op} to the selected layout.
     * @throws IllegalArgumentException if the layout path does not select any layout nested in this layout,
     * or if the layout path contains one or more path elements that select one or more sequence element indices
     * (see {@link PathElement#sequenceElement(long)} and {@link PathElement#sequenceElement(long, long)}).
     */
    default MemoryLayout map(UnaryOperator<MemoryLayout> op, PathElement... elements) {
        return computePathOp(LayoutPath.rootPath(this, l -> 0L), path -> path.map(op),
                EnumSet.of(PathKind.SEQUENCE_ELEMENT_INDEX, PathKind.SEQUENCE_RANGE), elements);
    }

    private static <Z> Z computePathOp(LayoutPath path, Function<LayoutPath, Z> finalizer,
                                       Set<LayoutPath.PathElementImpl.PathKind> badKinds, PathElement... elements) {
        for (PathElement e : elements) {
            LayoutPath.PathElementImpl pathElem = (LayoutPath.PathElementImpl)e;
            if (badKinds.contains(pathElem.kind())) {
                throw new IllegalArgumentException(String.format("Invalid %s selection in layout path", pathElem.kind().description()));
            }
            path = pathElem.apply(path);
        }
        return finalizer.apply(path);
    }

    /**
     * Instances of this class are used to form <a href="MemoryLayout.html#layout-paths"><em>layout paths</em></a>. There
     * are two kinds of path elements: <em>group path elements</em> and <em>sequence path elements</em>. Group
     * path elements are used to select a given named member layout within a {@link GroupLayout}. Sequence
     * path elements are used to select a sequence element layout within a {@link SequenceLayout}; selection
     * of sequence element layout can be <em>explicit</em> (see {@link PathElement#sequenceElement(long)}) or
     * <em>implicit</em> (see {@link PathElement#sequenceElement()}). When a path uses one or more implicit
     * sequence path elements, it acquires additional <em>free dimensions</em>.
     * <p>
     * Non-platform classes should not implement {@linkplain PathElement} directly.
     *
     * @apiNote In the future, if the Java language permits, {@link PathElement}
     * may become a {@code sealed} interface, which would prohibit subclassing except by
     * explicitly permitted types.
     *
     * @implSpec
     * Implementations of this interface are immutable and thread-safe.
     */
    interface PathElement {

        /**
         * Returns a path element which selects a member layout with given name from a given group layout.
         * The path element returned by this method does not alter the number of free dimensions of any path
         * that is combined with such element.
         *
         * @implSpec in case multiple group elements with a matching name exist, the path element returned by this
         * method will select the first one; that is, the group element with lowest offset from current path is selected.
         *
         * @param name the name of the group element to be selected.
         * @return a path element which selects the group element with given name.
         * @throws NullPointerException if the specified group element name is {@code null}.
         */
        static PathElement groupElement(String name) {
            Objects.requireNonNull(name);
            return new LayoutPath.PathElementImpl(LayoutPath.PathElementImpl.PathKind.GROUP_ELEMENT,
                                                  path -> path.groupElement(name));
        }

        /**
         * Returns a path element which selects the element layout at the specified position in a given the sequence layout.
         * The path element returned by this method does not alter the number of free dimensions of any path
         * that is combined with such element.
         *
         * @param index the index of the sequence element to be selected.
         * @return a path element which selects the sequence element layout with given index.
         * @throws IllegalArgumentException if {@code index < 0}.
         */
        static PathElement sequenceElement(long index) {
            if (index < 0) {
                throw new IllegalArgumentException("Index must be positive: " + index);
            }
            return new LayoutPath.PathElementImpl(LayoutPath.PathElementImpl.PathKind.SEQUENCE_ELEMENT_INDEX,
                                                  path -> path.sequenceElement(index));
        }

        /**
         * Returns a path element which selects the element layout in a <em>range</em> of positions in a given the sequence layout,
         * where the range is expressed as a pair of starting index (inclusive) {@code S} and step factor (which can also be negative)
         * {@code F}.
         * If a path with free dimensions {@code n} is combined with the path element returned by this method,
         * the number of free dimensions of the resulting path will be {@code 1 + n}. If the free dimension associated
         * with this path is bound by an index {@code I}, the resulting accessed offset can be obtained with the following
         * formula:
         * <blockquote><pre>{@code
E * (S + I * F)
         * }</pre></blockquote>
         * where {@code E} is the size (in bytes) of the sequence element layout.
         *
         * @param start the index of the first sequence element to be selected.
         * @param step the step factor at which subsequence sequence elements are to be selected.
         * @return a path element which selects the sequence element layout with given index.
         * @throws IllegalArgumentException if {@code start < 0}, or {@code step == 0}.
         */
        static PathElement sequenceElement(long start, long step) {
            if (start < 0) {
                throw new IllegalArgumentException("Start index must be positive: " + start);
            }
            if (step == 0) {
                throw new IllegalArgumentException("Step must be != 0: " + step);
            }
            return new LayoutPath.PathElementImpl(LayoutPath.PathElementImpl.PathKind.SEQUENCE_RANGE,
                                                  path -> path.sequenceElement(start, step));
        }

        /**
         * Returns a path element which selects an unspecified element layout from a given sequence layout.
         * If a path with free dimensions {@code n} is combined with the path element returned by this method,
         * the number of free dimensions of the resulting path will be {@code 1 + n}.
         *
         * @return a path element which selects an unspecified sequence element layout.
         */
        static PathElement sequenceElement() {
            return new LayoutPath.PathElementImpl(LayoutPath.PathElementImpl.PathKind.SEQUENCE_ELEMENT,
                                                  LayoutPath::sequenceElement);
        }
    }

    /**
     * Compares the specified object with this layout for equality. Returns {@code true} if and only if the specified
     * object is also a layout, and it is equal to this layout. Two layouts are considered equal if they are of
     * the same kind, have the same size, name and alignment constraints. Furthermore, depending on the layout kind, additional
     * conditions must be satisfied:
     * <ul>
     *     <li>two value layouts are considered equal if they have the same endianness (see {@link ValueLayout#order()})</li>
     *     <li>two sequence layouts are considered equal if they have the same element count (see {@link SequenceLayout#elementCount()}), and
     *     if their element layouts (see {@link SequenceLayout#elementLayout()}) are also equal</li>
     *     <li>two group layouts are considered equal if they are of the same kind (see {@link GroupLayout#isStruct()},
     *     {@link GroupLayout#isUnion()}) and if their member layouts (see {@link GroupLayout#memberLayouts()}) are also equal</li>
     * </ul>
     *
     * @param that the object to be compared for equality with this layout.
     * @return {@code true} if the specified object is equal to this layout.
     */
    boolean equals(Object that);

    /**
     * Returns the hash code value for this layout.
     *
     * @return the hash code value for this layout.
     */
    int hashCode();

    /**
     * Returns a string representation of this layout.
     *
     * @return a string representation of this layout.
     */
    @Override
    String toString();

    /**
     * Create a new padding layout with given size.
     *
     * @param size the padding size in bits.
     * @return the new selector layout.
     * @throws IllegalArgumentException if {@code size <= 0}.
     */
    static MemoryLayout ofPaddingBits(long size) {
        AbstractLayout.checkSize(size);
        return new PaddingLayout(size);
    }

    /**
     * Create a value layout of given byte order and size.
     *
     * @param size the value layout size.
     * @param order the value layout's byte order.
     * @return a new value layout.
     * @throws IllegalArgumentException if {@code size <= 0}.
     */
    static ValueLayout ofValueBits(long size, ByteOrder order) {
        AbstractLayout.checkSize(size);
        return new ValueLayout(order, size);
    }

    /**
     * Create a new sequence layout with given element layout and element count.
     *
     * @param elementCount the sequence element count.
     * @param elementLayout the sequence element layout.
     * @return the new sequence layout with given element layout and size.
     * @throws IllegalArgumentException if {@code elementCount < 0}.
     */
    static SequenceLayout ofSequence(long elementCount, MemoryLayout elementLayout) {
        AbstractLayout.checkSize(elementCount, true);
        OptionalLong size = OptionalLong.of(elementCount);
        return new SequenceLayout(size, elementLayout);
    }

    /**
     * Create a new sequence layout, with unbounded element count and given element layout.
     *
     * @param elementLayout the element layout of the sequence layout.
     * @return the new sequence layout with given element layout.
     */
    static SequenceLayout ofSequence(MemoryLayout elementLayout) {
        return new SequenceLayout(OptionalLong.empty(), elementLayout);
    }

    /**
     * Create a new <em>struct</em> group layout with given member layouts.
     *
     * @param elements The member layouts of the <em>struct</em> group layout.
     * @return a new <em>struct</em> group layout with given member layouts.
     */
    static GroupLayout ofStruct(MemoryLayout... elements) {
        return new GroupLayout(GroupLayout.Kind.STRUCT, List.of(elements));
    }

    /**
     * Create a new <em>union</em> group layout with given member layouts.
     *
     * @param elements The member layouts of the <em>union</em> layout.
     * @return a new <em>union</em> group layout with given member layouts.
     */
    static GroupLayout ofUnion(MemoryLayout... elements) {
        return new GroupLayout(GroupLayout.Kind.UNION, List.of(elements));
    }
}<|MERGE_RESOLUTION|>--- conflicted
+++ resolved
@@ -188,12 +188,9 @@
      * Does this layout have a specified size? A layout does not have a specified size if it is (or contains) a sequence layout whose
      * size is unspecified (see {@link SequenceLayout#elementCount()}).
      *
-<<<<<<< HEAD
-=======
      * Value layouts (see {@link ValueLayout}) and padding layouts (see {@link MemoryLayout#ofPaddingBits(long)})
      * <em>always</em> have a specified size, therefore this method always returns {@code true} in these cases.
      *
->>>>>>> d517220d
      * @return {@code true}, if this layout has a specified size.
      */
     boolean hasSize();
