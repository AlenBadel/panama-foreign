--- conflicted
+++ resolved
@@ -95,14 +95,7 @@
     public final static int IGNORE_ALL_BEANINFO        = 3;
 
     // Static Caches to speed up introspection.
-<<<<<<< HEAD
     private static final WeakCache<Class<?>, Method[]> declaredMethodCache = new WeakCache<>();
-=======
-    private static WeakCache<Class<?>, Method[]> declaredMethodCache =
-            new WeakCache<>();
-
-    private static final Object BEANINFO_CACHE = new Object();
->>>>>>> c7a1eec1
 
     private Class<?> beanClass;
     private BeanInfo explicitBeanInfo;
@@ -161,20 +154,8 @@
         }
         ThreadGroupContext context = ThreadGroupContext.getContext();
         BeanInfo beanInfo;
-<<<<<<< HEAD
         synchronized (declaredMethodCache) {
             beanInfo = context.getBeanInfo(beanClass);
-=======
-        synchronized (BEANINFO_CACHE) {
-            @SuppressWarnings("unchecked")
-            Map<Class<?>, BeanInfo> temp = beanInfoCache =
-                    (Map<Class<?>, BeanInfo>) AppContext.getAppContext().get(BEANINFO_CACHE);
-            if (beanInfoCache == null) {
-                beanInfoCache = new WeakHashMap<>();
-                AppContext.getAppContext().put(BEANINFO_CACHE, beanInfoCache);
-            }
-            beanInfo = beanInfoCache.get(beanClass);
->>>>>>> c7a1eec1
         }
         if (beanInfo == null) {
             beanInfo = new Introspector(beanClass, null, USE_ALL_BEANINFO).getBeanInfo();
@@ -348,16 +329,8 @@
      */
 
     public static void flushCaches() {
-<<<<<<< HEAD
         synchronized (declaredMethodCache) {
             ThreadGroupContext.getContext().clearBeanInfoCache();
-=======
-        synchronized (BEANINFO_CACHE) {
-            Map<?,?> beanInfoCache = (Map) AppContext.getAppContext().get(BEANINFO_CACHE);
-            if (beanInfoCache != null) {
-                beanInfoCache.clear();
-            }
->>>>>>> c7a1eec1
             declaredMethodCache.clear();
         }
     }
@@ -381,17 +354,8 @@
         if (clz == null) {
             throw new NullPointerException();
         }
-<<<<<<< HEAD
         synchronized (declaredMethodCache) {
             ThreadGroupContext.getContext().removeBeanInfo(clz);
-=======
-        synchronized (BEANINFO_CACHE) {
-            @SuppressWarnings("unchecked")
-            Map<Class<?>, ?> beanInfoCache = (Map<Class<?>, ?>) AppContext.getAppContext().get(BEANINFO_CACHE);
-            if (beanInfoCache != null) {
-                beanInfoCache.put(clz, null);
-            }
->>>>>>> c7a1eec1
             declaredMethodCache.put(clz, null);
         }
     }
@@ -468,13 +432,8 @@
      * @param beanClass  the class type of the bean
      * @return Instance of an explicit BeanInfo class or null if one isn't found.
      */
-<<<<<<< HEAD
-    private static BeanInfo findExplicitBeanInfo(Class beanClass) {
+    private static BeanInfo findExplicitBeanInfo(Class<?> beanClass) {
         return ThreadGroupContext.getContext().getBeanInfoFinder().find(beanClass);
-=======
-    private static BeanInfo findExplicitBeanInfo(Class<?> beanClass) {
-        return getFinder().find(beanClass);
->>>>>>> c7a1eec1
     }
 
     /**
