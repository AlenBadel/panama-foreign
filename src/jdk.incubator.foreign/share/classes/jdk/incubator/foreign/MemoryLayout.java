/*
 *  Copyright (c) 2019, Oracle and/or its affiliates. All rights reserved.
 *  DO NOT ALTER OR REMOVE COPYRIGHT NOTICES OR THIS FILE HEADER.
 *
 *  This code is free software; you can redistribute it and/or modify it
 *  under the terms of the GNU General Public License version 2 only, as
 *  published by the Free Software Foundation.  Oracle designates this
 *  particular file as subject to the "Classpath" exception as provided
 *  by Oracle in the LICENSE file that accompanied this code.
 *
 *  This code is distributed in the hope that it will be useful, but WITHOUT
 *  ANY WARRANTY; without even the implied warranty of MERCHANTABILITY or
 *  FITNESS FOR A PARTICULAR PURPOSE.  See the GNU General Public License
 *  version 2 for more details (a copy is included in the LICENSE file that
 *  accompanied this code).
 *
 *  You should have received a copy of the GNU General Public License version
 *  2 along with this work; if not, write to the Free Software Foundation,
 *  Inc., 51 Franklin St, Fifth Floor, Boston, MA 02110-1301 USA.
 *
 *   Please contact Oracle, 500 Oracle Parkway, Redwood Shores, CA 94065 USA
 *  or visit www.oracle.com if you need additional information or have any
 *  questions.
 *
 */
package jdk.incubator.foreign;

import jdk.internal.foreign.LayoutPathImpl;
import jdk.internal.foreign.Utils;

import java.lang.constant.Constable;
import java.lang.constant.DynamicConstantDesc;
import java.lang.invoke.VarHandle;
import java.nio.ByteOrder;
import java.util.List;
import java.util.Map;
import java.util.Objects;
import java.util.Optional;
import java.util.OptionalLong;
import java.util.stream.Stream;

/**
 * A memory layout can be used to describe the contents of a memory segment in a <em>language neutral</em> fashion.
 * There are two leaves in the layout hierarchy, <em>value layouts</em>, which are used to represent values of given size and kind (see
 * {@link ValueLayout}) and <em>padding layouts</em> which are used, as the name suggests, to represent a portion of a memory
 * segment whose contents should be ignored, and which are primarily present for alignment reasons (see {@link MemoryLayout#ofPaddingBits(long)}).
 * Some common value layout constants are defined in the {@link MemoryLayouts} class.
 * <p>
 * More complex layouts can be derived from simpler ones: a <em>sequence layout</em> denotes a repetition of one or more
 * element layout (see {@link SequenceLayout}); a <em>group layout</em> denotes an aggregation of (typically) heterogeneous
 * member layouts (see {@link GroupLayout}).
 *
 * <h2>Size, alignment and byte order</h2>
 *
 * All layouts have a size; layout size for value and padding layouts is always explicitly denoted; this means that a layout description
 * has always the same size in bits, regardless of the platform in which it is used. For derived layouts, the size is computed
 * as follows:
 * <ul>
 *     <li>for a <em>finite</em> sequence layout <em>S</em> whose element layout is <em>E</em> and size is L,
 *     the size of <em>S</em> is that of <em>E, multiplied by L</em></li>
 *     <li>the size of an <em>unbounded</em> sequence layout is <em>unknown</em></li>
 *     <li>for a group layout <em>G</em> with member layouts <em>M1</em>, <em>M2</em>, ... <em>Mn</em> whose sizes are
 *     <em>S1</em>, <em>S2</em>, ... <em>Sn</em>, respectively, the size of <em>G</em> is either <em>S1 + S2 + ... + Sn</em> or
 *     <em>max(S1, S2, ... Sn)</em> depending on whether the group is a <em>struct</em> or an <em>union</em>, respectively</li>
 * </ul>
 * <p>
 * Furthermore, all layouts feature a <em>natural alignment</em> which can be inferred as follows:
 * <ul>
 *     <li>for value and padding layout <em>L</em> whose size is <em>N</em>, the natural alignment of <em>L</em> is <em>N</em></li>
 *     <li>for a sequence layout <em>S</em> whose element layout is <em>E</em>, the natural alignment of <em>S</em> is that of <em>E</em></li>
 *     <li>for a group layout <em>G</em> with member layouts <em>M1</em>, <em>M2</em>, ... <em>Mn</em> whose alignments are
 *     <em>A1</em>, <em>A2</em>, ... <em>An</em>, respectively, the natural alignment of <em>G</em> is <em>max(A1, A2 ... An)</em></li>
 * </ul>
 * A layout's natural alignment can be overridden if needed (see {@link MemoryLayout#withBitAlignment(long)}), which can be useful to describe
 * hyper-aligned layouts.
 * <p>
 * All value layouts have an <em>explicit</em> byte order (see {@link java.nio.ByteOrder}) which is set when the layout is created.
 *
 * <h2><a id = "layout-paths">Layout paths</a></h2>
 *
 * A <em>layout path</em> originates from a <em>root</em> layout (typically a group or a sequence layout) and terminates
 * at a layout nested within the root layout - this is the layout <em>selected</em> by the layout path.
 * Layout paths are typically expressed as a sequence of one or more {@link PathElement} instances.
 * <p>
 * Layout paths are useful in order to e.g. to obtain offset of leaf elements inside arbitrarily nested layouts
 * (see {@link MemoryLayout#offset(PathElement...)}), or to quickly obtain a memory access handle corresponding to the selected
 * layout (see {@link MemoryLayout#varHandle(Class, PathElement...)}).
 * <p>
 * Such <em>layout paths</em> can be constructed programmatically using the instance methods in this class.
 * For instance, given a layout constructed as follows:
 * <blockquote><pre>{@code
SequenceLayout seq = MemoryLayout.ofSequence(5,
    MemoryLayout.ofStruct(
        MemoryLayout.ofPaddingBits(32),
        MemoryLayout.ofValueBits(32).withName("value")
));
 * }</pre></blockquote>
 *
 * We can obtain the offset of the member layout named <code>value</code> from <code>seq</code>, as follows:
 * <blockquote><pre>{@code
long valueOffset = seq.offset(PathElement.sequenceElement(), PathElement.groupElement("value"));
 * }</pre></blockquote>
 *
 * Layout paths can feature one or more <em>free dimensions</em>. For instance, a layout path traversing
 * an unspecified sequence element (that is, where one of the path component was obtained with the
 * {@link PathElement#sequenceElement()} method) features an additional free dimension, which will have to be bound at runtime;
 * that is, the memory access var handle associated with such a layout path expression will feature an extra {@code long}
 * access coordinate. The layout path constructed in the above example features exactly one free dimension.
 *
 * @apiNote In the future, if the Java language permits, {@link MemoryLayout}
 * may become a {@code sealed} interface, which would prohibit subclassing except by
 * explicitly permitted types.
 */
public interface MemoryLayout extends Constable {

    @Override
    Optional<? extends DynamicConstantDesc<? extends MemoryLayout>> describeConstable();

    /**
     * Computes the layout size, in bits.
     * @return the layout size, in bits.
     * @throws UnsupportedOperationException if the layout has unbounded size (see {@link SequenceLayout}).
     */
    long bitSize() throws UnsupportedOperationException;

    /**
     * Computes the layout size, in bytes.
     * @return the layout size, in bytes.
     * @throws UnsupportedOperationException if the layout has unbounded size (see {@link SequenceLayout}),
     * or if the bits size (see {@link MemoryLayout#bitSize()} is not a multiple of 8.
     */
    default long byteSize() throws UnsupportedOperationException {
        return Utils.bitsToBytesOrThrow(bitSize(),
                () -> new UnsupportedOperationException("Cannot compute byte size; bit size is not a multiple of 8"));
    }

    /**
     * Return the <em>name</em> (if any) associated with this layout.
     * @return the layout <em>name</em> (if any).
     * @see MemoryLayout#withName(String)
     */
    Optional<String> name();

    /**
     * Attach a <em>name</em> to this layout.
     * @param name the layout name.
     * @return a new layout which is the same as this layout, except for the <em>name</em> associated to it.
     * @see MemoryLayout#name()
     */
    MemoryLayout withName(String name);

    /**
     * Returns the alignment constraints associated with this layout, expressed in bits. Layout alignment defines a power
     * of two A which is the bitwise alignment of the layout. If A&gt;=8 then A/8 is the number of bytes that must be aligned
     * for any pointer that correctly points to this layout. Thus:
     *
     * <ul>
     * <li>A=8 means unaligned (in the usual sense), which is common in packets.</li>
     * <li>A=64 means word aligned (on LP64), A=32 int aligned, A=16 short aligned, etc.</li>
     * <li>A=512 is the most strict alignment required by the x86/SV ABI (for AVX-512 data).</li>
     * </ul>
     *
     * @return the layout alignment constraint, in bits.
     */
    long bitAlignment();

    /**
     * Returns the alignment constraints associated with this layout, expressed in bytes. Layout alignment defines a power
     * of two A which is the bytewise alignment of the layout, where A is the number of bytes that must be aligned
     * for any pointer that correctly points to this layout. Thus:
     *
     * <ul>
     * <li>A=1 means unaligned (in the usual sense), which is common in packets.</li>
     * <li>A=8 means word aligned (on LP64), A=4 int aligned, A=2 short aligned, etc.</li>
     * <li>A=64 is the most strict alignment required by the x86/SV ABI (for AVX-512 data).</li>
     * </ul>
     *
     * @return the layout alignment constraint, in bytes.
     */
    default long byteAlignment() {
        return Utils.bitsToBytesOrThrow(bitAlignment(),
                () -> new UnsupportedOperationException("Cannot compute byte alignment; bit alignment is not a multiple of 8"));
    }

    /**
     * Creates a new layout which features the desired alignment.
     *
     * @param bitAlignment the layout alignment, expressed in bits.
     * @return a new layout which is the same as this layout, except for the alignment associated to it.
     * @throws IllegalArgumentException if the supplied alignment is not a power of two, or if it's lower than 8.
     */
    MemoryLayout withBitAlignment(long bitAlignment) throws IllegalArgumentException;

    /**
     * The offset of the layout selected by a given layout path, where the path is considered rooted in this
     * layout.
     * @param elements an operator that can be used to generate the desired layout path.
     * @return The offset of layout selected by a the layout path obtained by concatenating the path elements in {@code elements}.
     *
     * @apiNote if the layout path has one (or more) free dimensions,
     * the offset is computed as if all the indices corresponding to such dimensions were set to {@code 0}.
     */
    default long offset(PathElement... elements) throws UnsupportedOperationException {
        LayoutPathImpl path = LayoutPathImpl.rootPath(this);
        for (PathElement e : elements) {
            path = ((LayoutPathImpl.PathElementImpl)e).apply(path);
        }
        return path.offset();
    }

    /**
     * A var handle that can be used to dereference memory at the layout selected by a given layout path,
     * where the path is considered rooted in this layout.
     * @param carrier the var handle carrier type.
     * @param elements an operator that can be used to generate the desired layout path.
     * @return a var handle which can be used to dereference memory at the layout denoted by given layout path.
     * @throws UnsupportedOperationException if the layout targeted by this path is not a {@link ValueLayout} layout.
     * @throws IllegalArgumentException if the carrier does not represent a primitive type, if the carrier is {@code void},
     * {@code boolean}, or if the layout path obtained by concatenating the path elements in {@code elements}
     * cannot be dereferenced; this can occur for the following reasons:
     * <ul>
     * <li>the layout path does not select a value layout (see {@link ValueLayout})</li>
     * <li>the size of the value layout selected by the path does not match that of the specified carrier type</li>
     * <li>the layout path has one or more path elements with incompatible alignment constraints</li>
     * </ul>
     *
     * @apiNote the result var handle will feature an additional {@code long} access coordinate for every
     * unspecified sequence access component contained in this layout path.
     */
    default VarHandle varHandle(Class<?> carrier, PathElement... elements) throws UnsupportedOperationException, IllegalArgumentException {
        LayoutPathImpl path = LayoutPathImpl.rootPath(this);
        for (PathElement e : elements) {
            path = ((LayoutPathImpl.PathElementImpl)e).apply(path);
        }
        return path.dereferenceHandle(carrier);
    }

    /**
     * Instances of this class are used to form <a href="Layout.html#layout-paths"><em>layout paths</em></a>. There
     * are two kinds of path elements: <em>group path elements</em> and <em>sequence path elements</em>. Group
     * path elements are used to select a given named member layout within a {@link GroupLayout}. Sequence
     * path elements are used to select a sequence element layout within a {@link SequenceLayout}; selection
     * of sequence element layout can be <em>explicit</em> (see {@link PathElement#sequenceElement(long)}) or
     * <em>implicit</em> (see {@link PathElement#sequenceElement()}). When a path uses one or more implicit
     * sequence path elements, it acquires additional <em>free dimensions</em>.
     */
    interface PathElement {

        /**
         * Returns a path element which selects a member layout with given name from a given group layout.
         * The path element returned by this method does not alter the number of free dimensions of any path
         * that is combined with such element.
         * @param name the name of the group element to be selected.
         * @return a path element which selects the group element with given name.
         * @throws NullPointerException if the specified group element name is {@code null}.
         *
         * @implSpec in case multiple group elements with matching name exist, the path element returned by this
         * method will select the first one; that is, the group element with lowest offset from current path is selected.
         */
        static PathElement groupElement(String name) {
            Objects.requireNonNull(name);
            return new LayoutPathImpl.PathElementImpl(path -> path.groupElement(name));
        }

        /**
         * Returns a path element which selects the element layout at the specified position in a given the sequence layout.
         * The path element returned by this method does not alter the number of free dimensions of any path
         * that is combined with such element.
         * @param index the index of the sequence element to be selected.
         * @return a path element which selects the sequence element layout with given index.
         * @throws IllegalArgumentException if the index is &lt; 0.
         */
        static PathElement sequenceElement(long index) throws IllegalArgumentException {
            if (index < 0) {
                throw new IllegalArgumentException("Index must be positive: " + index);
            }
            return new LayoutPathImpl.PathElementImpl(path -> path.sequenceElement(index));
        }

        /**
         * Returns a path element which selects the element layout in a <em>range</em> of positions in a given the sequence layout,
         * where the range is expressed as a pair of starting index (inclusive) {@code S} and step factor (which can also be negative)
         * {@code F}.
         * If a path with free dimensions {@code n} is combined with the path element returned by this method,
         * the number of free dimensions of the resulting path will be {@code 1 + n}. If the free dimension associated
         * with this path is bound by an index {@code I}, the resulting accessed offset can be obtained with the following
         * formula:
         * <blockquote><pre>{@code
E * (S + I * F)
         * }</pre></blockquote>
         * where {@code E} is the size (in bytes) of the sequence element layout.
         * @param start the index of the first sequence element to be selected.
         * @param step the step factor at which subsequence sequence elements are to be selected.
         * @return a path element which selects the sequence element layout with given index.
         * @throws IllegalArgumentException if the start index is out of the bounds of the selected sequence layout,
         * or if the step factor is 0, or otherwise incompatible with the selected sequence layout size.
         */
        static PathElement sequenceElement(long start, long step) throws IllegalArgumentException {
            if (start < 0) {
                throw new IllegalArgumentException("Start index must be positive: " + start);
            }
            if (step == 0) {
                throw new IllegalArgumentException("Step must be != 0: " + step);
            }
            return new LayoutPathImpl.PathElementImpl(path -> path.sequenceElement(start, step));
        }

        /**
         * Returns a path element which selects an unspecified element layout from a given sequence layout.
         * If a path with free dimensions {@code n} is combined with the path element returned by this method,
         * the number of free dimensions of the resulting path will be {@code 1 + n}.
         * @return a path element which selects an unspecified sequence element layout.
         */
        static PathElement sequenceElement() {
            return new LayoutPathImpl.PathElementImpl(LayoutPathImpl::sequenceElement);
        }
    }

    /**
     * Compares the specified object with this layout for equality. Returns {@code true} if and only if the specified
     * object is also a layout, and it is equal to this layout.
     *
     * @param that the object to be compared for equality with this layout.
     * @return {@code true} if the specified object is equal to this layout.
     */
    boolean equals(Object that);

    /**
     * Returns the hash code value for this layout.
     * @return the hash code value for this layout.
     */
    int hashCode();

    /**
     * Returns a string representation of this layout.
     * @return a string representation of this layout.
     */
    @Override
    String toString();

    /**
     * Create a new padding layout with given size.
     * @param size the padding size in bits.
     * @return the new selector layout.
     * @throws IllegalArgumentException if size is &le; 0.
     */
    static MemoryLayout ofPaddingBits(long size) {
        AbstractLayout.checkSize(size);
<<<<<<< HEAD
        return new PaddingLayout(size, OptionalLong.empty(), Map.of());
=======
        return new PaddingLayout(size);
>>>>>>> be6d55c1
    }

    /**
     * Create a value layout of given byte order and size.
     * @param size the value layout size.
     * @param order the value layout's byte order.
     * @return a new value layout.
     * @throws IllegalArgumentException if size is &le; 0.
     */
    static ValueLayout ofValueBits(long size, ByteOrder order) throws IllegalArgumentException {
        AbstractLayout.checkSize(size);
<<<<<<< HEAD
        return new ValueLayout(order, size, OptionalLong.empty(), Map.of());
=======
        return new ValueLayout(order, size);
>>>>>>> be6d55c1
    }

    /**
     * Create a new sequence layout with given element layout and element count.
     * @param elementLayout the sequence element layout.
     * @param elementCount the sequence element count.
     * @return the new sequence layout with given element layout and size.
     * @throws IllegalArgumentException if size &lt; 0.
     */
    static SequenceLayout ofSequence(long elementCount, MemoryLayout elementLayout) throws IllegalArgumentException {
        AbstractLayout.checkSize(elementCount, true);
<<<<<<< HEAD
        return new SequenceLayout(OptionalLong.of(elementCount), elementLayout, OptionalLong.empty(), Map.of());
=======
        OptionalLong size = OptionalLong.of(elementCount);
        return new SequenceLayout(size, elementLayout);
>>>>>>> be6d55c1
    }

    /**
     * Create a new sequence layout, with unbounded element count and given element layout.
     * @param elementLayout the element layout of the sequence layout.
     * @return the new sequence layout with given element layout.
     */
    static SequenceLayout ofSequence(MemoryLayout elementLayout) {
<<<<<<< HEAD
        return new SequenceLayout(OptionalLong.empty(), elementLayout, OptionalLong.empty(), Map.of());
=======
        return new SequenceLayout(OptionalLong.empty(), elementLayout);
>>>>>>> be6d55c1
    }

    /**
     * Create a new <em>struct</em> group layout with given member layouts.
     * @param elements The member layouts of the <em>struct</em> group layout.
     * @return a new <em>struct</em> group layout with given member layouts.
     */
    static GroupLayout ofStruct(MemoryLayout... elements) {
<<<<<<< HEAD
        return new GroupLayout(GroupLayout.Kind.STRUCT, List.of(elements), OptionalLong.empty(), Map.of());
=======
        return new GroupLayout(GroupLayout.Kind.STRUCT, List.of(elements));
>>>>>>> be6d55c1
    }

    /**
     * Create a new <em>union</em> group layout with given member layouts.
     * @param elements The member layouts of the <em>union</em> layout.
     * @return a new <em>union</em> group layout with given member layouts.
     */
    static GroupLayout ofUnion(MemoryLayout... elements) {
<<<<<<< HEAD
        return new GroupLayout(GroupLayout.Kind.UNION, List.of(elements), OptionalLong.empty(), Map.of());
=======
        return new GroupLayout(GroupLayout.Kind.UNION, List.of(elements));
>>>>>>> be6d55c1
    }
}<|MERGE_RESOLUTION|>--- conflicted
+++ resolved
@@ -33,7 +33,6 @@
 import java.lang.invoke.VarHandle;
 import java.nio.ByteOrder;
 import java.util.List;
-import java.util.Map;
 import java.util.Objects;
 import java.util.Optional;
 import java.util.OptionalLong;
@@ -346,11 +345,7 @@
      */
     static MemoryLayout ofPaddingBits(long size) {
         AbstractLayout.checkSize(size);
-<<<<<<< HEAD
-        return new PaddingLayout(size, OptionalLong.empty(), Map.of());
-=======
         return new PaddingLayout(size);
->>>>>>> be6d55c1
     }
 
     /**
@@ -362,11 +357,7 @@
      */
     static ValueLayout ofValueBits(long size, ByteOrder order) throws IllegalArgumentException {
         AbstractLayout.checkSize(size);
-<<<<<<< HEAD
-        return new ValueLayout(order, size, OptionalLong.empty(), Map.of());
-=======
         return new ValueLayout(order, size);
->>>>>>> be6d55c1
     }
 
     /**
@@ -378,12 +369,8 @@
      */
     static SequenceLayout ofSequence(long elementCount, MemoryLayout elementLayout) throws IllegalArgumentException {
         AbstractLayout.checkSize(elementCount, true);
-<<<<<<< HEAD
-        return new SequenceLayout(OptionalLong.of(elementCount), elementLayout, OptionalLong.empty(), Map.of());
-=======
         OptionalLong size = OptionalLong.of(elementCount);
         return new SequenceLayout(size, elementLayout);
->>>>>>> be6d55c1
     }
 
     /**
@@ -392,11 +379,7 @@
      * @return the new sequence layout with given element layout.
      */
     static SequenceLayout ofSequence(MemoryLayout elementLayout) {
-<<<<<<< HEAD
-        return new SequenceLayout(OptionalLong.empty(), elementLayout, OptionalLong.empty(), Map.of());
-=======
         return new SequenceLayout(OptionalLong.empty(), elementLayout);
->>>>>>> be6d55c1
     }
 
     /**
@@ -405,11 +388,7 @@
      * @return a new <em>struct</em> group layout with given member layouts.
      */
     static GroupLayout ofStruct(MemoryLayout... elements) {
-<<<<<<< HEAD
-        return new GroupLayout(GroupLayout.Kind.STRUCT, List.of(elements), OptionalLong.empty(), Map.of());
-=======
         return new GroupLayout(GroupLayout.Kind.STRUCT, List.of(elements));
->>>>>>> be6d55c1
     }
 
     /**
@@ -418,10 +397,6 @@
      * @return a new <em>union</em> group layout with given member layouts.
      */
     static GroupLayout ofUnion(MemoryLayout... elements) {
-<<<<<<< HEAD
-        return new GroupLayout(GroupLayout.Kind.UNION, List.of(elements), OptionalLong.empty(), Map.of());
-=======
         return new GroupLayout(GroupLayout.Kind.UNION, List.of(elements));
->>>>>>> be6d55c1
     }
 }