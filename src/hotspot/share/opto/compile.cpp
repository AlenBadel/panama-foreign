/*
 * Copyright (c) 1997, 2018, Oracle and/or its affiliates. All rights reserved.
 * DO NOT ALTER OR REMOVE COPYRIGHT NOTICES OR THIS FILE HEADER.
 *
 * This code is free software; you can redistribute it and/or modify it
 * under the terms of the GNU General Public License version 2 only, as
 * published by the Free Software Foundation.
 *
 * This code is distributed in the hope that it will be useful, but WITHOUT
 * ANY WARRANTY; without even the implied warranty of MERCHANTABILITY or
 * FITNESS FOR A PARTICULAR PURPOSE.  See the GNU General Public License
 * version 2 for more details (a copy is included in the LICENSE file that
 * accompanied this code).
 *
 * You should have received a copy of the GNU General Public License version
 * 2 along with this work; if not, write to the Free Software Foundation,
 * Inc., 51 Franklin St, Fifth Floor, Boston, MA 02110-1301 USA.
 *
 * Please contact Oracle, 500 Oracle Parkway, Redwood Shores, CA 94065 USA
 * or visit www.oracle.com if you need additional information or have any
 * questions.
 *
 */

#include "precompiled.hpp"
#include "asm/macroAssembler.hpp"
#include "asm/macroAssembler.inline.hpp"
#include "ci/ciReplay.hpp"
#include "classfile/systemDictionary.hpp"
#include "code/exceptionHandlerTable.hpp"
#include "code/nmethod.hpp"
#include "compiler/compileBroker.hpp"
#include "compiler/compileLog.hpp"
#include "compiler/disassembler.hpp"
#include "compiler/oopMap.hpp"
#include "memory/resourceArea.hpp"
#include "opto/addnode.hpp"
#include "opto/block.hpp"
#include "opto/c2compiler.hpp"
#include "opto/callGenerator.hpp"
#include "opto/callnode.hpp"
#include "opto/castnode.hpp"
#include "opto/cfgnode.hpp"
#include "opto/chaitin.hpp"
#include "opto/compile.hpp"
#include "opto/connode.hpp"
#include "opto/convertnode.hpp"
#include "opto/divnode.hpp"
#include "opto/escape.hpp"
#include "opto/idealGraphPrinter.hpp"
#include "opto/loopnode.hpp"
#include "opto/machnode.hpp"
#include "opto/macro.hpp"
#include "opto/matcher.hpp"
#include "opto/mathexactnode.hpp"
#include "opto/memnode.hpp"
#include "opto/mulnode.hpp"
#include "opto/narrowptrnode.hpp"
#include "opto/node.hpp"
#include "opto/opcodes.hpp"
#include "opto/output.hpp"
#include "opto/parse.hpp"
#include "opto/phaseX.hpp"
#include "opto/rootnode.hpp"
#include "opto/runtime.hpp"
#include "opto/stringopts.hpp"
#include "opto/type.hpp"
#include "opto/vectornode.hpp"
#include "runtime/arguments.hpp"
#include "runtime/sharedRuntime.hpp"
#include "runtime/signature.hpp"
#include "runtime/stubRoutines.hpp"
#include "runtime/timer.hpp"
#include "utilities/align.hpp"
#include "utilities/copy.hpp"


// -------------------- Compile::mach_constant_base_node -----------------------
// Constant table base node singleton.
MachConstantBaseNode* Compile::mach_constant_base_node() {
  if (_mach_constant_base_node == NULL) {
    _mach_constant_base_node = new MachConstantBaseNode();
    _mach_constant_base_node->add_req(C->root());
  }
  return _mach_constant_base_node;
}


/// Support for intrinsics.

// Return the index at which m must be inserted (or already exists).
// The sort order is by the address of the ciMethod, with is_virtual as minor key.
class IntrinsicDescPair {
 private:
  ciMethod* _m;
  bool _is_virtual;
 public:
  IntrinsicDescPair(ciMethod* m, bool is_virtual) : _m(m), _is_virtual(is_virtual) {}
  static int compare(IntrinsicDescPair* const& key, CallGenerator* const& elt) {
    ciMethod* m= elt->method();
    ciMethod* key_m = key->_m;
    if (key_m < m)      return -1;
    else if (key_m > m) return 1;
    else {
      bool is_virtual = elt->is_virtual();
      bool key_virtual = key->_is_virtual;
      if (key_virtual < is_virtual)      return -1;
      else if (key_virtual > is_virtual) return 1;
      else                               return 0;
    }
  }
};
int Compile::intrinsic_insertion_index(ciMethod* m, bool is_virtual, bool& found) {
#ifdef ASSERT
  for (int i = 1; i < _intrinsics->length(); i++) {
    CallGenerator* cg1 = _intrinsics->at(i-1);
    CallGenerator* cg2 = _intrinsics->at(i);
    assert(cg1->method() != cg2->method()
           ? cg1->method()     < cg2->method()
           : cg1->is_virtual() < cg2->is_virtual(),
           "compiler intrinsics list must stay sorted");
  }
#endif
  IntrinsicDescPair pair(m, is_virtual);
  return _intrinsics->find_sorted<IntrinsicDescPair*, IntrinsicDescPair::compare>(&pair, found);
}

void Compile::register_intrinsic(CallGenerator* cg) {
  if (_intrinsics == NULL) {
    _intrinsics = new (comp_arena())GrowableArray<CallGenerator*>(comp_arena(), 60, 0, NULL);
  }
  int len = _intrinsics->length();
  bool found = false;
  int index = intrinsic_insertion_index(cg->method(), cg->is_virtual(), found);
  assert(!found, "registering twice");
  _intrinsics->insert_before(index, cg);
  assert(find_intrinsic(cg->method(), cg->is_virtual()) == cg, "registration worked");
}

CallGenerator* Compile::find_intrinsic(ciMethod* m, bool is_virtual) {
  assert(m->is_loaded(), "don't try this on unloaded methods");
  if (_intrinsics != NULL) {
    bool found = false;
    int index = intrinsic_insertion_index(m, is_virtual, found);
     if (found) {
      return _intrinsics->at(index);
    }
  }
  // Lazily create intrinsics for intrinsic IDs well-known in the runtime.
  if (m->intrinsic_id() != vmIntrinsics::_none &&
      m->intrinsic_id() <= vmIntrinsics::LAST_COMPILER_INLINE) {
    CallGenerator* cg = make_vm_intrinsic(m, is_virtual);
    if (cg != NULL) {
      // Save it for next time:
      register_intrinsic(cg);
      return cg;
    } else {
      gather_intrinsic_statistics(m->intrinsic_id(), is_virtual, _intrinsic_disabled);
    }
  }
  return NULL;
}

// Compile:: register_library_intrinsics and make_vm_intrinsic are defined
// in library_call.cpp.


#ifndef PRODUCT
// statistics gathering...

juint  Compile::_intrinsic_hist_count[vmIntrinsics::ID_LIMIT] = {0};
jubyte Compile::_intrinsic_hist_flags[vmIntrinsics::ID_LIMIT] = {0};

bool Compile::gather_intrinsic_statistics(vmIntrinsics::ID id, bool is_virtual, int flags) {
  assert(id > vmIntrinsics::_none && id < vmIntrinsics::ID_LIMIT, "oob");
  int oflags = _intrinsic_hist_flags[id];
  assert(flags != 0, "what happened?");
  if (is_virtual) {
    flags |= _intrinsic_virtual;
  }
  bool changed = (flags != oflags);
  if ((flags & _intrinsic_worked) != 0) {
    juint count = (_intrinsic_hist_count[id] += 1);
    if (count == 1) {
      changed = true;           // first time
    }
    // increment the overall count also:
    _intrinsic_hist_count[vmIntrinsics::_none] += 1;
  }
  if (changed) {
    if (((oflags ^ flags) & _intrinsic_virtual) != 0) {
      // Something changed about the intrinsic's virtuality.
      if ((flags & _intrinsic_virtual) != 0) {
        // This is the first use of this intrinsic as a virtual call.
        if (oflags != 0) {
          // We already saw it as a non-virtual, so note both cases.
          flags |= _intrinsic_both;
        }
      } else if ((oflags & _intrinsic_both) == 0) {
        // This is the first use of this intrinsic as a non-virtual
        flags |= _intrinsic_both;
      }
    }
    _intrinsic_hist_flags[id] = (jubyte) (oflags | flags);
  }
  // update the overall flags also:
  _intrinsic_hist_flags[vmIntrinsics::_none] |= (jubyte) flags;
  return changed;
}

static char* format_flags(int flags, char* buf) {
  buf[0] = 0;
  if ((flags & Compile::_intrinsic_worked) != 0)    strcat(buf, ",worked");
  if ((flags & Compile::_intrinsic_failed) != 0)    strcat(buf, ",failed");
  if ((flags & Compile::_intrinsic_disabled) != 0)  strcat(buf, ",disabled");
  if ((flags & Compile::_intrinsic_virtual) != 0)   strcat(buf, ",virtual");
  if ((flags & Compile::_intrinsic_both) != 0)      strcat(buf, ",nonvirtual");
  if (buf[0] == 0)  strcat(buf, ",");
  assert(buf[0] == ',', "must be");
  return &buf[1];
}

void Compile::print_intrinsic_statistics() {
  char flagsbuf[100];
  ttyLocker ttyl;
  if (xtty != NULL)  xtty->head("statistics type='intrinsic'");
  tty->print_cr("Compiler intrinsic usage:");
  juint total = _intrinsic_hist_count[vmIntrinsics::_none];
  if (total == 0)  total = 1;  // avoid div0 in case of no successes
  #define PRINT_STAT_LINE(name, c, f) \
    tty->print_cr("  %4d (%4.1f%%) %s (%s)", (int)(c), ((c) * 100.0) / total, name, f);
  for (int index = 1 + (int)vmIntrinsics::_none; index < (int)vmIntrinsics::ID_LIMIT; index++) {
    vmIntrinsics::ID id = (vmIntrinsics::ID) index;
    int   flags = _intrinsic_hist_flags[id];
    juint count = _intrinsic_hist_count[id];
    if ((flags | count) != 0) {
      PRINT_STAT_LINE(vmIntrinsics::name_at(id), count, format_flags(flags, flagsbuf));
    }
  }
  PRINT_STAT_LINE("total", total, format_flags(_intrinsic_hist_flags[vmIntrinsics::_none], flagsbuf));
  if (xtty != NULL)  xtty->tail("statistics");
}

void Compile::print_statistics() {
  { ttyLocker ttyl;
    if (xtty != NULL)  xtty->head("statistics type='opto'");
    Parse::print_statistics();
    PhaseCCP::print_statistics();
    PhaseRegAlloc::print_statistics();
    Scheduling::print_statistics();
    PhasePeephole::print_statistics();
    PhaseIdealLoop::print_statistics();
    if (xtty != NULL)  xtty->tail("statistics");
  }
  if (_intrinsic_hist_flags[vmIntrinsics::_none] != 0) {
    // put this under its own <statistics> element.
    print_intrinsic_statistics();
  }
}
#endif //PRODUCT

// Support for bundling info
Bundle* Compile::node_bundling(const Node *n) {
  assert(valid_bundle_info(n), "oob");
  return &_node_bundling_base[n->_idx];
}

bool Compile::valid_bundle_info(const Node *n) {
  return (_node_bundling_limit > n->_idx);
}


void Compile::gvn_replace_by(Node* n, Node* nn) {
  for (DUIterator_Last imin, i = n->last_outs(imin); i >= imin; ) {
    Node* use = n->last_out(i);
    bool is_in_table = initial_gvn()->hash_delete(use);
    uint uses_found = 0;
    for (uint j = 0; j < use->len(); j++) {
      if (use->in(j) == n) {
        if (j < use->req())
          use->set_req(j, nn);
        else
          use->set_prec(j, nn);
        uses_found++;
      }
    }
    if (is_in_table) {
      // reinsert into table
      initial_gvn()->hash_find_insert(use);
    }
    record_for_igvn(use);
    i -= uses_found;    // we deleted 1 or more copies of this edge
  }
}


static inline bool not_a_node(const Node* n) {
  if (n == NULL)                   return true;
  if (((intptr_t)n & 1) != 0)      return true;  // uninitialized, etc.
  if (*(address*)n == badAddress)  return true;  // kill by Node::destruct
  return false;
}

// Identify all nodes that are reachable from below, useful.
// Use breadth-first pass that records state in a Unique_Node_List,
// recursive traversal is slower.
void Compile::identify_useful_nodes(Unique_Node_List &useful) {
  int estimated_worklist_size = live_nodes();
  useful.map( estimated_worklist_size, NULL );  // preallocate space

  // Initialize worklist
  if (root() != NULL)     { useful.push(root()); }
  // If 'top' is cached, declare it useful to preserve cached node
  if( cached_top_node() ) { useful.push(cached_top_node()); }

  // Push all useful nodes onto the list, breadthfirst
  for( uint next = 0; next < useful.size(); ++next ) {
    assert( next < unique(), "Unique useful nodes < total nodes");
    Node *n  = useful.at(next);
    uint max = n->len();
    for( uint i = 0; i < max; ++i ) {
      Node *m = n->in(i);
      if (not_a_node(m))  continue;
      useful.push(m);
    }
  }
}

// Update dead_node_list with any missing dead nodes using useful
// list. Consider all non-useful nodes to be useless i.e., dead nodes.
void Compile::update_dead_node_list(Unique_Node_List &useful) {
  uint max_idx = unique();
  VectorSet& useful_node_set = useful.member_set();

  for (uint node_idx = 0; node_idx < max_idx; node_idx++) {
    // If node with index node_idx is not in useful set,
    // mark it as dead in dead node list.
    if (! useful_node_set.test(node_idx) ) {
      record_dead_node(node_idx);
    }
  }
}

void Compile::remove_useless_late_inlines(GrowableArray<CallGenerator*>* inlines, Unique_Node_List &useful) {
  int shift = 0;
  for (int i = 0; i < inlines->length(); i++) {
    CallGenerator* cg = inlines->at(i);
    CallNode* call = cg->call_node();
    if (shift > 0) {
      inlines->at_put(i-shift, cg);
    }
    if (!useful.member(call)) {
      shift++;
    }
  }
  inlines->trunc_to(inlines->length()-shift);
}

// Disconnect all useless nodes by disconnecting those at the boundary.
void Compile::remove_useless_nodes(Unique_Node_List &useful) {
  uint next = 0;
  while (next < useful.size()) {
    Node *n = useful.at(next++);
    if (n->is_SafePoint()) {
      // We're done with a parsing phase. Replaced nodes are not valid
      // beyond that point.
      n->as_SafePoint()->delete_replaced_nodes();
    }
    // Use raw traversal of out edges since this code removes out edges
    int max = n->outcnt();
    for (int j = 0; j < max; ++j) {
      Node* child = n->raw_out(j);
      if (! useful.member(child)) {
        assert(!child->is_top() || child != top(),
               "If top is cached in Compile object it is in useful list");
        // Only need to remove this out-edge to the useless node
        n->raw_del_out(j);
        --j;
        --max;
      }
    }
    if (n->outcnt() == 1 && n->has_special_unique_user()) {
      record_for_igvn(n->unique_out());
    }
  }
  // Remove useless macro and predicate opaq nodes
  for (int i = C->macro_count()-1; i >= 0; i--) {
    Node* n = C->macro_node(i);
    if (!useful.member(n)) {
      remove_macro_node(n);
    }
  }
  // Remove useless CastII nodes with range check dependency
  for (int i = range_check_cast_count() - 1; i >= 0; i--) {
    Node* cast = range_check_cast_node(i);
    if (!useful.member(cast)) {
      remove_range_check_cast(cast);
    }
  }
  // Remove useless expensive nodes
  for (int i = C->expensive_count()-1; i >= 0; i--) {
    Node* n = C->expensive_node(i);
    if (!useful.member(n)) {
      remove_expensive_node(n);
    }
  }
  // Remove useless Opaque4 nodes
  for (int i = opaque4_count() - 1; i >= 0; i--) {
    Node* opaq = opaque4_node(i);
    if (!useful.member(opaq)) {
      remove_opaque4_node(opaq);
    }
  }
  // clean up the late inline lists
  remove_useless_late_inlines(&_string_late_inlines, useful);
  remove_useless_late_inlines(&_boxing_late_inlines, useful);
  remove_useless_late_inlines(&_late_inlines, useful);
  debug_only(verify_graph_edges(true/*check for no_dead_code*/);)
}

//------------------------------frame_size_in_words-----------------------------
// frame_slots in units of words
int Compile::frame_size_in_words() const {
  // shift is 0 in LP32 and 1 in LP64
  const int shift = (LogBytesPerWord - LogBytesPerInt);
  int words = _frame_slots >> shift;
  assert( words << shift == _frame_slots, "frame size must be properly aligned in LP64" );
  return words;
}

// To bang the stack of this compiled method we use the stack size
// that the interpreter would need in case of a deoptimization. This
// removes the need to bang the stack in the deoptimization blob which
// in turn simplifies stack overflow handling.
int Compile::bang_size_in_bytes() const {
  return MAX2(frame_size_in_bytes() + os::extra_bang_size_in_bytes(), _interpreter_frame_size);
}

// ============================================================================
//------------------------------CompileWrapper---------------------------------
class CompileWrapper : public StackObj {
  Compile *const _compile;
 public:
  CompileWrapper(Compile* compile);

  ~CompileWrapper();
};

CompileWrapper::CompileWrapper(Compile* compile) : _compile(compile) {
  // the Compile* pointer is stored in the current ciEnv:
  ciEnv* env = compile->env();
  assert(env == ciEnv::current(), "must already be a ciEnv active");
  assert(env->compiler_data() == NULL, "compile already active?");
  env->set_compiler_data(compile);
  assert(compile == Compile::current(), "sanity");

  compile->set_type_dict(NULL);
  compile->set_clone_map(new Dict(cmpkey, hashkey, _compile->comp_arena()));
  compile->clone_map().set_clone_idx(0);
  compile->set_type_hwm(NULL);
  compile->set_type_last_size(0);
  compile->set_last_tf(NULL, NULL);
  compile->set_indexSet_arena(NULL);
  compile->set_indexSet_free_block_list(NULL);
  compile->init_type_arena();
  Type::Initialize(compile);
  _compile->set_scratch_buffer_blob(NULL);
  _compile->begin_method();
  _compile->clone_map().set_debug(_compile->has_method() && _compile->directive()->CloneMapDebugOption);
}
CompileWrapper::~CompileWrapper() {
  _compile->end_method();
  if (_compile->scratch_buffer_blob() != NULL)
    BufferBlob::free(_compile->scratch_buffer_blob());
  _compile->env()->set_compiler_data(NULL);
}


//----------------------------print_compile_messages---------------------------
void Compile::print_compile_messages() {
#ifndef PRODUCT
  // Check if recompiling
  if (_subsume_loads == false && PrintOpto) {
    // Recompiling without allowing machine instructions to subsume loads
    tty->print_cr("*********************************************************");
    tty->print_cr("** Bailout: Recompile without subsuming loads          **");
    tty->print_cr("*********************************************************");
  }
  if (_do_escape_analysis != DoEscapeAnalysis && PrintOpto) {
    // Recompiling without escape analysis
    tty->print_cr("*********************************************************");
    tty->print_cr("** Bailout: Recompile without escape analysis          **");
    tty->print_cr("*********************************************************");
  }
  if (_eliminate_boxing != EliminateAutoBox && PrintOpto) {
    // Recompiling without boxing elimination
    tty->print_cr("*********************************************************");
    tty->print_cr("** Bailout: Recompile without boxing elimination       **");
    tty->print_cr("*********************************************************");
  }
  if (C->directive()->BreakAtCompileOption) {
    // Open the debugger when compiling this method.
    tty->print("### Breaking when compiling: ");
    method()->print_short_name();
    tty->cr();
    BREAKPOINT;
  }

  if( PrintOpto ) {
    if (is_osr_compilation()) {
      tty->print("[OSR]%3d", _compile_id);
    } else {
      tty->print("%3d", _compile_id);
    }
  }
#endif
}


//-----------------------init_scratch_buffer_blob------------------------------
// Construct a temporary BufferBlob and cache it for this compile.
void Compile::init_scratch_buffer_blob(int const_size) {
  // If there is already a scratch buffer blob allocated and the
  // constant section is big enough, use it.  Otherwise free the
  // current and allocate a new one.
  BufferBlob* blob = scratch_buffer_blob();
  if ((blob != NULL) && (const_size <= _scratch_const_size)) {
    // Use the current blob.
  } else {
    if (blob != NULL) {
      BufferBlob::free(blob);
    }

    ResourceMark rm;
    _scratch_const_size = const_size;
    int size = (MAX_inst_size + MAX_stubs_size + _scratch_const_size);
    blob = BufferBlob::create("Compile::scratch_buffer", size);
    // Record the buffer blob for next time.
    set_scratch_buffer_blob(blob);
    // Have we run out of code space?
    if (scratch_buffer_blob() == NULL) {
      // Let CompilerBroker disable further compilations.
      record_failure("Not enough space for scratch buffer in CodeCache");
      return;
    }
  }

  // Initialize the relocation buffers
  relocInfo* locs_buf = (relocInfo*) blob->content_end() - MAX_locs_size;
  set_scratch_locs_memory(locs_buf);
}


//-----------------------scratch_emit_size-------------------------------------
// Helper function that computes size by emitting code
uint Compile::scratch_emit_size(const Node* n) {
  // Start scratch_emit_size section.
  set_in_scratch_emit_size(true);

  // Emit into a trash buffer and count bytes emitted.
  // This is a pretty expensive way to compute a size,
  // but it works well enough if seldom used.
  // All common fixed-size instructions are given a size
  // method by the AD file.
  // Note that the scratch buffer blob and locs memory are
  // allocated at the beginning of the compile task, and
  // may be shared by several calls to scratch_emit_size.
  // The allocation of the scratch buffer blob is particularly
  // expensive, since it has to grab the code cache lock.
  BufferBlob* blob = this->scratch_buffer_blob();
  assert(blob != NULL, "Initialize BufferBlob at start");
  assert(blob->size() > MAX_inst_size, "sanity");
  relocInfo* locs_buf = scratch_locs_memory();
  address blob_begin = blob->content_begin();
  address blob_end   = (address)locs_buf;
  assert(blob->contains(blob_end), "sanity");
  CodeBuffer buf(blob_begin, blob_end - blob_begin);
  buf.initialize_consts_size(_scratch_const_size);
  buf.initialize_stubs_size(MAX_stubs_size);
  assert(locs_buf != NULL, "sanity");
  int lsize = MAX_locs_size / 3;
  buf.consts()->initialize_shared_locs(&locs_buf[lsize * 0], lsize);
  buf.insts()->initialize_shared_locs( &locs_buf[lsize * 1], lsize);
  buf.stubs()->initialize_shared_locs( &locs_buf[lsize * 2], lsize);
  // Mark as scratch buffer.
  buf.consts()->set_scratch_emit();
  buf.insts()->set_scratch_emit();
  buf.stubs()->set_scratch_emit();

  // Do the emission.

  Label fakeL; // Fake label for branch instructions.
  Label*   saveL = NULL;
  uint save_bnum = 0;
  bool is_branch = n->is_MachBranch();
  if (is_branch) {
    MacroAssembler masm(&buf);
    masm.bind(fakeL);
    n->as_MachBranch()->save_label(&saveL, &save_bnum);
    n->as_MachBranch()->label_set(&fakeL, 0);
  }
  n->emit(buf, this->regalloc());

  // Emitting into the scratch buffer should not fail
  //assert (!failing(), "Must not have pending failure. Reason is: %s", failure_reason());
  if (failing()) {
    return 0;
  }

  if (is_branch) // Restore label.
    n->as_MachBranch()->label_set(saveL, save_bnum);

  // End scratch_emit_size section.
  set_in_scratch_emit_size(false);

  return buf.insts_size();
}


// ============================================================================
//------------------------------Compile standard-------------------------------
debug_only( int Compile::_debug_idx = 100000; )

// Compile a method.  entry_bci is -1 for normal compilations and indicates
// the continuation bci for on stack replacement.


Compile::Compile( ciEnv* ci_env, C2Compiler* compiler, ciMethod* target, int osr_bci,
                  bool subsume_loads, bool do_escape_analysis, bool eliminate_boxing, DirectiveSet* directive)
                : Phase(Compiler),
                  _env(ci_env),
                  _directive(directive),
                  _log(ci_env->log()),
                  _compile_id(ci_env->compile_id()),
                  _save_argument_registers(false),
                  _stub_name(NULL),
                  _stub_function(NULL),
                  _stub_entry_point(NULL),
                  _method(target),
                  _entry_bci(osr_bci),
                  _initial_gvn(NULL),
                  _for_igvn(NULL),
                  _warm_calls(NULL),
                  _subsume_loads(subsume_loads),
                  _do_escape_analysis(do_escape_analysis),
                  _eliminate_boxing(eliminate_boxing),
                  _failure_reason(NULL),
                  _code_buffer("Compile::Fill_buffer"),
                  _orig_pc_slot(0),
                  _orig_pc_slot_offset_in_bytes(0),
                  _has_method_handle_invokes(false),
                  _mach_constant_base_node(NULL),
                  _node_bundling_limit(0),
                  _node_bundling_base(NULL),
                  _java_calls(0),
                  _inner_loops(0),
                  _scratch_const_size(-1),
                  _in_scratch_emit_size(false),
                  _dead_node_list(comp_arena()),
                  _dead_node_count(0),
#ifndef PRODUCT
                  _trace_opto_output(directive->TraceOptoOutputOption),
                  _in_dump_cnt(0),
                  _printer(IdealGraphPrinter::printer()),
#endif
                  _congraph(NULL),
                  _comp_arena(mtCompiler),
                  _node_arena(mtCompiler),
                  _old_arena(mtCompiler),
                  _Compile_types(mtCompiler),
                  _replay_inline_data(NULL),
                  _late_inlines(comp_arena(), 2, 0, NULL),
                  _string_late_inlines(comp_arena(), 2, 0, NULL),
                  _boxing_late_inlines(comp_arena(), 2, 0, NULL),
                  _late_inlines_pos(0),
                  _number_of_mh_late_inlines(0),
                  _inlining_progress(false),
                  _inlining_incrementally(false),
                  _print_inlining_list(NULL),
                  _print_inlining_stream(NULL),
                  _print_inlining_idx(0),
                  _print_inlining_output(NULL),
                  _interpreter_frame_size(0),
                  _max_node_limit(MaxNodeLimit),
                  _has_reserved_stack_access(target->has_reserved_stack_access()) {
  C = this;
#ifndef PRODUCT
  if (_printer != NULL) {
    _printer->set_compile(this);
  }
#endif
  CompileWrapper cw(this);

  if (CITimeVerbose) {
    tty->print(" ");
    target->holder()->name()->print();
    tty->print(".");
    target->print_short_name();
    tty->print("  ");
  }
  TraceTime t1("Total compilation time", &_t_totalCompilation, CITime, CITimeVerbose);
  TraceTime t2(NULL, &_t_methodCompilation, CITime, false);

#ifndef PRODUCT
  bool print_opto_assembly = directive->PrintOptoAssemblyOption;
  if (!print_opto_assembly) {
    bool print_assembly = directive->PrintAssemblyOption;
    if (print_assembly && !Disassembler::can_decode()) {
      tty->print_cr("PrintAssembly request changed to PrintOptoAssembly");
      print_opto_assembly = true;
    }
  }
  set_print_assembly(print_opto_assembly);
  set_parsed_irreducible_loop(false);

  if (directive->ReplayInlineOption) {
    _replay_inline_data = ciReplay::load_inline_data(method(), entry_bci(), ci_env->comp_level());
  }
#endif
  set_print_inlining(directive->PrintInliningOption || PrintOptoInlining);
  set_print_intrinsics(directive->PrintIntrinsicsOption);
  set_has_irreducible_loop(true); // conservative until build_loop_tree() reset it

  if (ProfileTraps RTM_OPT_ONLY( || UseRTMLocking )) {
    // Make sure the method being compiled gets its own MDO,
    // so we can at least track the decompile_count().
    // Need MDO to record RTM code generation state.
    method()->ensure_method_data();
  }

  Init(::AliasLevel);


  print_compile_messages();

  _ilt = InlineTree::build_inline_tree_root();

  // Even if NO memory addresses are used, MergeMem nodes must have at least 1 slice
  assert(num_alias_types() >= AliasIdxRaw, "");

#define MINIMUM_NODE_HASH  1023
  // Node list that Iterative GVN will start with
  Unique_Node_List for_igvn(comp_arena());
  set_for_igvn(&for_igvn);

  // GVN that will be run immediately on new nodes
  uint estimated_size = method()->code_size()*4+64;
  estimated_size = (estimated_size < MINIMUM_NODE_HASH ? MINIMUM_NODE_HASH : estimated_size);
  PhaseGVN gvn(node_arena(), estimated_size);
  set_initial_gvn(&gvn);

  print_inlining_init();
  { // Scope for timing the parser
    TracePhase tp("parse", &timers[_t_parser]);

    // Put top into the hash table ASAP.
    initial_gvn()->transform_no_reclaim(top());

    // Set up tf(), start(), and find a CallGenerator.
    CallGenerator* cg = NULL;
    if (is_osr_compilation()) {
      const TypeTuple *domain = StartOSRNode::osr_domain();
      const TypeTuple *range = TypeTuple::make_range(method()->signature());
      init_tf(TypeFunc::make(domain, range));
      StartNode* s = new StartOSRNode(root(), domain);
      initial_gvn()->set_type_bottom(s);
      init_start(s);
      cg = CallGenerator::for_osr(method(), entry_bci());
    } else {
      // Normal case.
      init_tf(TypeFunc::make(method()));
      StartNode* s = new StartNode(root(), tf()->domain());
      initial_gvn()->set_type_bottom(s);
      init_start(s);
      if (method()->intrinsic_id() == vmIntrinsics::_Reference_get && UseG1GC) {
        // With java.lang.ref.reference.get() we must go through the
        // intrinsic when G1 is enabled - even when get() is the root
        // method of the compile - so that, if necessary, the value in
        // the referent field of the reference object gets recorded by
        // the pre-barrier code.
        // Specifically, if G1 is enabled, the value in the referent
        // field is recorded by the G1 SATB pre barrier. This will
        // result in the referent being marked live and the reference
        // object removed from the list of discovered references during
        // reference processing.
        cg = find_intrinsic(method(), false);
      }
      if (cg == NULL) {
        float past_uses = method()->interpreter_invocation_count();
        float expected_uses = past_uses;
        cg = CallGenerator::for_inline(method(), expected_uses);
      }
    }
    if (failing())  return;
    if (cg == NULL) {
      record_method_not_compilable("cannot parse method");
      return;
    }
    JVMState* jvms = build_start_state(start(), tf());
    if ((jvms = cg->generate(jvms)) == NULL) {
      if (!failure_reason_is(C2Compiler::retry_class_loading_during_parsing())) {
        record_method_not_compilable("method parse failed");
      }
      return;
    }
    GraphKit kit(jvms);

    if (!kit.stopped()) {
      // Accept return values, and transfer control we know not where.
      // This is done by a special, unique ReturnNode bound to root.
      return_values(kit.jvms());
    }

    if (kit.has_exceptions()) {
      // Any exceptions that escape from this call must be rethrown
      // to whatever caller is dynamically above us on the stack.
      // This is done by a special, unique RethrowNode bound to root.
      rethrow_exceptions(kit.transfer_exceptions_into_jvms());
    }

    assert(IncrementalInline || (_late_inlines.length() == 0 && !has_mh_late_inlines()), "incremental inlining is off");

    if (_late_inlines.length() == 0 && !has_mh_late_inlines() && !failing() && has_stringbuilder()) {
      inline_string_calls(true);
    }

    if (failing())  return;

    print_method(PHASE_BEFORE_REMOVEUSELESS, 3);

    // Remove clutter produced by parsing.
    if (!failing()) {
      ResourceMark rm;
      PhaseRemoveUseless pru(initial_gvn(), &for_igvn);
    }
  }

  // Note:  Large methods are capped off in do_one_bytecode().
  if (failing())  return;

  // After parsing, node notes are no longer automagic.
  // They must be propagated by register_new_node_with_optimizer(),
  // clone(), or the like.
  set_default_node_notes(NULL);

  for (;;) {
    int successes = Inline_Warm();
    if (failing())  return;
    if (successes == 0)  break;
  }

  // Drain the list.
  Finish_Warm();
#ifndef PRODUCT
  if (_printer && _printer->should_print(1)) {
    _printer->print_inlining();
  }
#endif

  if (failing())  return;
  NOT_PRODUCT( verify_graph_edges(); )

  // Now optimize
  Optimize();
  if (failing())  return;
  NOT_PRODUCT( verify_graph_edges(); )

#ifndef PRODUCT
  if (PrintIdeal) {
    ttyLocker ttyl;  // keep the following output all in one block
    // This output goes directly to the tty, not the compiler log.
    // To enable tools to match it up with the compilation activity,
    // be sure to tag this tty output with the compile ID.
    if (xtty != NULL) {
      xtty->head("ideal compile_id='%d'%s", compile_id(),
                 is_osr_compilation()    ? " compile_kind='osr'" :
                 "");
    }
    root()->dump(9999);
    if (xtty != NULL) {
      xtty->tail("ideal");
    }
  }
#endif

  NOT_PRODUCT( verify_barriers(); )

  // Dump compilation data to replay it.
  if (directive->DumpReplayOption) {
    env()->dump_replay_data(_compile_id);
  }
  if (directive->DumpInlineOption && (ilt() != NULL)) {
    env()->dump_inline_data(_compile_id);
  }

  // Now that we know the size of all the monitors we can add a fixed slot
  // for the original deopt pc.

  _orig_pc_slot =  fixed_slots();
  int next_slot = _orig_pc_slot + (sizeof(address) / VMRegImpl::stack_slot_size);
  set_fixed_slots(next_slot);

  // Compute when to use implicit null checks. Used by matching trap based
  // nodes and NullCheck optimization.
  set_allowed_deopt_reasons();

  // Now generate code
  Code_Gen();
  if (failing())  return;

  // Check if we want to skip execution of all compiled code.
  {
#ifndef PRODUCT
    if (OptoNoExecute) {
      record_method_not_compilable("+OptoNoExecute");  // Flag as failed
      return;
    }
#endif
    TracePhase tp("install_code", &timers[_t_registerMethod]);

    if (is_osr_compilation()) {
      _code_offsets.set_value(CodeOffsets::Verified_Entry, 0);
      _code_offsets.set_value(CodeOffsets::OSR_Entry, _first_block_size);
    } else {
      _code_offsets.set_value(CodeOffsets::Verified_Entry, _first_block_size);
      _code_offsets.set_value(CodeOffsets::OSR_Entry, 0);
    }

    env()->register_method(_method, _entry_bci,
                           &_code_offsets,
                           _orig_pc_slot_offset_in_bytes,
                           code_buffer(),
                           frame_size_in_words(), _oop_map_set,
                           &_handler_table, &_inc_table,
                           compiler,
                           has_unsafe_access(),
                           SharedRuntime::is_wide_vector(max_vector_size()),
                           rtm_state()
                           );

    if (log() != NULL) // Print code cache state into compiler log
      log()->code_cache_state();
  }
}

//------------------------------Compile----------------------------------------
// Compile a runtime stub
Compile::Compile( ciEnv* ci_env,
                  TypeFunc_generator generator,
                  address stub_function,
                  const char *stub_name,
                  int is_fancy_jump,
                  bool pass_tls,
                  bool save_arg_registers,
                  bool return_pc,
                  DirectiveSet* directive)
  : Phase(Compiler),
    _env(ci_env),
    _directive(directive),
    _log(ci_env->log()),
    _compile_id(0),
    _save_argument_registers(save_arg_registers),
    _method(NULL),
    _stub_name(stub_name),
    _stub_function(stub_function),
    _stub_entry_point(NULL),
    _entry_bci(InvocationEntryBci),
    _initial_gvn(NULL),
    _for_igvn(NULL),
    _warm_calls(NULL),
    _orig_pc_slot(0),
    _orig_pc_slot_offset_in_bytes(0),
    _subsume_loads(true),
    _do_escape_analysis(false),
    _eliminate_boxing(false),
    _failure_reason(NULL),
    _code_buffer("Compile::Fill_buffer"),
    _has_method_handle_invokes(false),
    _mach_constant_base_node(NULL),
    _node_bundling_limit(0),
    _node_bundling_base(NULL),
    _java_calls(0),
    _inner_loops(0),
#ifndef PRODUCT
    _trace_opto_output(directive->TraceOptoOutputOption),
    _in_dump_cnt(0),
    _printer(NULL),
#endif
    _comp_arena(mtCompiler),
    _node_arena(mtCompiler),
    _old_arena(mtCompiler),
    _Compile_types(mtCompiler),
    _dead_node_list(comp_arena()),
    _dead_node_count(0),
    _congraph(NULL),
    _replay_inline_data(NULL),
    _number_of_mh_late_inlines(0),
    _inlining_progress(false),
    _inlining_incrementally(false),
    _print_inlining_list(NULL),
    _print_inlining_stream(NULL),
    _print_inlining_idx(0),
    _print_inlining_output(NULL),
    _allowed_reasons(0),
    _interpreter_frame_size(0),
    _max_node_limit(MaxNodeLimit),
    _has_reserved_stack_access(false) {
  C = this;

  TraceTime t1(NULL, &_t_totalCompilation, CITime, false);
  TraceTime t2(NULL, &_t_stubCompilation, CITime, false);

#ifndef PRODUCT
  set_print_assembly(PrintFrameConverterAssembly);
  set_parsed_irreducible_loop(false);
#endif
  set_has_irreducible_loop(false); // no loops

  CompileWrapper cw(this);
  Init(/*AliasLevel=*/ 0);
  init_tf((*generator)());

  {
    // The following is a dummy for the sake of GraphKit::gen_stub
    Unique_Node_List for_igvn(comp_arena());
    set_for_igvn(&for_igvn);  // not used, but some GraphKit guys push on this
    PhaseGVN gvn(Thread::current()->resource_area(),255);
    set_initial_gvn(&gvn);    // not significant, but GraphKit guys use it pervasively
    gvn.transform_no_reclaim(top());

    GraphKit kit;
    kit.gen_stub(stub_function, stub_name, is_fancy_jump, pass_tls, return_pc);
  }

  NOT_PRODUCT( verify_graph_edges(); )
  Code_Gen();
  if (failing())  return;


  // Entry point will be accessed using compile->stub_entry_point();
  if (code_buffer() == NULL) {
    Matcher::soft_match_failure();
  } else {
    if (PrintAssembly && (WizardMode || Verbose))
      tty->print_cr("### Stub::%s", stub_name);

    if (!failing()) {
      assert(_fixed_slots == 0, "no fixed slots used for runtime stubs");

      // Make the NMethod
      // For now we mark the frame as never safe for profile stackwalking
      RuntimeStub *rs = RuntimeStub::new_runtime_stub(stub_name,
                                                      code_buffer(),
                                                      CodeOffsets::frame_never_safe,
                                                      // _code_offsets.value(CodeOffsets::Frame_Complete),
                                                      frame_size_in_words(),
                                                      _oop_map_set,
                                                      save_arg_registers);
      assert(rs != NULL && rs->is_runtime_stub(), "sanity check");

      _stub_entry_point = rs->entry_point();
    }
  }
}

//------------------------------Init-------------------------------------------
// Prepare for a single compilation
void Compile::Init(int aliaslevel) {
  _unique  = 0;
  _regalloc = NULL;

  _tf      = NULL;  // filled in later
  _top     = NULL;  // cached later
  _matcher = NULL;  // filled in later
  _cfg     = NULL;  // filled in later

  set_24_bit_selection_and_mode(Use24BitFP, false);

  _node_note_array = NULL;
  _default_node_notes = NULL;
  DEBUG_ONLY( _modified_nodes = NULL; ) // Used in Optimize()

  _immutable_memory = NULL; // filled in at first inquiry

  // Globally visible Nodes
  // First set TOP to NULL to give safe behavior during creation of RootNode
  set_cached_top_node(NULL);
  set_root(new RootNode());
  // Now that you have a Root to point to, create the real TOP
  set_cached_top_node( new ConNode(Type::TOP) );
  set_recent_alloc(NULL, NULL);

  // Create Debug Information Recorder to record scopes, oopmaps, etc.
  env()->set_oop_recorder(new OopRecorder(env()->arena()));
  env()->set_debug_info(new DebugInformationRecorder(env()->oop_recorder()));
  env()->set_dependencies(new Dependencies(env()));

  _fixed_slots = 0;
  set_has_split_ifs(false);
  set_has_loops(has_method() && method()->has_loops()); // first approximation
  set_has_stringbuilder(false);
  set_has_boxed_value(false);
  _trap_can_recompile = false;  // no traps emitted yet
  _major_progress = true; // start out assuming good things will happen
  set_has_unsafe_access(false);
  set_max_vector_size(0);
  set_clear_upper_avx(false);  //false as default for clear upper bits of ymm registers
  Copy::zero_to_bytes(_trap_hist, sizeof(_trap_hist));
  set_decompile_count(0);

  set_do_freq_based_layout(_directive->BlockLayoutByFrequencyOption);
  set_num_loop_opts(LoopOptsCount);
  set_do_inlining(Inline);
  set_max_inline_size(MaxInlineSize);
  set_freq_inline_size(FreqInlineSize);
  set_do_scheduling(OptoScheduling);
  set_do_count_invocations(false);
  set_do_method_data_update(false);

  set_do_vector_loop(false);

  if (AllowVectorizeOnDemand) {
    if (has_method() && (_directive->VectorizeOption || _directive->VectorizeDebugOption)) {
      set_do_vector_loop(true);
      NOT_PRODUCT(if (do_vector_loop() && Verbose) {tty->print("Compile::Init: do vectorized loops (SIMD like) for method %s\n",  method()->name()->as_quoted_ascii());})
    } else if (has_method() && method()->name() != 0 &&
               method()->intrinsic_id() == vmIntrinsics::_forEachRemaining) {
      set_do_vector_loop(true);
    }
  }
  set_use_cmove(UseCMoveUnconditionally /* || do_vector_loop()*/); //TODO: consider do_vector_loop() mandate use_cmove unconditionally
  NOT_PRODUCT(if (use_cmove() && Verbose && has_method()) {tty->print("Compile::Init: use CMove without profitability tests for method %s\n",  method()->name()->as_quoted_ascii());})

  set_age_code(has_method() && method()->profile_aging());
  set_rtm_state(NoRTM); // No RTM lock eliding by default
  _max_node_limit = _directive->MaxNodeLimitOption;

#if INCLUDE_RTM_OPT
  if (UseRTMLocking && has_method() && (method()->method_data_or_null() != NULL)) {
    int rtm_state = method()->method_data()->rtm_state();
    if (method_has_option("NoRTMLockEliding") || ((rtm_state & NoRTM) != 0)) {
      // Don't generate RTM lock eliding code.
      set_rtm_state(NoRTM);
    } else if (method_has_option("UseRTMLockEliding") || ((rtm_state & UseRTM) != 0) || !UseRTMDeopt) {
      // Generate RTM lock eliding code without abort ratio calculation code.
      set_rtm_state(UseRTM);
    } else if (UseRTMDeopt) {
      // Generate RTM lock eliding code and include abort ratio calculation
      // code if UseRTMDeopt is on.
      set_rtm_state(ProfileRTM);
    }
  }
#endif
  if (debug_info()->recording_non_safepoints()) {
    set_node_note_array(new(comp_arena()) GrowableArray<Node_Notes*>
                        (comp_arena(), 8, 0, NULL));
    set_default_node_notes(Node_Notes::make(this));
  }

  // // -- Initialize types before each compile --
  // // Update cached type information
  // if( _method && _method->constants() )
  //   Type::update_loaded_types(_method, _method->constants());

  // Init alias_type map.
  if (!_do_escape_analysis && aliaslevel == 3)
    aliaslevel = 2;  // No unique types without escape analysis
  _AliasLevel = aliaslevel;
  const int grow_ats = 16;
  _max_alias_types = grow_ats;
  _alias_types   = NEW_ARENA_ARRAY(comp_arena(), AliasType*, grow_ats);
  AliasType* ats = NEW_ARENA_ARRAY(comp_arena(), AliasType,  grow_ats);
  Copy::zero_to_bytes(ats, sizeof(AliasType)*grow_ats);
  {
    for (int i = 0; i < grow_ats; i++)  _alias_types[i] = &ats[i];
  }
  // Initialize the first few types.
  _alias_types[AliasIdxTop]->Init(AliasIdxTop, NULL);
  _alias_types[AliasIdxBot]->Init(AliasIdxBot, TypePtr::BOTTOM);
  _alias_types[AliasIdxRaw]->Init(AliasIdxRaw, TypeRawPtr::BOTTOM);
  _num_alias_types = AliasIdxRaw+1;
  // Zero out the alias type cache.
  Copy::zero_to_bytes(_alias_cache, sizeof(_alias_cache));
  // A NULL adr_type hits in the cache right away.  Preload the right answer.
  probe_alias_cache(NULL)->_index = AliasIdxTop;

  _intrinsics = NULL;
  _macro_nodes = new(comp_arena()) GrowableArray<Node*>(comp_arena(), 8,  0, NULL);
  _predicate_opaqs = new(comp_arena()) GrowableArray<Node*>(comp_arena(), 8,  0, NULL);
  _expensive_nodes = new(comp_arena()) GrowableArray<Node*>(comp_arena(), 8,  0, NULL);
  _range_check_casts = new(comp_arena()) GrowableArray<Node*>(comp_arena(), 8,  0, NULL);
  _opaque4_nodes = new(comp_arena()) GrowableArray<Node*>(comp_arena(), 8,  0, NULL);
  register_library_intrinsics();
}

//---------------------------init_start----------------------------------------
// Install the StartNode on this compile object.
void Compile::init_start(StartNode* s) {
  if (failing())
    return; // already failing
  assert(s == start(), "");
}

/**
 * Return the 'StartNode'. We must not have a pending failure, since the ideal graph
 * can be in an inconsistent state, i.e., we can get segmentation faults when traversing
 * the ideal graph.
 */
StartNode* Compile::start() const {
  assert (!failing(), "Must not have pending failure. Reason is: %s", failure_reason());
  for (DUIterator_Fast imax, i = root()->fast_outs(imax); i < imax; i++) {
    Node* start = root()->fast_out(i);
    if (start->is_Start()) {
      return start->as_Start();
    }
  }
  fatal("Did not find Start node!");
  return NULL;
}

//-------------------------------immutable_memory-------------------------------------
// Access immutable memory
Node* Compile::immutable_memory() {
  if (_immutable_memory != NULL) {
    return _immutable_memory;
  }
  StartNode* s = start();
  for (DUIterator_Fast imax, i = s->fast_outs(imax); true; i++) {
    Node *p = s->fast_out(i);
    if (p != s && p->as_Proj()->_con == TypeFunc::Memory) {
      _immutable_memory = p;
      return _immutable_memory;
    }
  }
  ShouldNotReachHere();
  return NULL;
}

//----------------------set_cached_top_node------------------------------------
// Install the cached top node, and make sure Node::is_top works correctly.
void Compile::set_cached_top_node(Node* tn) {
  if (tn != NULL)  verify_top(tn);
  Node* old_top = _top;
  _top = tn;
  // Calling Node::setup_is_top allows the nodes the chance to adjust
  // their _out arrays.
  if (_top != NULL)     _top->setup_is_top();
  if (old_top != NULL)  old_top->setup_is_top();
  assert(_top == NULL || top()->is_top(), "");
}

#ifdef ASSERT
uint Compile::count_live_nodes_by_graph_walk() {
  Unique_Node_List useful(comp_arena());
  // Get useful node list by walking the graph.
  identify_useful_nodes(useful);
  return useful.size();
}

void Compile::print_missing_nodes() {

  // Return if CompileLog is NULL and PrintIdealNodeCount is false.
  if ((_log == NULL) && (! PrintIdealNodeCount)) {
    return;
  }

  // This is an expensive function. It is executed only when the user
  // specifies VerifyIdealNodeCount option or otherwise knows the
  // additional work that needs to be done to identify reachable nodes
  // by walking the flow graph and find the missing ones using
  // _dead_node_list.

  Unique_Node_List useful(comp_arena());
  // Get useful node list by walking the graph.
  identify_useful_nodes(useful);

  uint l_nodes = C->live_nodes();
  uint l_nodes_by_walk = useful.size();

  if (l_nodes != l_nodes_by_walk) {
    if (_log != NULL) {
      _log->begin_head("mismatched_nodes count='%d'", abs((int) (l_nodes - l_nodes_by_walk)));
      _log->stamp();
      _log->end_head();
    }
    VectorSet& useful_member_set = useful.member_set();
    int last_idx = l_nodes_by_walk;
    for (int i = 0; i < last_idx; i++) {
      if (useful_member_set.test(i)) {
        if (_dead_node_list.test(i)) {
          if (_log != NULL) {
            _log->elem("mismatched_node_info node_idx='%d' type='both live and dead'", i);
          }
          if (PrintIdealNodeCount) {
            // Print the log message to tty
              tty->print_cr("mismatched_node idx='%d' both live and dead'", i);
              useful.at(i)->dump();
          }
        }
      }
      else if (! _dead_node_list.test(i)) {
        if (_log != NULL) {
          _log->elem("mismatched_node_info node_idx='%d' type='neither live nor dead'", i);
        }
        if (PrintIdealNodeCount) {
          // Print the log message to tty
          tty->print_cr("mismatched_node idx='%d' type='neither live nor dead'", i);
        }
      }
    }
    if (_log != NULL) {
      _log->tail("mismatched_nodes");
    }
  }
}
void Compile::record_modified_node(Node* n) {
  if (_modified_nodes != NULL && !_inlining_incrementally &&
      n->outcnt() != 0 && !n->is_Con()) {
    _modified_nodes->push(n);
  }
}

void Compile::remove_modified_node(Node* n) {
  if (_modified_nodes != NULL) {
    _modified_nodes->remove(n);
  }
}
#endif

#ifndef PRODUCT
void Compile::verify_top(Node* tn) const {
  if (tn != NULL) {
    assert(tn->is_Con(), "top node must be a constant");
    assert(((ConNode*)tn)->type() == Type::TOP, "top node must have correct type");
    assert(tn->in(0) != NULL, "must have live top node");
  }
}
#endif


///-------------------Managing Per-Node Debug & Profile Info-------------------

void Compile::grow_node_notes(GrowableArray<Node_Notes*>* arr, int grow_by) {
  guarantee(arr != NULL, "");
  int num_blocks = arr->length();
  if (grow_by < num_blocks)  grow_by = num_blocks;
  int num_notes = grow_by * _node_notes_block_size;
  Node_Notes* notes = NEW_ARENA_ARRAY(node_arena(), Node_Notes, num_notes);
  Copy::zero_to_bytes(notes, num_notes * sizeof(Node_Notes));
  while (num_notes > 0) {
    arr->append(notes);
    notes     += _node_notes_block_size;
    num_notes -= _node_notes_block_size;
  }
  assert(num_notes == 0, "exact multiple, please");
}

bool Compile::copy_node_notes_to(Node* dest, Node* source) {
  if (source == NULL || dest == NULL)  return false;

  if (dest->is_Con())
    return false;               // Do not push debug info onto constants.

#ifdef ASSERT
  // Leave a bread crumb trail pointing to the original node:
  if (dest != NULL && dest != source && dest->debug_orig() == NULL) {
    dest->set_debug_orig(source);
  }
#endif

  if (node_note_array() == NULL)
    return false;               // Not collecting any notes now.

  // This is a copy onto a pre-existing node, which may already have notes.
  // If both nodes have notes, do not overwrite any pre-existing notes.
  Node_Notes* source_notes = node_notes_at(source->_idx);
  if (source_notes == NULL || source_notes->is_clear())  return false;
  Node_Notes* dest_notes   = node_notes_at(dest->_idx);
  if (dest_notes == NULL || dest_notes->is_clear()) {
    return set_node_notes_at(dest->_idx, source_notes);
  }

  Node_Notes merged_notes = (*source_notes);
  // The order of operations here ensures that dest notes will win...
  merged_notes.update_from(dest_notes);
  return set_node_notes_at(dest->_idx, &merged_notes);
}


//--------------------------allow_range_check_smearing-------------------------
// Gating condition for coalescing similar range checks.
// Sometimes we try 'speculatively' replacing a series of a range checks by a
// single covering check that is at least as strong as any of them.
// If the optimization succeeds, the simplified (strengthened) range check
// will always succeed.  If it fails, we will deopt, and then give up
// on the optimization.
bool Compile::allow_range_check_smearing() const {
  // If this method has already thrown a range-check,
  // assume it was because we already tried range smearing
  // and it failed.
  uint already_trapped = trap_count(Deoptimization::Reason_range_check);
  return !already_trapped;
}


//------------------------------flatten_alias_type-----------------------------
const TypePtr *Compile::flatten_alias_type( const TypePtr *tj ) const {
  int offset = tj->offset();
  TypePtr::PTR ptr = tj->ptr();

  // Known instance (scalarizable allocation) alias only with itself.
  bool is_known_inst = tj->isa_oopptr() != NULL &&
                       tj->is_oopptr()->is_known_instance();

  // Process weird unsafe references.
  if (offset == Type::OffsetBot && (tj->isa_instptr() /*|| tj->isa_klassptr()*/)) {
    assert(InlineUnsafeOps, "indeterminate pointers come only from unsafe ops");
    assert(!is_known_inst, "scalarizable allocation should not have unsafe references");
    tj = TypeOopPtr::BOTTOM;
    ptr = tj->ptr();
    offset = tj->offset();
  }

  // Array pointers need some flattening
  const TypeAryPtr *ta = tj->isa_aryptr();
  if (ta && ta->is_stable()) {
    // Erase stability property for alias analysis.
    tj = ta = ta->cast_to_stable(false);
  }
  if( ta && is_known_inst ) {
    if ( offset != Type::OffsetBot &&
         offset > arrayOopDesc::length_offset_in_bytes() ) {
      offset = Type::OffsetBot; // Flatten constant access into array body only
      tj = ta = TypeAryPtr::make(ptr, ta->ary(), ta->klass(), true, offset, ta->instance_id());
    }
  } else if( ta && _AliasLevel >= 2 ) {
    // For arrays indexed by constant indices, we flatten the alias
    // space to include all of the array body.  Only the header, klass
    // and array length can be accessed un-aliased.
    if( offset != Type::OffsetBot ) {
      if( ta->const_oop() ) { // MethodData* or Method*
        offset = Type::OffsetBot;   // Flatten constant access into array body
        tj = ta = TypeAryPtr::make(ptr,ta->const_oop(),ta->ary(),ta->klass(),false,offset);
      } else if( offset == arrayOopDesc::length_offset_in_bytes() ) {
        // range is OK as-is.
        tj = ta = TypeAryPtr::RANGE;
      } else if( offset == oopDesc::klass_offset_in_bytes() ) {
        tj = TypeInstPtr::KLASS; // all klass loads look alike
        ta = TypeAryPtr::RANGE; // generic ignored junk
        ptr = TypePtr::BotPTR;
      } else if( offset == oopDesc::mark_offset_in_bytes() ) {
        tj = TypeInstPtr::MARK;
        ta = TypeAryPtr::RANGE; // generic ignored junk
        ptr = TypePtr::BotPTR;
      } else {                  // Random constant offset into array body
        offset = Type::OffsetBot;   // Flatten constant access into array body
        tj = ta = TypeAryPtr::make(ptr,ta->ary(),ta->klass(),false,offset);
      }
    }
    // Arrays of fixed size alias with arrays of unknown size.
    if (ta->size() != TypeInt::POS) {
      const TypeAry *tary = TypeAry::make(ta->elem(), TypeInt::POS);
      tj = ta = TypeAryPtr::make(ptr,ta->const_oop(),tary,ta->klass(),false,offset);
    }
    // Arrays of known objects become arrays of unknown objects.
    if (ta->elem()->isa_narrowoop() && ta->elem() != TypeNarrowOop::BOTTOM) {
      const TypeAry *tary = TypeAry::make(TypeNarrowOop::BOTTOM, ta->size());
      tj = ta = TypeAryPtr::make(ptr,ta->const_oop(),tary,NULL,false,offset);
    }
    if (ta->elem()->isa_oopptr() && ta->elem() != TypeInstPtr::BOTTOM) {
      const TypeAry *tary = TypeAry::make(TypeInstPtr::BOTTOM, ta->size());
      tj = ta = TypeAryPtr::make(ptr,ta->const_oop(),tary,NULL,false,offset);
    }
    // Arrays of bytes and of booleans both use 'bastore' and 'baload' so
    // cannot be distinguished by bytecode alone.
    if (ta->elem() == TypeInt::BOOL) {
      const TypeAry *tary = TypeAry::make(TypeInt::BYTE, ta->size());
      ciKlass* aklass = ciTypeArrayKlass::make(T_BYTE);
      tj = ta = TypeAryPtr::make(ptr,ta->const_oop(),tary,aklass,false,offset);
    }
    // During the 2nd round of IterGVN, NotNull castings are removed.
    // Make sure the Bottom and NotNull variants alias the same.
    // Also, make sure exact and non-exact variants alias the same.
    if (ptr == TypePtr::NotNull || ta->klass_is_exact() || ta->speculative() != NULL) {
      tj = ta = TypeAryPtr::make(TypePtr::BotPTR,ta->ary(),ta->klass(),false,offset);
    }
  }

  // Oop pointers need some flattening
  const TypeInstPtr *to = tj->isa_instptr();
  if( to && _AliasLevel >= 2 && to != TypeOopPtr::BOTTOM ) {
    ciInstanceKlass *k = to->klass()->as_instance_klass();
    if( ptr == TypePtr::Constant ) {
      if (to->klass() != ciEnv::current()->Class_klass() ||
          offset < k->size_helper() * wordSize) {
        // No constant oop pointers (such as Strings); they alias with
        // unknown strings.
        assert(!is_known_inst, "not scalarizable allocation");
        tj = to = TypeInstPtr::make(TypePtr::BotPTR,to->klass(),false,0,offset);
      }
    } else if( is_known_inst ) {
      tj = to; // Keep NotNull and klass_is_exact for instance type
    } else if( ptr == TypePtr::NotNull || to->klass_is_exact() ) {
      // During the 2nd round of IterGVN, NotNull castings are removed.
      // Make sure the Bottom and NotNull variants alias the same.
      // Also, make sure exact and non-exact variants alias the same.
      tj = to = TypeInstPtr::make(TypePtr::BotPTR,to->klass(),false,0,offset);
    }
    if (to->speculative() != NULL) {
      tj = to = TypeInstPtr::make(to->ptr(),to->klass(),to->klass_is_exact(),to->const_oop(),to->offset(), to->instance_id());
    }
    // Canonicalize the holder of this field
    if (offset >= 0 && offset < instanceOopDesc::base_offset_in_bytes()) {
      // First handle header references such as a LoadKlassNode, even if the
      // object's klass is unloaded at compile time (4965979).
      if (!is_known_inst) { // Do it only for non-instance types
        tj = to = TypeInstPtr::make(TypePtr::BotPTR, env()->Object_klass(), false, NULL, offset);
      }
    } else if (offset < 0 || offset >= k->size_helper() * wordSize) {
      // Static fields are in the space above the normal instance
      // fields in the java.lang.Class instance.
      if (to->klass() != ciEnv::current()->Class_klass()) {
        to = NULL;
        tj = TypeOopPtr::BOTTOM;
        offset = tj->offset();
      }
    } else {
      ciInstanceKlass *canonical_holder = k->get_canonical_holder(offset);
      if (!k->equals(canonical_holder) || tj->offset() != offset) {
        if( is_known_inst ) {
          tj = to = TypeInstPtr::make(to->ptr(), canonical_holder, true, NULL, offset, to->instance_id());
        } else {
          tj = to = TypeInstPtr::make(to->ptr(), canonical_holder, false, NULL, offset);
        }
      }
    }
  }

  // Klass pointers to object array klasses need some flattening
  const TypeKlassPtr *tk = tj->isa_klassptr();
  if( tk ) {
    // If we are referencing a field within a Klass, we need
    // to assume the worst case of an Object.  Both exact and
    // inexact types must flatten to the same alias class so
    // use NotNull as the PTR.
    if ( offset == Type::OffsetBot || (offset >= 0 && (size_t)offset < sizeof(Klass)) ) {

      tj = tk = TypeKlassPtr::make(TypePtr::NotNull,
                                   TypeKlassPtr::OBJECT->klass(),
                                   offset);
    }

    ciKlass* klass = tk->klass();
    if( klass->is_obj_array_klass() ) {
      ciKlass* k = TypeAryPtr::OOPS->klass();
      if( !k || !k->is_loaded() )                  // Only fails for some -Xcomp runs
        k = TypeInstPtr::BOTTOM->klass();
      tj = tk = TypeKlassPtr::make( TypePtr::NotNull, k, offset );
    }

    // Check for precise loads from the primary supertype array and force them
    // to the supertype cache alias index.  Check for generic array loads from
    // the primary supertype array and also force them to the supertype cache
    // alias index.  Since the same load can reach both, we need to merge
    // these 2 disparate memories into the same alias class.  Since the
    // primary supertype array is read-only, there's no chance of confusion
    // where we bypass an array load and an array store.
    int primary_supers_offset = in_bytes(Klass::primary_supers_offset());
    if (offset == Type::OffsetBot ||
        (offset >= primary_supers_offset &&
         offset < (int)(primary_supers_offset + Klass::primary_super_limit() * wordSize)) ||
        offset == (int)in_bytes(Klass::secondary_super_cache_offset())) {
      offset = in_bytes(Klass::secondary_super_cache_offset());
      tj = tk = TypeKlassPtr::make( TypePtr::NotNull, tk->klass(), offset );
    }
  }

  // Flatten all Raw pointers together.
  if (tj->base() == Type::RawPtr)
    tj = TypeRawPtr::BOTTOM;

  if (tj->base() == Type::AnyPtr)
    tj = TypePtr::BOTTOM;      // An error, which the caller must check for.

  // Flatten all to bottom for now
  switch( _AliasLevel ) {
  case 0:
    tj = TypePtr::BOTTOM;
    break;
  case 1:                       // Flatten to: oop, static, field or array
    switch (tj->base()) {
    //case Type::AryPtr: tj = TypeAryPtr::RANGE;    break;
    case Type::RawPtr:   tj = TypeRawPtr::BOTTOM;   break;
    case Type::AryPtr:   // do not distinguish arrays at all
    case Type::InstPtr:  tj = TypeInstPtr::BOTTOM;  break;
    case Type::KlassPtr: tj = TypeKlassPtr::OBJECT; break;
    case Type::AnyPtr:   tj = TypePtr::BOTTOM;      break;  // caller checks it
    default: ShouldNotReachHere();
    }
    break;
  case 2:                       // No collapsing at level 2; keep all splits
  case 3:                       // No collapsing at level 3; keep all splits
    break;
  default:
    Unimplemented();
  }

  offset = tj->offset();
  assert( offset != Type::OffsetTop, "Offset has fallen from constant" );

  assert( (offset != Type::OffsetBot && tj->base() != Type::AryPtr) ||
          (offset == Type::OffsetBot && tj->base() == Type::AryPtr) ||
          (offset == Type::OffsetBot && tj == TypeOopPtr::BOTTOM) ||
          (offset == Type::OffsetBot && tj == TypePtr::BOTTOM) ||
          (offset == oopDesc::mark_offset_in_bytes() && tj->base() == Type::AryPtr) ||
          (offset == oopDesc::klass_offset_in_bytes() && tj->base() == Type::AryPtr) ||
          (offset == arrayOopDesc::length_offset_in_bytes() && tj->base() == Type::AryPtr)  ,
          "For oops, klasses, raw offset must be constant; for arrays the offset is never known" );
  assert( tj->ptr() != TypePtr::TopPTR &&
          tj->ptr() != TypePtr::AnyNull &&
          tj->ptr() != TypePtr::Null, "No imprecise addresses" );
//    assert( tj->ptr() != TypePtr::Constant ||
//            tj->base() == Type::RawPtr ||
//            tj->base() == Type::KlassPtr, "No constant oop addresses" );

  return tj;
}

void Compile::AliasType::Init(int i, const TypePtr* at) {
  _index = i;
  _adr_type = at;
  _field = NULL;
  _element = NULL;
  _is_rewritable = true; // default
  const TypeOopPtr *atoop = (at != NULL) ? at->isa_oopptr() : NULL;
  if (atoop != NULL && atoop->is_known_instance()) {
    const TypeOopPtr *gt = atoop->cast_to_instance_id(TypeOopPtr::InstanceBot);
    _general_index = Compile::current()->get_alias_index(gt);
  } else {
    _general_index = 0;
  }
}

BasicType Compile::AliasType::basic_type() const {
  if (element() != NULL) {
    const Type* element = adr_type()->is_aryptr()->elem();
    return element->isa_narrowoop() ? T_OBJECT : element->array_element_basic_type();
  } if (field() != NULL) {
    return field()->layout_type();
  } else {
    return T_ILLEGAL; // unknown
  }
}

//---------------------------------print_on------------------------------------
#ifndef PRODUCT
void Compile::AliasType::print_on(outputStream* st) {
  if (index() < 10)
        st->print("@ <%d> ", index());
  else  st->print("@ <%d>",  index());
  st->print(is_rewritable() ? "   " : " RO");
  int offset = adr_type()->offset();
  if (offset == Type::OffsetBot)
        st->print(" +any");
  else  st->print(" +%-3d", offset);
  st->print(" in ");
  adr_type()->dump_on(st);
  const TypeOopPtr* tjp = adr_type()->isa_oopptr();
  if (field() != NULL && tjp) {
    if (tjp->klass()  != field()->holder() ||
        tjp->offset() != field()->offset_in_bytes()) {
      st->print(" != ");
      field()->print();
      st->print(" ***");
    }
  }
}

void print_alias_types() {
  Compile* C = Compile::current();
  tty->print_cr("--- Alias types, AliasIdxBot .. %d", C->num_alias_types()-1);
  for (int idx = Compile::AliasIdxBot; idx < C->num_alias_types(); idx++) {
    C->alias_type(idx)->print_on(tty);
    tty->cr();
  }
}
#endif


//----------------------------probe_alias_cache--------------------------------
Compile::AliasCacheEntry* Compile::probe_alias_cache(const TypePtr* adr_type) {
  intptr_t key = (intptr_t) adr_type;
  key ^= key >> logAliasCacheSize;
  return &_alias_cache[key & right_n_bits(logAliasCacheSize)];
}


//-----------------------------grow_alias_types--------------------------------
void Compile::grow_alias_types() {
  const int old_ats  = _max_alias_types; // how many before?
  const int new_ats  = old_ats;          // how many more?
  const int grow_ats = old_ats+new_ats;  // how many now?
  _max_alias_types = grow_ats;
  _alias_types =  REALLOC_ARENA_ARRAY(comp_arena(), AliasType*, _alias_types, old_ats, grow_ats);
  AliasType* ats =    NEW_ARENA_ARRAY(comp_arena(), AliasType, new_ats);
  Copy::zero_to_bytes(ats, sizeof(AliasType)*new_ats);
  for (int i = 0; i < new_ats; i++)  _alias_types[old_ats+i] = &ats[i];
}


//--------------------------------find_alias_type------------------------------
Compile::AliasType* Compile::find_alias_type(const TypePtr* adr_type, bool no_create, ciField* original_field) {
  if (_AliasLevel == 0)
    return alias_type(AliasIdxBot);

  AliasCacheEntry* ace = probe_alias_cache(adr_type);
  if (ace->_adr_type == adr_type) {
    return alias_type(ace->_index);
  }

  // Handle special cases.
  if (adr_type == NULL)             return alias_type(AliasIdxTop);
  if (adr_type == TypePtr::BOTTOM)  return alias_type(AliasIdxBot);

  // Do it the slow way.
  const TypePtr* flat = flatten_alias_type(adr_type);

#ifdef ASSERT
  {
    ResourceMark rm;
    assert(flat == flatten_alias_type(flat), "not idempotent: adr_type = %s; flat = %s => %s",
           Type::str(adr_type), Type::str(flat), Type::str(flatten_alias_type(flat)));
    assert(flat != TypePtr::BOTTOM, "cannot alias-analyze an untyped ptr: adr_type = %s",
           Type::str(adr_type));
    if (flat->isa_oopptr() && !flat->isa_klassptr()) {
      const TypeOopPtr* foop = flat->is_oopptr();
      // Scalarizable allocations have exact klass always.
      bool exact = !foop->klass_is_exact() || foop->is_known_instance();
      const TypePtr* xoop = foop->cast_to_exactness(exact)->is_ptr();
      assert(foop == flatten_alias_type(xoop), "exactness must not affect alias type: foop = %s; xoop = %s",
             Type::str(foop), Type::str(xoop));
    }
  }
#endif

  int idx = AliasIdxTop;
  for (int i = 0; i < num_alias_types(); i++) {
    if (alias_type(i)->adr_type() == flat) {
      idx = i;
      break;
    }
  }

  if (idx == AliasIdxTop) {
    if (no_create)  return NULL;
    // Grow the array if necessary.
    if (_num_alias_types == _max_alias_types)  grow_alias_types();
    // Add a new alias type.
    idx = _num_alias_types++;
    _alias_types[idx]->Init(idx, flat);
    if (flat == TypeInstPtr::KLASS)  alias_type(idx)->set_rewritable(false);
    if (flat == TypeAryPtr::RANGE)   alias_type(idx)->set_rewritable(false);
    if (flat->isa_instptr()) {
      if (flat->offset() == java_lang_Class::klass_offset_in_bytes()
          && flat->is_instptr()->klass() == env()->Class_klass())
        alias_type(idx)->set_rewritable(false);
    }
    if (flat->isa_aryptr()) {
#ifdef ASSERT
      const int header_size_min  = arrayOopDesc::base_offset_in_bytes(T_BYTE);
      // (T_BYTE has the weakest alignment and size restrictions...)
      assert(flat->offset() < header_size_min, "array body reference must be OffsetBot");
#endif
      if (flat->offset() == TypePtr::OffsetBot) {
        alias_type(idx)->set_element(flat->is_aryptr()->elem());
      }
    }
    if (flat->isa_klassptr()) {
      if (flat->offset() == in_bytes(Klass::super_check_offset_offset()))
        alias_type(idx)->set_rewritable(false);
      if (flat->offset() == in_bytes(Klass::modifier_flags_offset()))
        alias_type(idx)->set_rewritable(false);
      if (flat->offset() == in_bytes(Klass::access_flags_offset()))
        alias_type(idx)->set_rewritable(false);
      if (flat->offset() == in_bytes(Klass::java_mirror_offset()))
        alias_type(idx)->set_rewritable(false);
    }
    // %%% (We would like to finalize JavaThread::threadObj_offset(),
    // but the base pointer type is not distinctive enough to identify
    // references into JavaThread.)

    // Check for final fields.
    const TypeInstPtr* tinst = flat->isa_instptr();
    if (tinst && tinst->offset() >= instanceOopDesc::base_offset_in_bytes()) {
      ciField* field;
      if (tinst->const_oop() != NULL &&
          tinst->klass() == ciEnv::current()->Class_klass() &&
          tinst->offset() >= (tinst->klass()->as_instance_klass()->size_helper() * wordSize)) {
        // static field
        ciInstanceKlass* k = tinst->const_oop()->as_instance()->java_lang_Class_klass()->as_instance_klass();
        field = k->get_field_by_offset(tinst->offset(), true);
      } else {
        ciInstanceKlass *k = tinst->klass()->as_instance_klass();
        field = k->get_field_by_offset(tinst->offset(), false);
      }
      assert(field == NULL ||
             original_field == NULL ||
             (field->holder() == original_field->holder() &&
              field->offset() == original_field->offset() &&
              field->is_static() == original_field->is_static()), "wrong field?");
      // Set field() and is_rewritable() attributes.
      if (field != NULL)  alias_type(idx)->set_field(field);
    }
  }

  // Fill the cache for next time.
  ace->_adr_type = adr_type;
  ace->_index    = idx;
  assert(alias_type(adr_type) == alias_type(idx),  "type must be installed");

  // Might as well try to fill the cache for the flattened version, too.
  AliasCacheEntry* face = probe_alias_cache(flat);
  if (face->_adr_type == NULL) {
    face->_adr_type = flat;
    face->_index    = idx;
    assert(alias_type(flat) == alias_type(idx), "flat type must work too");
  }

  return alias_type(idx);
}


Compile::AliasType* Compile::alias_type(ciField* field) {
  const TypeOopPtr* t;
  if (field->is_static())
    t = TypeInstPtr::make(field->holder()->java_mirror());
  else
    t = TypeOopPtr::make_from_klass_raw(field->holder());
  AliasType* atp = alias_type(t->add_offset(field->offset_in_bytes()), field);
  assert((field->is_final() || field->is_stable()) == !atp->is_rewritable(), "must get the rewritable bits correct");
  return atp;
}


//------------------------------have_alias_type--------------------------------
bool Compile::have_alias_type(const TypePtr* adr_type) {
  AliasCacheEntry* ace = probe_alias_cache(adr_type);
  if (ace->_adr_type == adr_type) {
    return true;
  }

  // Handle special cases.
  if (adr_type == NULL)             return true;
  if (adr_type == TypePtr::BOTTOM)  return true;

  return find_alias_type(adr_type, true, NULL) != NULL;
}

//-----------------------------must_alias--------------------------------------
// True if all values of the given address type are in the given alias category.
bool Compile::must_alias(const TypePtr* adr_type, int alias_idx) {
  if (alias_idx == AliasIdxBot)         return true;  // the universal category
  if (adr_type == NULL)                 return true;  // NULL serves as TypePtr::TOP
  if (alias_idx == AliasIdxTop)         return false; // the empty category
  if (adr_type->base() == Type::AnyPtr) return false; // TypePtr::BOTTOM or its twins

  // the only remaining possible overlap is identity
  int adr_idx = get_alias_index(adr_type);
  assert(adr_idx != AliasIdxBot && adr_idx != AliasIdxTop, "");
  assert(adr_idx == alias_idx ||
         (alias_type(alias_idx)->adr_type() != TypeOopPtr::BOTTOM
          && adr_type                       != TypeOopPtr::BOTTOM),
         "should not be testing for overlap with an unsafe pointer");
  return adr_idx == alias_idx;
}

//------------------------------can_alias--------------------------------------
// True if any values of the given address type are in the given alias category.
bool Compile::can_alias(const TypePtr* adr_type, int alias_idx) {
  if (alias_idx == AliasIdxTop)         return false; // the empty category
  if (adr_type == NULL)                 return false; // NULL serves as TypePtr::TOP
  if (alias_idx == AliasIdxBot)         return true;  // the universal category
  if (adr_type->base() == Type::AnyPtr) return true;  // TypePtr::BOTTOM or its twins

  // the only remaining possible overlap is identity
  int adr_idx = get_alias_index(adr_type);
  assert(adr_idx != AliasIdxBot && adr_idx != AliasIdxTop, "");
  return adr_idx == alias_idx;
}



//---------------------------pop_warm_call-------------------------------------
WarmCallInfo* Compile::pop_warm_call() {
  WarmCallInfo* wci = _warm_calls;
  if (wci != NULL)  _warm_calls = wci->remove_from(wci);
  return wci;
}

//----------------------------Inline_Warm--------------------------------------
int Compile::Inline_Warm() {
  // If there is room, try to inline some more warm call sites.
  // %%% Do a graph index compaction pass when we think we're out of space?
  if (!InlineWarmCalls)  return 0;

  int calls_made_hot = 0;
  int room_to_grow   = NodeCountInliningCutoff - unique();
  int amount_to_grow = MIN2(room_to_grow, (int)NodeCountInliningStep);
  int amount_grown   = 0;
  WarmCallInfo* call;
  while (amount_to_grow > 0 && (call = pop_warm_call()) != NULL) {
    int est_size = (int)call->size();
    if (est_size > (room_to_grow - amount_grown)) {
      // This one won't fit anyway.  Get rid of it.
      call->make_cold();
      continue;
    }
    call->make_hot();
    calls_made_hot++;
    amount_grown   += est_size;
    amount_to_grow -= est_size;
  }

  if (calls_made_hot > 0)  set_major_progress();
  return calls_made_hot;
}


//----------------------------Finish_Warm--------------------------------------
void Compile::Finish_Warm() {
  if (!InlineWarmCalls)  return;
  if (failing())  return;
  if (warm_calls() == NULL)  return;

  // Clean up loose ends, if we are out of space for inlining.
  WarmCallInfo* call;
  while ((call = pop_warm_call()) != NULL) {
    call->make_cold();
  }
}

//---------------------cleanup_loop_predicates-----------------------
// Remove the opaque nodes that protect the predicates so that all unused
// checks and uncommon_traps will be eliminated from the ideal graph
void Compile::cleanup_loop_predicates(PhaseIterGVN &igvn) {
  if (predicate_count()==0) return;
  for (int i = predicate_count(); i > 0; i--) {
    Node * n = predicate_opaque1_node(i-1);
    assert(n->Opcode() == Op_Opaque1, "must be");
    igvn.replace_node(n, n->in(1));
  }
  assert(predicate_count()==0, "should be clean!");
}

void Compile::add_range_check_cast(Node* n) {
  assert(n->isa_CastII()->has_range_check(), "CastII should have range check dependency");
  assert(!_range_check_casts->contains(n), "duplicate entry in range check casts");
  _range_check_casts->append(n);
}

// Remove all range check dependent CastIINodes.
void Compile::remove_range_check_casts(PhaseIterGVN &igvn) {
  for (int i = range_check_cast_count(); i > 0; i--) {
    Node* cast = range_check_cast_node(i-1);
    assert(cast->isa_CastII()->has_range_check(), "CastII should have range check dependency");
    igvn.replace_node(cast, cast->in(1));
  }
  assert(range_check_cast_count() == 0, "should be empty");
}

void Compile::add_opaque4_node(Node* n) {
  assert(n->Opcode() == Op_Opaque4, "Opaque4 only");
  assert(!_opaque4_nodes->contains(n), "duplicate entry in Opaque4 list");
  _opaque4_nodes->append(n);
}

// Remove all Opaque4 nodes.
void Compile::remove_opaque4_nodes(PhaseIterGVN &igvn) {
  for (int i = opaque4_count(); i > 0; i--) {
    Node* opaq = opaque4_node(i-1);
    assert(opaq->Opcode() == Op_Opaque4, "Opaque4 only");
    igvn.replace_node(opaq, opaq->in(2));
  }
  assert(opaque4_count() == 0, "should be empty");
}

// StringOpts and late inlining of string methods
void Compile::inline_string_calls(bool parse_time) {
  {
    // remove useless nodes to make the usage analysis simpler
    ResourceMark rm;
    PhaseRemoveUseless pru(initial_gvn(), for_igvn());
  }

  {
    ResourceMark rm;
    print_method(PHASE_BEFORE_STRINGOPTS, 3);
    PhaseStringOpts pso(initial_gvn(), for_igvn());
    print_method(PHASE_AFTER_STRINGOPTS, 3);
  }

  // now inline anything that we skipped the first time around
  if (!parse_time) {
    _late_inlines_pos = _late_inlines.length();
  }

  while (_string_late_inlines.length() > 0) {
    CallGenerator* cg = _string_late_inlines.pop();
    cg->do_late_inline();
    if (failing())  return;
  }
  _string_late_inlines.trunc_to(0);
}

// Late inlining of boxing methods
void Compile::inline_boxing_calls(PhaseIterGVN& igvn) {
  if (_boxing_late_inlines.length() > 0) {
    assert(has_boxed_value(), "inconsistent");

    PhaseGVN* gvn = initial_gvn();
    set_inlining_incrementally(true);

    assert( igvn._worklist.size() == 0, "should be done with igvn" );
    for_igvn()->clear();
    gvn->replace_with(&igvn);

    _late_inlines_pos = _late_inlines.length();

    while (_boxing_late_inlines.length() > 0) {
      CallGenerator* cg = _boxing_late_inlines.pop();
      cg->do_late_inline();
      if (failing())  return;
    }
    _boxing_late_inlines.trunc_to(0);

    {
      ResourceMark rm;
      PhaseRemoveUseless pru(gvn, for_igvn());
    }

    igvn = PhaseIterGVN(gvn);
    igvn.optimize();

    set_inlining_progress(false);
    set_inlining_incrementally(false);
  }
}

void Compile::inline_incrementally_one(PhaseIterGVN& igvn) {
  assert(IncrementalInline, "incremental inlining should be on");
  PhaseGVN* gvn = initial_gvn();

  set_inlining_progress(false);
  for_igvn()->clear();
  gvn->replace_with(&igvn);

  {
    TracePhase tp("incrementalInline_inline", &timers[_t_incrInline_inline]);
    int i = 0;
    for (; i <_late_inlines.length() && !inlining_progress(); i++) {
      CallGenerator* cg = _late_inlines.at(i);
      _late_inlines_pos = i+1;
      cg->do_late_inline();
      if (failing())  return;
    }
    int j = 0;
    for (; i < _late_inlines.length(); i++, j++) {
      _late_inlines.at_put(j, _late_inlines.at(i));
    }
    _late_inlines.trunc_to(j);
  }

  {
    TracePhase tp("incrementalInline_pru", &timers[_t_incrInline_pru]);
    ResourceMark rm;
    PhaseRemoveUseless pru(gvn, for_igvn());
  }

  {
    TracePhase tp("incrementalInline_igvn", &timers[_t_incrInline_igvn]);
    igvn = PhaseIterGVN(gvn);
  }
}

// Perform incremental inlining until bound on number of live nodes is reached
void Compile::inline_incrementally(PhaseIterGVN& igvn) {
  TracePhase tp("incrementalInline", &timers[_t_incrInline]);

  PhaseGVN* gvn = initial_gvn();

  set_inlining_incrementally(true);
  set_inlining_progress(true);
  uint low_live_nodes = 0;

  while(inlining_progress() && _late_inlines.length() > 0) {

    if (live_nodes() > (uint)LiveNodeCountInliningCutoff) {
      if (low_live_nodes < (uint)LiveNodeCountInliningCutoff * 8 / 10) {
        TracePhase tp("incrementalInline_ideal", &timers[_t_incrInline_ideal]);
        // PhaseIdealLoop is expensive so we only try it once we are
        // out of live nodes and we only try it again if the previous
        // helped got the number of nodes down significantly
        PhaseIdealLoop ideal_loop( igvn, false, true );
        if (failing())  return;
        low_live_nodes = live_nodes();
        _major_progress = true;
      }

      if (live_nodes() > (uint)LiveNodeCountInliningCutoff) {
        break;
      }
    }

    inline_incrementally_one(igvn);

    if (failing())  return;

    {
      TracePhase tp("incrementalInline_igvn", &timers[_t_incrInline_igvn]);
      igvn.optimize();
    }

    if (failing())  return;
  }

  assert( igvn._worklist.size() == 0, "should be done with igvn" );

  if (_string_late_inlines.length() > 0) {
    assert(has_stringbuilder(), "inconsistent");
    for_igvn()->clear();
    initial_gvn()->replace_with(&igvn);

    inline_string_calls(false);

    if (failing())  return;

    {
      TracePhase tp("incrementalInline_pru", &timers[_t_incrInline_pru]);
      ResourceMark rm;
      PhaseRemoveUseless pru(initial_gvn(), for_igvn());
    }

    {
      TracePhase tp("incrementalInline_igvn", &timers[_t_incrInline_igvn]);
      igvn = PhaseIterGVN(gvn);
      igvn.optimize();
    }
  }

  set_inlining_incrementally(false);
}


//------------------------------Optimize---------------------------------------
// Given a graph, optimize it.
void Compile::Optimize() {
  TracePhase tp("optimizer", &timers[_t_optimizer]);

#ifndef PRODUCT
  if (_directive->BreakAtCompileOption) {
    BREAKPOINT;
  }

#endif

  ResourceMark rm;
  int          loop_opts_cnt;

  print_inlining_reinit();

  NOT_PRODUCT( verify_graph_edges(); )

  print_method(PHASE_AFTER_PARSING);

 {
  // Iterative Global Value Numbering, including ideal transforms
  // Initialize IterGVN with types and values from parse-time GVN
  PhaseIterGVN igvn(initial_gvn());
#ifdef ASSERT
  _modified_nodes = new (comp_arena()) Unique_Node_List(comp_arena());
#endif
  {
    TracePhase tp("iterGVN", &timers[_t_iterGVN]);
    igvn.optimize();
  }

  print_method(PHASE_ITER_GVN1, 2);

  if (failing())  return;

  inline_incrementally(igvn);

  print_method(PHASE_INCREMENTAL_INLINE, 2);

  if (failing())  return;

  if (eliminate_boxing()) {
    // Inline valueOf() methods now.
    inline_boxing_calls(igvn);

    if (AlwaysIncrementalInline) {
      inline_incrementally(igvn);
    }

    print_method(PHASE_INCREMENTAL_BOXING_INLINE, 2);

    if (failing())  return;
  }

  // Remove the speculative part of types and clean up the graph from
  // the extra CastPP nodes whose only purpose is to carry them. Do
  // that early so that optimizations are not disrupted by the extra
  // CastPP nodes.
  remove_speculative_types(igvn);

  // No more new expensive nodes will be added to the list from here
  // so keep only the actual candidates for optimizations.
  cleanup_expensive_nodes(igvn);

  if (!failing() && RenumberLiveNodes && live_nodes() + NodeLimitFudgeFactor < unique()) {
    Compile::TracePhase tp("", &timers[_t_renumberLive]);
    initial_gvn()->replace_with(&igvn);
    for_igvn()->clear();
    Unique_Node_List new_worklist(C->comp_arena());
    {
      ResourceMark rm;
      PhaseRenumberLive prl = PhaseRenumberLive(initial_gvn(), for_igvn(), &new_worklist);
    }
    set_for_igvn(&new_worklist);
    igvn = PhaseIterGVN(initial_gvn());
    igvn.optimize();
  }

  {
    // Expand VBoxes before EA.
    PhaseMacroExpand mexp(igvn);
    print_method(PHASE_ITER_GVN_BEFORE_EA, 2);
    mexp.expand_vbox_nodes();
    print_method(PHASE_ITER_GVN_BEFORE_EA, 2);
    if (failing())  return;
  }

  // Perform escape analysis
  if (_do_escape_analysis && ConnectionGraph::has_candidates(this)) {
    if (has_loops()) {
      // Cleanup graph (remove dead nodes).
      TracePhase tp("idealLoop", &timers[_t_idealLoop]);
      PhaseIdealLoop ideal_loop( igvn, false, true );
      if (major_progress()) print_method(PHASE_PHASEIDEAL_BEFORE_EA, 2);
      if (failing())  return;
    }
    ConnectionGraph::do_analysis(this, &igvn);

    if (failing())  return;

    // Optimize out fields loads from scalar replaceable allocations.
    igvn.optimize();
    print_method(PHASE_ITER_GVN_AFTER_EA, 2);

    if (failing())  return;

    if (congraph() != NULL && macro_count() > 0) {
      TracePhase tp("macroEliminate", &timers[_t_macroEliminate]);
      PhaseMacroExpand mexp(igvn);
      mexp.eliminate_macro_nodes();
      igvn.set_delay_transform(false);

      igvn.optimize();
      print_method(PHASE_ITER_GVN_AFTER_ELIMINATION, 2);

      if (failing())  return;
    }
  }

  // Loop transforms on the ideal graph.  Range Check Elimination,
  // peeling, unrolling, etc.

  // Set loop opts counter
  loop_opts_cnt = num_loop_opts();
  if((loop_opts_cnt > 0) && (has_loops() || has_split_ifs())) {
    {
      TracePhase tp("idealLoop", &timers[_t_idealLoop]);
      PhaseIdealLoop ideal_loop( igvn, true );
      loop_opts_cnt--;
      if (major_progress()) print_method(PHASE_PHASEIDEALLOOP1, 2);
      if (failing())  return;
    }
    // Loop opts pass if partial peeling occurred in previous pass
    if(PartialPeelLoop && major_progress() && (loop_opts_cnt > 0)) {
      TracePhase tp("idealLoop", &timers[_t_idealLoop]);
      PhaseIdealLoop ideal_loop( igvn, false );
      loop_opts_cnt--;
      if (major_progress()) print_method(PHASE_PHASEIDEALLOOP2, 2);
      if (failing())  return;
    }
    // Loop opts pass for loop-unrolling before CCP
    if(major_progress() && (loop_opts_cnt > 0)) {
      TracePhase tp("idealLoop", &timers[_t_idealLoop]);
      PhaseIdealLoop ideal_loop( igvn, false );
      loop_opts_cnt--;
      if (major_progress()) print_method(PHASE_PHASEIDEALLOOP3, 2);
    }
    if (!failing()) {
      // Verify that last round of loop opts produced a valid graph
      TracePhase tp("idealLoopVerify", &timers[_t_idealLoopVerify]);
      PhaseIdealLoop::verify(igvn);
    }
  }
  if (failing())  return;

  // Conditional Constant Propagation;
  PhaseCCP ccp( &igvn );
  assert( true, "Break here to ccp.dump_nodes_and_types(_root,999,1)");
  {
    TracePhase tp("ccp", &timers[_t_ccp]);
    ccp.do_transform();
  }
  print_method(PHASE_CPP1, 2);

  assert( true, "Break here to ccp.dump_old2new_map()");

  // Iterative Global Value Numbering, including ideal transforms
  {
    TracePhase tp("iterGVN2", &timers[_t_iterGVN2]);
    igvn = ccp;
    igvn.optimize();
  }

  print_method(PHASE_ITER_GVN2, 2);

  if (failing())  return;

  // Loop transforms on the ideal graph.  Range Check Elimination,
  // peeling, unrolling, etc.
  if(loop_opts_cnt > 0) {
    debug_only( int cnt = 0; );
    while(major_progress() && (loop_opts_cnt > 0)) {
      TracePhase tp("idealLoop", &timers[_t_idealLoop]);
      assert( cnt++ < 40, "infinite cycle in loop optimization" );
      PhaseIdealLoop ideal_loop( igvn, true);
      loop_opts_cnt--;
      if (major_progress()) print_method(PHASE_PHASEIDEALLOOP_ITERATIONS, 2);
      if (failing())  return;
    }
  }
  // Ensure that major progress is now clear
  C->clear_major_progress();

  {
    // Verify that all previous optimizations produced a valid graph
    // at least to this point, even if no loop optimizations were done.
    TracePhase tp("idealLoopVerify", &timers[_t_idealLoopVerify]);
    PhaseIdealLoop::verify(igvn);
  }

  if (range_check_cast_count() > 0) {
    // No more loop optimizations. Remove all range check dependent CastIINodes.
    C->remove_range_check_casts(igvn);
    igvn.optimize();
  }

  {
    TracePhase tp("macroExpand", &timers[_t_macroExpand]);
    PhaseMacroExpand  mex(igvn);
    if (mex.expand_macro_nodes()) {
      assert(failing(), "must bail out w/ explicit message");
      return;
    }
  }

<<<<<<< HEAD
  print_method(PHASE_MACRO_AFTER, 2);
=======
  if (opaque4_count() > 0) {
    C->remove_opaque4_nodes(igvn);
    igvn.optimize();
  }
>>>>>>> 3b1fdecd

  DEBUG_ONLY( _modified_nodes = NULL; )
 } // (End scope of igvn; run destructor if necessary for asserts.)

 process_print_inlining();
 // A method with only infinite loops has no edges entering loops from root
 {
   TracePhase tp("graphReshape", &timers[_t_graphReshaping]);
   if (final_graph_reshaping()) {
     assert(failing(), "must bail out w/ explicit message");
     return;
   }
 }

 print_method(PHASE_OPTIMIZE_FINISHED, 2);
}


//------------------------------Code_Gen---------------------------------------
// Given a graph, generate code for it
void Compile::Code_Gen() {
  if (failing()) {
    return;
  }

  // Perform instruction selection.  You might think we could reclaim Matcher
  // memory PDQ, but actually the Matcher is used in generating spill code.
  // Internals of the Matcher (including some VectorSets) must remain live
  // for awhile - thus I cannot reclaim Matcher memory lest a VectorSet usage
  // set a bit in reclaimed memory.

  // In debug mode can dump m._nodes.dump() for mapping of ideal to machine
  // nodes.  Mapping is only valid at the root of each matched subtree.
  NOT_PRODUCT( verify_graph_edges(); )

  Matcher matcher;
  _matcher = &matcher;
  {
    TracePhase tp("matcher", &timers[_t_matcher]);
    matcher.match();
  }
  // In debug mode can dump m._nodes.dump() for mapping of ideal to machine
  // nodes.  Mapping is only valid at the root of each matched subtree.
  NOT_PRODUCT( verify_graph_edges(); )

  // If you have too many nodes, or if matching has failed, bail out
  check_node_count(0, "out of nodes matching instructions");
  if (failing()) {
    return;
  }

  // Build a proper-looking CFG
  PhaseCFG cfg(node_arena(), root(), matcher);
  _cfg = &cfg;
  {
    TracePhase tp("scheduler", &timers[_t_scheduler]);
    bool success = cfg.do_global_code_motion();
    if (!success) {
      return;
    }

    print_method(PHASE_GLOBAL_CODE_MOTION, 2);
    NOT_PRODUCT( verify_graph_edges(); )
    debug_only( cfg.verify(); )
  }

  PhaseChaitin regalloc(unique(), cfg, matcher, false);
  _regalloc = &regalloc;
  {
    TracePhase tp("regalloc", &timers[_t_registerAllocation]);
    // Perform register allocation.  After Chaitin, use-def chains are
    // no longer accurate (at spill code) and so must be ignored.
    // Node->LRG->reg mappings are still accurate.
    _regalloc->Register_Allocate();

    // Bail out if the allocator builds too many nodes
    if (failing()) {
      return;
    }
  }

  // Prior to register allocation we kept empty basic blocks in case the
  // the allocator needed a place to spill.  After register allocation we
  // are not adding any new instructions.  If any basic block is empty, we
  // can now safely remove it.
  {
    TracePhase tp("blockOrdering", &timers[_t_blockOrdering]);
    cfg.remove_empty_blocks();
    if (do_freq_based_layout()) {
      PhaseBlockLayout layout(cfg);
    } else {
      cfg.set_loop_alignment();
    }
    cfg.fixup_flow();
  }

  // Apply peephole optimizations
  if( OptoPeephole ) {
    TracePhase tp("peephole", &timers[_t_peephole]);
    PhasePeephole peep( _regalloc, cfg);
    peep.do_transform();
  }

  // Do late expand if CPU requires this.
  if (Matcher::require_postalloc_expand) {
    TracePhase tp("postalloc_expand", &timers[_t_postalloc_expand]);
    cfg.postalloc_expand(_regalloc);
  }

  // Convert Nodes to instruction bits in a buffer
  {
    TraceTime tp("output", &timers[_t_output], CITime);
    Output();
  }

  print_method(PHASE_FINAL_CODE);

  // He's dead, Jim.
  _cfg     = (PhaseCFG*)((intptr_t)0xdeadbeef);
  _regalloc = (PhaseChaitin*)((intptr_t)0xdeadbeef);
}


//------------------------------dump_asm---------------------------------------
// Dump formatted assembly
#ifndef PRODUCT
void Compile::dump_asm(int *pcs, uint pc_limit) {
  bool cut_short = false;
  tty->print_cr("#");
  tty->print("#  ");  _tf->dump();  tty->cr();
  tty->print_cr("#");

  // For all blocks
  int pc = 0x0;                 // Program counter
  char starts_bundle = ' ';
  _regalloc->dump_frame();

  Node *n = NULL;
  for (uint i = 0; i < _cfg->number_of_blocks(); i++) {
    if (VMThread::should_terminate()) {
      cut_short = true;
      break;
    }
    Block* block = _cfg->get_block(i);
    if (block->is_connector() && !Verbose) {
      continue;
    }
    n = block->head();
    if (pcs && n->_idx < pc_limit) {
      tty->print("%3.3x   ", pcs[n->_idx]);
    } else {
      tty->print("      ");
    }
    block->dump_head(_cfg);
    if (block->is_connector()) {
      tty->print_cr("        # Empty connector block");
    } else if (block->num_preds() == 2 && block->pred(1)->is_CatchProj() && block->pred(1)->as_CatchProj()->_con == CatchProjNode::fall_through_index) {
      tty->print_cr("        # Block is sole successor of call");
    }

    // For all instructions
    Node *delay = NULL;
    for (uint j = 0; j < block->number_of_nodes(); j++) {
      if (VMThread::should_terminate()) {
        cut_short = true;
        break;
      }
      n = block->get_node(j);
      if (valid_bundle_info(n)) {
        Bundle* bundle = node_bundling(n);
        if (bundle->used_in_unconditional_delay()) {
          delay = n;
          continue;
        }
        if (bundle->starts_bundle()) {
          starts_bundle = '+';
        }
      }

      if (WizardMode) {
        n->dump();
      }

      if( !n->is_Region() &&    // Dont print in the Assembly
          !n->is_Phi() &&       // a few noisely useless nodes
          !n->is_Proj() &&
          !n->is_MachTemp() &&
          !n->is_SafePointScalarObject() &&
          !n->is_Catch() &&     // Would be nice to print exception table targets
          !n->is_MergeMem() &&  // Not very interesting
          !n->is_top() &&       // Debug info table constants
          !(n->is_Con() && !n->is_Mach())// Debug info table constants
          ) {
        if (pcs && n->_idx < pc_limit)
          tty->print("%3.3x", pcs[n->_idx]);
        else
          tty->print("   ");
        tty->print(" %c ", starts_bundle);
        starts_bundle = ' ';
        tty->print("\t");
        n->format(_regalloc, tty);
        tty->cr();
      }

      // If we have an instruction with a delay slot, and have seen a delay,
      // then back up and print it
      if (valid_bundle_info(n) && node_bundling(n)->use_unconditional_delay()) {
        assert(delay != NULL, "no unconditional delay instruction");
        if (WizardMode) delay->dump();

        if (node_bundling(delay)->starts_bundle())
          starts_bundle = '+';
        if (pcs && n->_idx < pc_limit)
          tty->print("%3.3x", pcs[n->_idx]);
        else
          tty->print("   ");
        tty->print(" %c ", starts_bundle);
        starts_bundle = ' ';
        tty->print("\t");
        delay->format(_regalloc, tty);
        tty->cr();
        delay = NULL;
      }

      // Dump the exception table as well
      if( n->is_Catch() && (Verbose || WizardMode) ) {
        // Print the exception table for this offset
        _handler_table.print_subtable_for(pc);
      }
    }

    if (pcs && n->_idx < pc_limit)
      tty->print_cr("%3.3x", pcs[n->_idx]);
    else
      tty->cr();

    assert(cut_short || delay == NULL, "no unconditional delay branch");

  } // End of per-block dump
  tty->cr();

  if (cut_short)  tty->print_cr("*** disassembly is cut short ***");
}
#endif

//------------------------------Final_Reshape_Counts---------------------------
// This class defines counters to help identify when a method
// may/must be executed using hardware with only 24-bit precision.
struct Final_Reshape_Counts : public StackObj {
  int  _call_count;             // count non-inlined 'common' calls
  int  _float_count;            // count float ops requiring 24-bit precision
  int  _double_count;           // count double ops requiring more precision
  int  _java_call_count;        // count non-inlined 'java' calls
  int  _inner_loop_count;       // count loops which need alignment
  VectorSet _visited;           // Visitation flags
  Node_List _tests;             // Set of IfNodes & PCTableNodes

  Final_Reshape_Counts() :
    _call_count(0), _float_count(0), _double_count(0),
    _java_call_count(0), _inner_loop_count(0),
    _visited( Thread::current()->resource_area() ) { }

  void inc_call_count  () { _call_count  ++; }
  void inc_float_count () { _float_count ++; }
  void inc_double_count() { _double_count++; }
  void inc_java_call_count() { _java_call_count++; }
  void inc_inner_loop_count() { _inner_loop_count++; }

  int  get_call_count  () const { return _call_count  ; }
  int  get_float_count () const { return _float_count ; }
  int  get_double_count() const { return _double_count; }
  int  get_java_call_count() const { return _java_call_count; }
  int  get_inner_loop_count() const { return _inner_loop_count; }
};

#ifdef ASSERT
static bool oop_offset_is_sane(const TypeInstPtr* tp) {
  ciInstanceKlass *k = tp->klass()->as_instance_klass();
  // Make sure the offset goes inside the instance layout.
  return k->contains_field_offset(tp->offset());
  // Note that OffsetBot and OffsetTop are very negative.
}
#endif

// Eliminate trivially redundant StoreCMs and accumulate their
// precedence edges.
void Compile::eliminate_redundant_card_marks(Node* n) {
  assert(n->Opcode() == Op_StoreCM, "expected StoreCM");
  if (n->in(MemNode::Address)->outcnt() > 1) {
    // There are multiple users of the same address so it might be
    // possible to eliminate some of the StoreCMs
    Node* mem = n->in(MemNode::Memory);
    Node* adr = n->in(MemNode::Address);
    Node* val = n->in(MemNode::ValueIn);
    Node* prev = n;
    bool done = false;
    // Walk the chain of StoreCMs eliminating ones that match.  As
    // long as it's a chain of single users then the optimization is
    // safe.  Eliminating partially redundant StoreCMs would require
    // cloning copies down the other paths.
    while (mem->Opcode() == Op_StoreCM && mem->outcnt() == 1 && !done) {
      if (adr == mem->in(MemNode::Address) &&
          val == mem->in(MemNode::ValueIn)) {
        // redundant StoreCM
        if (mem->req() > MemNode::OopStore) {
          // Hasn't been processed by this code yet.
          n->add_prec(mem->in(MemNode::OopStore));
        } else {
          // Already converted to precedence edge
          for (uint i = mem->req(); i < mem->len(); i++) {
            // Accumulate any precedence edges
            if (mem->in(i) != NULL) {
              n->add_prec(mem->in(i));
            }
          }
          // Everything above this point has been processed.
          done = true;
        }
        // Eliminate the previous StoreCM
        prev->set_req(MemNode::Memory, mem->in(MemNode::Memory));
        assert(mem->outcnt() == 0, "should be dead");
        mem->disconnect_inputs(NULL, this);
      } else {
        prev = mem;
      }
      mem = prev->in(MemNode::Memory);
    }
  }
}

//------------------------------final_graph_reshaping_impl----------------------
// Implement items 1-5 from final_graph_reshaping below.
void Compile::final_graph_reshaping_impl( Node *n, Final_Reshape_Counts &frc) {

  if ( n->outcnt() == 0 ) return; // dead node
  uint nop = n->Opcode();

  // Check for 2-input instruction with "last use" on right input.
  // Swap to left input.  Implements item (2).
  if( n->req() == 3 &&          // two-input instruction
      n->in(1)->outcnt() > 1 && // left use is NOT a last use
      (!n->in(1)->is_Phi() || n->in(1)->in(2) != n) && // it is not data loop
      n->in(2)->outcnt() == 1 &&// right use IS a last use
      !n->in(2)->is_Con() ) {   // right use is not a constant
    // Check for commutative opcode
    switch( nop ) {
    case Op_AddI:  case Op_AddF:  case Op_AddD:  case Op_AddL:
    case Op_MaxI:  case Op_MinI:
    case Op_MulI:  case Op_MulF:  case Op_MulD:  case Op_MulL:
    case Op_AndL:  case Op_XorL:  case Op_OrL:
    case Op_AndI:  case Op_XorI:  case Op_OrI: {
      // Move "last use" input to left by swapping inputs
      n->swap_edges(1, 2);
      break;
    }
    default:
      break;
    }
  }

#ifdef ASSERT
  if( n->is_Mem() ) {
    int alias_idx = get_alias_index(n->as_Mem()->adr_type());
    assert( n->in(0) != NULL || alias_idx != Compile::AliasIdxRaw ||
            // oop will be recorded in oop map if load crosses safepoint
            n->is_Load() && (n->as_Load()->bottom_type()->isa_oopptr() ||
                             LoadNode::is_immutable_value(n->in(MemNode::Address))),
            "raw memory operations should have control edge");
  }
#endif
  // Count FPU ops and common calls, implements item (3)
  switch( nop ) {
  // Count all float operations that may use FPU
  case Op_AddF:
  case Op_SubF:
  case Op_MulF:
  case Op_DivF:
  case Op_NegF:
  case Op_ModF:
  case Op_ConvI2F:
  case Op_ConF:
  case Op_CmpF:
  case Op_CmpF3:
  // case Op_ConvL2F: // longs are split into 32-bit halves
    frc.inc_float_count();
    break;

  case Op_ConvF2D:
  case Op_ConvD2F:
    frc.inc_float_count();
    frc.inc_double_count();
    break;

  // Count all double operations that may use FPU
  case Op_AddD:
  case Op_SubD:
  case Op_MulD:
  case Op_DivD:
  case Op_NegD:
  case Op_ModD:
  case Op_ConvI2D:
  case Op_ConvD2I:
  // case Op_ConvL2D: // handled by leaf call
  // case Op_ConvD2L: // handled by leaf call
  case Op_ConD:
  case Op_CmpD:
  case Op_CmpD3:
    frc.inc_double_count();
    break;
  case Op_Opaque1:              // Remove Opaque Nodes before matching
  case Op_Opaque2:              // Remove Opaque Nodes before matching
  case Op_Opaque3:
  case Op_OpaqueVBox:
    n->subsume_by(n->in(1), this);
    break;
  case Op_CallStaticJava:
  case Op_CallJava:
  case Op_CallDynamicJava:
    frc.inc_java_call_count(); // Count java call site;
  case Op_CallRuntime:
  case Op_CallLeaf:
  case Op_CallLeafNoFP: {
  case Op_CallSnippet:
    assert (n->is_Call(), "");
    CallNode *call = n->as_Call();
    // Count call sites where the FP mode bit would have to be flipped.
    // Do not count uncommon runtime calls:
    // uncommon_trap, _complete_monitor_locking, _complete_monitor_unlocking,
    // _new_Java, _new_typeArray, _new_objArray, _rethrow_Java, ...
    if (!call->is_CallStaticJava() || !call->as_CallStaticJava()->_name) {
      frc.inc_call_count();   // Count the call site
    } else {                  // See if uncommon argument is shared
      Node *n = call->in(TypeFunc::Parms);
      int nop = n->Opcode();
      // Clone shared simple arguments to uncommon calls, item (1).
      if (n->outcnt() > 1 &&
          !n->is_Proj() &&
          nop != Op_CreateEx &&
          nop != Op_CheckCastPP &&
          nop != Op_DecodeN &&
          nop != Op_DecodeNKlass &&
          !n->is_Mem() &&
          !n->is_Phi()) {
        Node *x = n->clone();
        call->set_req(TypeFunc::Parms, x);
      }
    }
    break;
  }

  case Op_StoreD:
  case Op_LoadD:
  case Op_LoadD_unaligned:
    frc.inc_double_count();
    goto handle_mem;
  case Op_StoreF:
  case Op_LoadF:
    frc.inc_float_count();
    goto handle_mem;

  case Op_StoreCM:
    {
      // Convert OopStore dependence into precedence edge
      Node* prec = n->in(MemNode::OopStore);
      n->del_req(MemNode::OopStore);
      n->add_prec(prec);
      eliminate_redundant_card_marks(n);
    }

    // fall through

  case Op_StoreB:
  case Op_StoreC:
  case Op_StorePConditional:
  case Op_StoreI:
  case Op_StoreL:
  case Op_StoreIConditional:
  case Op_StoreLConditional:
  case Op_CompareAndSwapB:
  case Op_CompareAndSwapS:
  case Op_CompareAndSwapI:
  case Op_CompareAndSwapL:
  case Op_CompareAndSwapP:
  case Op_CompareAndSwapN:
  case Op_WeakCompareAndSwapB:
  case Op_WeakCompareAndSwapS:
  case Op_WeakCompareAndSwapI:
  case Op_WeakCompareAndSwapL:
  case Op_WeakCompareAndSwapP:
  case Op_WeakCompareAndSwapN:
  case Op_CompareAndExchangeB:
  case Op_CompareAndExchangeS:
  case Op_CompareAndExchangeI:
  case Op_CompareAndExchangeL:
  case Op_CompareAndExchangeP:
  case Op_CompareAndExchangeN:
  case Op_GetAndAddS:
  case Op_GetAndAddB:
  case Op_GetAndAddI:
  case Op_GetAndAddL:
  case Op_GetAndSetS:
  case Op_GetAndSetB:
  case Op_GetAndSetI:
  case Op_GetAndSetL:
  case Op_GetAndSetP:
  case Op_GetAndSetN:
  case Op_StoreP:
  case Op_StoreN:
  case Op_StoreNKlass:
  case Op_LoadB:
  case Op_LoadUB:
  case Op_LoadUS:
  case Op_LoadI:
  case Op_LoadKlass:
  case Op_LoadNKlass:
  case Op_LoadL:
  case Op_LoadL_unaligned:
  case Op_LoadPLocked:
  case Op_LoadP:
  case Op_LoadN:
  case Op_LoadRange:
  case Op_LoadS: {
  handle_mem:
#ifdef ASSERT
    if( VerifyOptoOopOffsets ) {
      assert( n->is_Mem(), "" );
      MemNode *mem  = (MemNode*)n;
      // Check to see if address types have grounded out somehow.
      const TypeInstPtr *tp = mem->in(MemNode::Address)->bottom_type()->isa_instptr();
      assert( !tp || oop_offset_is_sane(tp), "" );
    }
#endif
    break;
  }

  case Op_AddP: {               // Assert sane base pointers
    Node *addp = n->in(AddPNode::Address);
    assert( !addp->is_AddP() ||
            addp->in(AddPNode::Base)->is_top() || // Top OK for allocation
            addp->in(AddPNode::Base) == n->in(AddPNode::Base),
            "Base pointers must match (addp %u)", addp->_idx );
#ifdef _LP64
    if ((UseCompressedOops || UseCompressedClassPointers) &&
        addp->Opcode() == Op_ConP &&
        addp == n->in(AddPNode::Base) &&
        n->in(AddPNode::Offset)->is_Con()) {
      // If the transformation of ConP to ConN+DecodeN is beneficial depends
      // on the platform and on the compressed oops mode.
      // Use addressing with narrow klass to load with offset on x86.
      // Some platforms can use the constant pool to load ConP.
      // Do this transformation here since IGVN will convert ConN back to ConP.
      const Type* t = addp->bottom_type();
      bool is_oop   = t->isa_oopptr() != NULL;
      bool is_klass = t->isa_klassptr() != NULL;

      if ((is_oop   && Matcher::const_oop_prefer_decode()  ) ||
          (is_klass && Matcher::const_klass_prefer_decode())) {
        Node* nn = NULL;

        int op = is_oop ? Op_ConN : Op_ConNKlass;

        // Look for existing ConN node of the same exact type.
        Node* r  = root();
        uint cnt = r->outcnt();
        for (uint i = 0; i < cnt; i++) {
          Node* m = r->raw_out(i);
          if (m!= NULL && m->Opcode() == op &&
              m->bottom_type()->make_ptr() == t) {
            nn = m;
            break;
          }
        }
        if (nn != NULL) {
          // Decode a narrow oop to match address
          // [R12 + narrow_oop_reg<<3 + offset]
          if (is_oop) {
            nn = new DecodeNNode(nn, t);
          } else {
            nn = new DecodeNKlassNode(nn, t);
          }
          // Check for succeeding AddP which uses the same Base.
          // Otherwise we will run into the assertion above when visiting that guy.
          for (uint i = 0; i < n->outcnt(); ++i) {
            Node *out_i = n->raw_out(i);
            if (out_i && out_i->is_AddP() && out_i->in(AddPNode::Base) == addp) {
              out_i->set_req(AddPNode::Base, nn);
#ifdef ASSERT
              for (uint j = 0; j < out_i->outcnt(); ++j) {
                Node *out_j = out_i->raw_out(j);
                assert(out_j == NULL || !out_j->is_AddP() || out_j->in(AddPNode::Base) != addp,
                       "more than 2 AddP nodes in a chain (out_j %u)", out_j->_idx);
              }
#endif
            }
          }
          n->set_req(AddPNode::Base, nn);
          n->set_req(AddPNode::Address, nn);
          if (addp->outcnt() == 0) {
            addp->disconnect_inputs(NULL, this);
          }
        }
      }
    }
#endif
    // platform dependent reshaping of the address expression
    reshape_address(n->as_AddP());
    break;
  }

  case Op_CastPP: {
    // Remove CastPP nodes to gain more freedom during scheduling but
    // keep the dependency they encode as control or precedence edges
    // (if control is set already) on memory operations. Some CastPP
    // nodes don't have a control (don't carry a dependency): skip
    // those.
    if (n->in(0) != NULL) {
      ResourceMark rm;
      Unique_Node_List wq;
      wq.push(n);
      for (uint next = 0; next < wq.size(); ++next) {
        Node *m = wq.at(next);
        for (DUIterator_Fast imax, i = m->fast_outs(imax); i < imax; i++) {
          Node* use = m->fast_out(i);
          if (use->is_Mem() || use->is_EncodeNarrowPtr()) {
            use->ensure_control_or_add_prec(n->in(0));
          } else {
            switch(use->Opcode()) {
            case Op_AddP:
            case Op_DecodeN:
            case Op_DecodeNKlass:
            case Op_CheckCastPP:
            case Op_CastPP:
              wq.push(use);
              break;
            }
          }
        }
      }
    }
    const bool is_LP64 = LP64_ONLY(true) NOT_LP64(false);
    if (is_LP64 && n->in(1)->is_DecodeN() && Matcher::gen_narrow_oop_implicit_null_checks()) {
      Node* in1 = n->in(1);
      const Type* t = n->bottom_type();
      Node* new_in1 = in1->clone();
      new_in1->as_DecodeN()->set_type(t);

      if (!Matcher::narrow_oop_use_complex_address()) {
        //
        // x86, ARM and friends can handle 2 adds in addressing mode
        // and Matcher can fold a DecodeN node into address by using
        // a narrow oop directly and do implicit NULL check in address:
        //
        // [R12 + narrow_oop_reg<<3 + offset]
        // NullCheck narrow_oop_reg
        //
        // On other platforms (Sparc) we have to keep new DecodeN node and
        // use it to do implicit NULL check in address:
        //
        // decode_not_null narrow_oop_reg, base_reg
        // [base_reg + offset]
        // NullCheck base_reg
        //
        // Pin the new DecodeN node to non-null path on these platform (Sparc)
        // to keep the information to which NULL check the new DecodeN node
        // corresponds to use it as value in implicit_null_check().
        //
        new_in1->set_req(0, n->in(0));
      }

      n->subsume_by(new_in1, this);
      if (in1->outcnt() == 0) {
        in1->disconnect_inputs(NULL, this);
      }
    } else {
      n->subsume_by(n->in(1), this);
      if (n->outcnt() == 0) {
        n->disconnect_inputs(NULL, this);
      }
    }
    break;
  }
#ifdef _LP64
  case Op_CmpP:
    // Do this transformation here to preserve CmpPNode::sub() and
    // other TypePtr related Ideal optimizations (for example, ptr nullness).
    if (n->in(1)->is_DecodeNarrowPtr() || n->in(2)->is_DecodeNarrowPtr()) {
      Node* in1 = n->in(1);
      Node* in2 = n->in(2);
      if (!in1->is_DecodeNarrowPtr()) {
        in2 = in1;
        in1 = n->in(2);
      }
      assert(in1->is_DecodeNarrowPtr(), "sanity");

      Node* new_in2 = NULL;
      if (in2->is_DecodeNarrowPtr()) {
        assert(in2->Opcode() == in1->Opcode(), "must be same node type");
        new_in2 = in2->in(1);
      } else if (in2->Opcode() == Op_ConP) {
        const Type* t = in2->bottom_type();
        if (t == TypePtr::NULL_PTR) {
          assert(in1->is_DecodeN(), "compare klass to null?");
          // Don't convert CmpP null check into CmpN if compressed
          // oops implicit null check is not generated.
          // This will allow to generate normal oop implicit null check.
          if (Matcher::gen_narrow_oop_implicit_null_checks())
            new_in2 = ConNode::make(TypeNarrowOop::NULL_PTR);
          //
          // This transformation together with CastPP transformation above
          // will generated code for implicit NULL checks for compressed oops.
          //
          // The original code after Optimize()
          //
          //    LoadN memory, narrow_oop_reg
          //    decode narrow_oop_reg, base_reg
          //    CmpP base_reg, NULL
          //    CastPP base_reg // NotNull
          //    Load [base_reg + offset], val_reg
          //
          // after these transformations will be
          //
          //    LoadN memory, narrow_oop_reg
          //    CmpN narrow_oop_reg, NULL
          //    decode_not_null narrow_oop_reg, base_reg
          //    Load [base_reg + offset], val_reg
          //
          // and the uncommon path (== NULL) will use narrow_oop_reg directly
          // since narrow oops can be used in debug info now (see the code in
          // final_graph_reshaping_walk()).
          //
          // At the end the code will be matched to
          // on x86:
          //
          //    Load_narrow_oop memory, narrow_oop_reg
          //    Load [R12 + narrow_oop_reg<<3 + offset], val_reg
          //    NullCheck narrow_oop_reg
          //
          // and on sparc:
          //
          //    Load_narrow_oop memory, narrow_oop_reg
          //    decode_not_null narrow_oop_reg, base_reg
          //    Load [base_reg + offset], val_reg
          //    NullCheck base_reg
          //
        } else if (t->isa_oopptr()) {
          new_in2 = ConNode::make(t->make_narrowoop());
        } else if (t->isa_klassptr()) {
          new_in2 = ConNode::make(t->make_narrowklass());
        }
      }
      if (new_in2 != NULL) {
        Node* cmpN = new CmpNNode(in1->in(1), new_in2);
        n->subsume_by(cmpN, this);
        if (in1->outcnt() == 0) {
          in1->disconnect_inputs(NULL, this);
        }
        if (in2->outcnt() == 0) {
          in2->disconnect_inputs(NULL, this);
        }
      }
    }
    break;

  case Op_DecodeN:
  case Op_DecodeNKlass:
    assert(!n->in(1)->is_EncodeNarrowPtr(), "should be optimized out");
    // DecodeN could be pinned when it can't be fold into
    // an address expression, see the code for Op_CastPP above.
    assert(n->in(0) == NULL || (UseCompressedOops && !Matcher::narrow_oop_use_complex_address()), "no control");
    break;

  case Op_EncodeP:
  case Op_EncodePKlass: {
    Node* in1 = n->in(1);
    if (in1->is_DecodeNarrowPtr()) {
      n->subsume_by(in1->in(1), this);
    } else if (in1->Opcode() == Op_ConP) {
      const Type* t = in1->bottom_type();
      if (t == TypePtr::NULL_PTR) {
        assert(t->isa_oopptr(), "null klass?");
        n->subsume_by(ConNode::make(TypeNarrowOop::NULL_PTR), this);
      } else if (t->isa_oopptr()) {
        n->subsume_by(ConNode::make(t->make_narrowoop()), this);
      } else if (t->isa_klassptr()) {
        n->subsume_by(ConNode::make(t->make_narrowklass()), this);
      }
    }
    if (in1->outcnt() == 0) {
      in1->disconnect_inputs(NULL, this);
    }
    break;
  }

  case Op_Proj: {
    if (OptimizeStringConcat) {
      ProjNode* p = n->as_Proj();
      if (p->_is_io_use) {
        // Separate projections were used for the exception path which
        // are normally removed by a late inline.  If it wasn't inlined
        // then they will hang around and should just be replaced with
        // the original one.
        Node* proj = NULL;
        // Replace with just one
        for (SimpleDUIterator i(p->in(0)); i.has_next(); i.next()) {
          Node *use = i.get();
          if (use->is_Proj() && p != use && use->as_Proj()->_con == p->_con) {
            proj = use;
            break;
          }
        }
        assert(proj != NULL, "must be found");
        p->subsume_by(proj, this);
      }
    }
    break;
  }

  case Op_Phi:
    if (n->as_Phi()->bottom_type()->isa_narrowoop() || n->as_Phi()->bottom_type()->isa_narrowklass()) {
      // The EncodeP optimization may create Phi with the same edges
      // for all paths. It is not handled well by Register Allocator.
      Node* unique_in = n->in(1);
      assert(unique_in != NULL, "");
      uint cnt = n->req();
      for (uint i = 2; i < cnt; i++) {
        Node* m = n->in(i);
        assert(m != NULL, "");
        if (unique_in != m)
          unique_in = NULL;
      }
      if (unique_in != NULL) {
        n->subsume_by(unique_in, this);
      }
    }
    break;

#endif

#ifdef ASSERT
  case Op_CastII:
    // Verify that all range check dependent CastII nodes were removed.
    if (n->isa_CastII()->has_range_check()) {
      n->dump(3);
      assert(false, "Range check dependent CastII node was not removed");
    }
    break;
#endif

  case Op_ModI:
    if (UseDivMod) {
      // Check if a%b and a/b both exist
      Node* d = n->find_similar(Op_DivI);
      if (d) {
        // Replace them with a fused divmod if supported
        if (Matcher::has_match_rule(Op_DivModI)) {
          DivModINode* divmod = DivModINode::make(n);
          d->subsume_by(divmod->div_proj(), this);
          n->subsume_by(divmod->mod_proj(), this);
        } else {
          // replace a%b with a-((a/b)*b)
          Node* mult = new MulINode(d, d->in(2));
          Node* sub  = new SubINode(d->in(1), mult);
          n->subsume_by(sub, this);
        }
      }
    }
    break;

  case Op_ModL:
    if (UseDivMod) {
      // Check if a%b and a/b both exist
      Node* d = n->find_similar(Op_DivL);
      if (d) {
        // Replace them with a fused divmod if supported
        if (Matcher::has_match_rule(Op_DivModL)) {
          DivModLNode* divmod = DivModLNode::make(n);
          d->subsume_by(divmod->div_proj(), this);
          n->subsume_by(divmod->mod_proj(), this);
        } else {
          // replace a%b with a-((a/b)*b)
          Node* mult = new MulLNode(d, d->in(2));
          Node* sub  = new SubLNode(d->in(1), mult);
          n->subsume_by(sub, this);
        }
      }
    }
    break;

  case Op_LoadVector:
  case Op_StoreVector:
    break;

  case Op_AddReductionVI:
  case Op_AddReductionVL:
  case Op_AddReductionVF:
  case Op_AddReductionVD:
  case Op_MulReductionVI:
  case Op_MulReductionVL:
  case Op_MulReductionVF:
  case Op_MulReductionVD:
    break;

  case Op_PackB:
  case Op_PackS:
  case Op_PackI:
  case Op_PackF:
  case Op_PackL:
  case Op_PackD:
    if (n->req()-1 > 2) {
      // Replace many operand PackNodes with a binary tree for matching
      PackNode* p = (PackNode*) n;
      Node* btp = p->binary_tree_pack(1, n->req());
      n->subsume_by(btp, this);
    }
    break;
  case Op_Loop:
  case Op_CountedLoop:
  case Op_OuterStripMinedLoop:
    if (n->as_Loop()->is_inner_loop()) {
      frc.inc_inner_loop_count();
    }
    n->as_Loop()->verify_strip_mined(0);
    break;
  case Op_LShiftI:
  case Op_RShiftI:
  case Op_URShiftI:
  case Op_LShiftL:
  case Op_RShiftL:
  case Op_URShiftL:
    if (Matcher::need_masked_shift_count) {
      // The cpu's shift instructions don't restrict the count to the
      // lower 5/6 bits. We need to do the masking ourselves.
      Node* in2 = n->in(2);
      juint mask = (n->bottom_type() == TypeInt::INT) ? (BitsPerInt - 1) : (BitsPerLong - 1);
      const TypeInt* t = in2->find_int_type();
      if (t != NULL && t->is_con()) {
        juint shift = t->get_con();
        if (shift > mask) { // Unsigned cmp
          n->set_req(2, ConNode::make(TypeInt::make(shift & mask)));
        }
      } else {
        if (t == NULL || t->_lo < 0 || t->_hi > (int)mask) {
          Node* shift = new AndINode(in2, ConNode::make(TypeInt::make(mask)));
          n->set_req(2, shift);
        }
      }
      if (in2->outcnt() == 0) { // Remove dead node
        in2->disconnect_inputs(NULL, this);
      }
    }
    break;
  case Op_MemBarStoreStore:
  case Op_MemBarRelease:
    // Break the link with AllocateNode: it is no longer useful and
    // confuses register allocation.
    if (n->req() > MemBarNode::Precedent) {
      n->set_req(MemBarNode::Precedent, top());
    }
    break;
  case Op_RangeCheck: {
    RangeCheckNode* rc = n->as_RangeCheck();
    Node* iff = new IfNode(rc->in(0), rc->in(1), rc->_prob, rc->_fcnt);
    n->subsume_by(iff, this);
    frc._tests.push(iff);
    break;
  }
  case Op_ConvI2L: {
    if (!Matcher::convi2l_type_required) {
      // Code generation on some platforms doesn't need accurate
      // ConvI2L types. Widening the type can help remove redundant
      // address computations.
      n->as_Type()->set_type(TypeLong::INT);
      ResourceMark rm;
      Node_List wq;
      wq.push(n);
      for (uint next = 0; next < wq.size(); next++) {
        Node *m = wq.at(next);

        for(;;) {
          // Loop over all nodes with identical inputs edges as m
          Node* k = m->find_similar(m->Opcode());
          if (k == NULL) {
            break;
          }
          // Push their uses so we get a chance to remove node made
          // redundant
          for (DUIterator_Fast imax, i = k->fast_outs(imax); i < imax; i++) {
            Node* u = k->fast_out(i);
            assert(!wq.contains(u), "shouldn't process one node several times");
            if (u->Opcode() == Op_LShiftL ||
                u->Opcode() == Op_AddL ||
                u->Opcode() == Op_SubL ||
                u->Opcode() == Op_AddP) {
              wq.push(u);
            }
          }
          // Replace all nodes with identical edges as m with m
          k->subsume_by(m, this);
        }
      }
    }
    break;
  }
  case Op_CmpUL: {
    if (!Matcher::has_match_rule(Op_CmpUL)) {
      // We don't support unsigned long comparisons. Set 'max_idx_expr'
      // to max_julong if < 0 to make the signed comparison fail.
      ConINode* sign_pos = new ConINode(TypeInt::make(BitsPerLong - 1));
      Node* sign_bit_mask = new RShiftLNode(n->in(1), sign_pos);
      Node* orl = new OrLNode(n->in(1), sign_bit_mask);
      ConLNode* remove_sign_mask = new ConLNode(TypeLong::make(max_jlong));
      Node* andl = new AndLNode(orl, remove_sign_mask);
      Node* cmp = new CmpLNode(andl, n->in(2));
      n->subsume_by(cmp, this);
    }
    break;
  }
  default:
    assert( !n->is_Call(), "" );
    assert( !n->is_Mem(), "" );
    assert( nop != Op_ProfileBoolean, "should be eliminated during IGVN");
    break;
  }

  // Collect CFG split points
  if (n->is_MultiBranch() && !n->is_RangeCheck()) {
    frc._tests.push(n);
  }
}

//------------------------------final_graph_reshaping_walk---------------------
// Replacing Opaque nodes with their input in final_graph_reshaping_impl(),
// requires that the walk visits a node's inputs before visiting the node.
void Compile::final_graph_reshaping_walk( Node_Stack &nstack, Node *root, Final_Reshape_Counts &frc ) {
  ResourceArea *area = Thread::current()->resource_area();
  Unique_Node_List sfpt(area);

  frc._visited.set(root->_idx); // first, mark node as visited
  uint cnt = root->req();
  Node *n = root;
  uint  i = 0;
  while (true) {
    if (i < cnt) {
      // Place all non-visited non-null inputs onto stack
      Node* m = n->in(i);
      ++i;
      if (m != NULL && !frc._visited.test_set(m->_idx)) {
        if (m->is_SafePoint() && m->as_SafePoint()->jvms() != NULL) {
          // compute worst case interpreter size in case of a deoptimization
          update_interpreter_frame_size(m->as_SafePoint()->jvms()->interpreter_frame_size());

          sfpt.push(m);
        }
        cnt = m->req();
        nstack.push(n, i); // put on stack parent and next input's index
        n = m;
        i = 0;
      }
    } else {
      // Now do post-visit work
      final_graph_reshaping_impl( n, frc );
      if (nstack.is_empty())
        break;             // finished
      n = nstack.node();   // Get node from stack
      cnt = n->req();
      i = nstack.index();
      nstack.pop();        // Shift to the next node on stack
    }
  }

  // Skip next transformation if compressed oops are not used.
  if ((UseCompressedOops && !Matcher::gen_narrow_oop_implicit_null_checks()) ||
      (!UseCompressedOops && !UseCompressedClassPointers))
    return;

  // Go over safepoints nodes to skip DecodeN/DecodeNKlass nodes for debug edges.
  // It could be done for an uncommon traps or any safepoints/calls
  // if the DecodeN/DecodeNKlass node is referenced only in a debug info.
  while (sfpt.size() > 0) {
    n = sfpt.pop();
    JVMState *jvms = n->as_SafePoint()->jvms();
    assert(jvms != NULL, "sanity");
    int start = jvms->debug_start();
    int end   = n->req();
    bool is_uncommon = (n->is_CallStaticJava() &&
                        n->as_CallStaticJava()->uncommon_trap_request() != 0);
    for (int j = start; j < end; j++) {
      Node* in = n->in(j);
      if (in->is_DecodeNarrowPtr()) {
        bool safe_to_skip = true;
        if (!is_uncommon ) {
          // Is it safe to skip?
          for (uint i = 0; i < in->outcnt(); i++) {
            Node* u = in->raw_out(i);
            if (!u->is_SafePoint() ||
                (u->is_Call() && u->as_Call()->has_non_debug_use(n))) {
              safe_to_skip = false;
            }
          }
        }
        if (safe_to_skip) {
          n->set_req(j, in->in(1));
        }
        if (in->outcnt() == 0) {
          in->disconnect_inputs(NULL, this);
        }
      }
    }
  }
}

//------------------------------final_graph_reshaping--------------------------
// Final Graph Reshaping.
//
// (1) Clone simple inputs to uncommon calls, so they can be scheduled late
//     and not commoned up and forced early.  Must come after regular
//     optimizations to avoid GVN undoing the cloning.  Clone constant
//     inputs to Loop Phis; these will be split by the allocator anyways.
//     Remove Opaque nodes.
// (2) Move last-uses by commutative operations to the left input to encourage
//     Intel update-in-place two-address operations and better register usage
//     on RISCs.  Must come after regular optimizations to avoid GVN Ideal
//     calls canonicalizing them back.
// (3) Count the number of double-precision FP ops, single-precision FP ops
//     and call sites.  On Intel, we can get correct rounding either by
//     forcing singles to memory (requires extra stores and loads after each
//     FP bytecode) or we can set a rounding mode bit (requires setting and
//     clearing the mode bit around call sites).  The mode bit is only used
//     if the relative frequency of single FP ops to calls is low enough.
//     This is a key transform for SPEC mpeg_audio.
// (4) Detect infinite loops; blobs of code reachable from above but not
//     below.  Several of the Code_Gen algorithms fail on such code shapes,
//     so we simply bail out.  Happens a lot in ZKM.jar, but also happens
//     from time to time in other codes (such as -Xcomp finalizer loops, etc).
//     Detection is by looking for IfNodes where only 1 projection is
//     reachable from below or CatchNodes missing some targets.
// (5) Assert for insane oop offsets in debug mode.

bool Compile::final_graph_reshaping() {
  // an infinite loop may have been eliminated by the optimizer,
  // in which case the graph will be empty.
  if (root()->req() == 1) {
    record_method_not_compilable("trivial infinite loop");
    return true;
  }

  // Expensive nodes have their control input set to prevent the GVN
  // from freely commoning them. There's no GVN beyond this point so
  // no need to keep the control input. We want the expensive nodes to
  // be freely moved to the least frequent code path by gcm.
  assert(OptimizeExpensiveOps || expensive_count() == 0, "optimization off but list non empty?");
  for (int i = 0; i < expensive_count(); i++) {
    _expensive_nodes->at(i)->set_req(0, NULL);
  }

  Final_Reshape_Counts frc;

  // Visit everybody reachable!
  // Allocate stack of size C->live_nodes()/2 to avoid frequent realloc
  Node_Stack nstack(live_nodes() >> 1);
  final_graph_reshaping_walk(nstack, root(), frc);

  // Check for unreachable (from below) code (i.e., infinite loops).
  for( uint i = 0; i < frc._tests.size(); i++ ) {
    MultiBranchNode *n = frc._tests[i]->as_MultiBranch();
    // Get number of CFG targets.
    // Note that PCTables include exception targets after calls.
    uint required_outcnt = n->required_outcnt();
    if (n->outcnt() != required_outcnt) {
      // Check for a few special cases.  Rethrow Nodes never take the
      // 'fall-thru' path, so expected kids is 1 less.
      if (n->is_PCTable() && n->in(0) && n->in(0)->in(0)) {
        if (n->in(0)->in(0)->is_Call()) {
          CallNode *call = n->in(0)->in(0)->as_Call();
          if (call->entry_point() == OptoRuntime::rethrow_stub()) {
            required_outcnt--;      // Rethrow always has 1 less kid
          } else if (call->req() > TypeFunc::Parms &&
                     call->is_CallDynamicJava()) {
            // Check for null receiver. In such case, the optimizer has
            // detected that the virtual call will always result in a null
            // pointer exception. The fall-through projection of this CatchNode
            // will not be populated.
            Node *arg0 = call->in(TypeFunc::Parms);
            if (arg0->is_Type() &&
                arg0->as_Type()->type()->higher_equal(TypePtr::NULL_PTR)) {
              required_outcnt--;
            }
          } else if (call->entry_point() == OptoRuntime::new_array_Java() &&
                     call->req() > TypeFunc::Parms+1 &&
                     call->is_CallStaticJava()) {
            // Check for negative array length. In such case, the optimizer has
            // detected that the allocation attempt will always result in an
            // exception. There is no fall-through projection of this CatchNode .
            Node *arg1 = call->in(TypeFunc::Parms+1);
            if (arg1->is_Type() &&
                arg1->as_Type()->type()->join(TypeInt::POS)->empty()) {
              required_outcnt--;
            }
          }
        }
      }
      // Recheck with a better notion of 'required_outcnt'
      if (n->outcnt() != required_outcnt) {
        record_method_not_compilable("malformed control flow");
        return true;            // Not all targets reachable!
      }
    }
    // Check that I actually visited all kids.  Unreached kids
    // must be infinite loops.
    for (DUIterator_Fast jmax, j = n->fast_outs(jmax); j < jmax; j++)
      if (!frc._visited.test(n->fast_out(j)->_idx)) {
        record_method_not_compilable("infinite loop");
        return true;            // Found unvisited kid; must be unreach
      }

    // Here so verification code in final_graph_reshaping_walk()
    // always see an OuterStripMinedLoopEnd
    if (n->is_OuterStripMinedLoopEnd()) {
      IfNode* init_iff = n->as_If();
      Node* iff = new IfNode(init_iff->in(0), init_iff->in(1), init_iff->_prob, init_iff->_fcnt);
      n->subsume_by(iff, this);
    }
  }

  // If original bytecodes contained a mixture of floats and doubles
  // check if the optimizer has made it homogenous, item (3).
  if( Use24BitFPMode && Use24BitFP && UseSSE == 0 &&
      frc.get_float_count() > 32 &&
      frc.get_double_count() == 0 &&
      (10 * frc.get_call_count() < frc.get_float_count()) ) {
    set_24_bit_selection_and_mode( false,  true );
  }

  set_java_calls(frc.get_java_call_count());
  set_inner_loops(frc.get_inner_loop_count());

  // No infinite loops, no reason to bail out.
  return false;
}

//-----------------------------too_many_traps----------------------------------
// Report if there are too many traps at the current method and bci.
// Return true if there was a trap, and/or PerMethodTrapLimit is exceeded.
bool Compile::too_many_traps(ciMethod* method,
                             int bci,
                             Deoptimization::DeoptReason reason) {
  ciMethodData* md = method->method_data();
  if (md->is_empty()) {
    // Assume the trap has not occurred, or that it occurred only
    // because of a transient condition during start-up in the interpreter.
    return false;
  }
  ciMethod* m = Deoptimization::reason_is_speculate(reason) ? this->method() : NULL;
  if (md->has_trap_at(bci, m, reason) != 0) {
    // Assume PerBytecodeTrapLimit==0, for a more conservative heuristic.
    // Also, if there are multiple reasons, or if there is no per-BCI record,
    // assume the worst.
    if (log())
      log()->elem("observe trap='%s' count='%d'",
                  Deoptimization::trap_reason_name(reason),
                  md->trap_count(reason));
    return true;
  } else {
    // Ignore method/bci and see if there have been too many globally.
    return too_many_traps(reason, md);
  }
}

// Less-accurate variant which does not require a method and bci.
bool Compile::too_many_traps(Deoptimization::DeoptReason reason,
                             ciMethodData* logmd) {
  if (trap_count(reason) >= Deoptimization::per_method_trap_limit(reason)) {
    // Too many traps globally.
    // Note that we use cumulative trap_count, not just md->trap_count.
    if (log()) {
      int mcount = (logmd == NULL)? -1: (int)logmd->trap_count(reason);
      log()->elem("observe trap='%s' count='0' mcount='%d' ccount='%d'",
                  Deoptimization::trap_reason_name(reason),
                  mcount, trap_count(reason));
    }
    return true;
  } else {
    // The coast is clear.
    return false;
  }
}

//--------------------------too_many_recompiles--------------------------------
// Report if there are too many recompiles at the current method and bci.
// Consults PerBytecodeRecompilationCutoff and PerMethodRecompilationCutoff.
// Is not eager to return true, since this will cause the compiler to use
// Action_none for a trap point, to avoid too many recompilations.
bool Compile::too_many_recompiles(ciMethod* method,
                                  int bci,
                                  Deoptimization::DeoptReason reason) {
  ciMethodData* md = method->method_data();
  if (md->is_empty()) {
    // Assume the trap has not occurred, or that it occurred only
    // because of a transient condition during start-up in the interpreter.
    return false;
  }
  // Pick a cutoff point well within PerBytecodeRecompilationCutoff.
  uint bc_cutoff = (uint) PerBytecodeRecompilationCutoff / 8;
  uint m_cutoff  = (uint) PerMethodRecompilationCutoff / 2 + 1;  // not zero
  Deoptimization::DeoptReason per_bc_reason
    = Deoptimization::reason_recorded_per_bytecode_if_any(reason);
  ciMethod* m = Deoptimization::reason_is_speculate(reason) ? this->method() : NULL;
  if ((per_bc_reason == Deoptimization::Reason_none
       || md->has_trap_at(bci, m, reason) != 0)
      // The trap frequency measure we care about is the recompile count:
      && md->trap_recompiled_at(bci, m)
      && md->overflow_recompile_count() >= bc_cutoff) {
    // Do not emit a trap here if it has already caused recompilations.
    // Also, if there are multiple reasons, or if there is no per-BCI record,
    // assume the worst.
    if (log())
      log()->elem("observe trap='%s recompiled' count='%d' recompiles2='%d'",
                  Deoptimization::trap_reason_name(reason),
                  md->trap_count(reason),
                  md->overflow_recompile_count());
    return true;
  } else if (trap_count(reason) != 0
             && decompile_count() >= m_cutoff) {
    // Too many recompiles globally, and we have seen this sort of trap.
    // Use cumulative decompile_count, not just md->decompile_count.
    if (log())
      log()->elem("observe trap='%s' count='%d' mcount='%d' decompiles='%d' mdecompiles='%d'",
                  Deoptimization::trap_reason_name(reason),
                  md->trap_count(reason), trap_count(reason),
                  md->decompile_count(), decompile_count());
    return true;
  } else {
    // The coast is clear.
    return false;
  }
}

// Compute when not to trap. Used by matching trap based nodes and
// NullCheck optimization.
void Compile::set_allowed_deopt_reasons() {
  _allowed_reasons = 0;
  if (is_method_compilation()) {
    for (int rs = (int)Deoptimization::Reason_none+1; rs < Compile::trapHistLength; rs++) {
      assert(rs < BitsPerInt, "recode bit map");
      if (!too_many_traps((Deoptimization::DeoptReason) rs)) {
        _allowed_reasons |= nth_bit(rs);
      }
    }
  }
}

#ifndef PRODUCT
//------------------------------verify_graph_edges---------------------------
// Walk the Graph and verify that there is a one-to-one correspondence
// between Use-Def edges and Def-Use edges in the graph.
void Compile::verify_graph_edges(bool no_dead_code) {
  if (VerifyGraphEdges) {
    ResourceArea *area = Thread::current()->resource_area();
    Unique_Node_List visited(area);
    // Call recursive graph walk to check edges
    _root->verify_edges(visited);
    if (no_dead_code) {
      // Now make sure that no visited node is used by an unvisited node.
      bool dead_nodes = false;
      Unique_Node_List checked(area);
      while (visited.size() > 0) {
        Node* n = visited.pop();
        checked.push(n);
        for (uint i = 0; i < n->outcnt(); i++) {
          Node* use = n->raw_out(i);
          if (checked.member(use))  continue;  // already checked
          if (visited.member(use))  continue;  // already in the graph
          if (use->is_Con())        continue;  // a dead ConNode is OK
          // At this point, we have found a dead node which is DU-reachable.
          if (!dead_nodes) {
            tty->print_cr("*** Dead nodes reachable via DU edges:");
            dead_nodes = true;
          }
          use->dump(2);
          tty->print_cr("---");
          checked.push(use);  // No repeats; pretend it is now checked.
        }
      }
      assert(!dead_nodes, "using nodes must be reachable from root");
    }
  }
}

// Verify GC barriers consistency
// Currently supported:
// - G1 pre-barriers (see GraphKit::g1_write_barrier_pre())
void Compile::verify_barriers() {
  if (UseG1GC) {
    // Verify G1 pre-barriers
    const int marking_offset = in_bytes(JavaThread::satb_mark_queue_offset() + SATBMarkQueue::byte_offset_of_active());

    ResourceArea *area = Thread::current()->resource_area();
    Unique_Node_List visited(area);
    Node_List worklist(area);
    // We're going to walk control flow backwards starting from the Root
    worklist.push(_root);
    while (worklist.size() > 0) {
      Node* x = worklist.pop();
      if (x == NULL || x == top()) continue;
      if (visited.member(x)) {
        continue;
      } else {
        visited.push(x);
      }

      if (x->is_Region()) {
        for (uint i = 1; i < x->req(); i++) {
          worklist.push(x->in(i));
        }
      } else {
        worklist.push(x->in(0));
        // We are looking for the pattern:
        //                            /->ThreadLocal
        // If->Bool->CmpI->LoadB->AddP->ConL(marking_offset)
        //              \->ConI(0)
        // We want to verify that the If and the LoadB have the same control
        // See GraphKit::g1_write_barrier_pre()
        if (x->is_If()) {
          IfNode *iff = x->as_If();
          if (iff->in(1)->is_Bool() && iff->in(1)->in(1)->is_Cmp()) {
            CmpNode *cmp = iff->in(1)->in(1)->as_Cmp();
            if (cmp->Opcode() == Op_CmpI && cmp->in(2)->is_Con() && cmp->in(2)->bottom_type()->is_int()->get_con() == 0
                && cmp->in(1)->is_Load()) {
              LoadNode* load = cmp->in(1)->as_Load();
              if (load->Opcode() == Op_LoadB && load->in(2)->is_AddP() && load->in(2)->in(2)->Opcode() == Op_ThreadLocal
                  && load->in(2)->in(3)->is_Con()
                  && load->in(2)->in(3)->bottom_type()->is_intptr_t()->get_con() == marking_offset) {

                Node* if_ctrl = iff->in(0);
                Node* load_ctrl = load->in(0);

                if (if_ctrl != load_ctrl) {
                  // Skip possible CProj->NeverBranch in infinite loops
                  if ((if_ctrl->is_Proj() && if_ctrl->Opcode() == Op_CProj)
                      && (if_ctrl->in(0)->is_MultiBranch() && if_ctrl->in(0)->Opcode() == Op_NeverBranch)) {
                    if_ctrl = if_ctrl->in(0)->in(0);
                  }
                }
                assert(load_ctrl != NULL && if_ctrl == load_ctrl, "controls must match");
              }
            }
          }
        }
      }
    }
  }
}

#endif

// The Compile object keeps track of failure reasons separately from the ciEnv.
// This is required because there is not quite a 1-1 relation between the
// ciEnv and its compilation task and the Compile object.  Note that one
// ciEnv might use two Compile objects, if C2Compiler::compile_method decides
// to backtrack and retry without subsuming loads.  Other than this backtracking
// behavior, the Compile's failure reason is quietly copied up to the ciEnv
// by the logic in C2Compiler.
void Compile::record_failure(const char* reason) {
  if (log() != NULL) {
    log()->elem("failure reason='%s' phase='compile'", reason);
  }
  if (_failure_reason == NULL) {
    // Record the first failure reason.
    _failure_reason = reason;
  }

  if (!C->failure_reason_is(C2Compiler::retry_no_subsuming_loads())) {
    C->print_method(PHASE_FAILURE);
  }
  _root = NULL;  // flush the graph, too
}

Compile::TracePhase::TracePhase(const char* name, elapsedTimer* accumulator)
  : TraceTime(name, accumulator, CITime, CITimeVerbose),
    _phase_name(name), _dolog(CITimeVerbose)
{
  if (_dolog) {
    C = Compile::current();
    _log = C->log();
  } else {
    C = NULL;
    _log = NULL;
  }
  if (_log != NULL) {
    _log->begin_head("phase name='%s' nodes='%d' live='%d'", _phase_name, C->unique(), C->live_nodes());
    _log->stamp();
    _log->end_head();
  }
}

Compile::TracePhase::~TracePhase() {

  C = Compile::current();
  if (_dolog) {
    _log = C->log();
  } else {
    _log = NULL;
  }

#ifdef ASSERT
  if (PrintIdealNodeCount) {
    tty->print_cr("phase name='%s' nodes='%d' live='%d' live_graph_walk='%d'",
                  _phase_name, C->unique(), C->live_nodes(), C->count_live_nodes_by_graph_walk());
  }

  if (VerifyIdealNodeCount) {
    Compile::current()->print_missing_nodes();
  }
#endif

  if (_log != NULL) {
    _log->done("phase name='%s' nodes='%d' live='%d'", _phase_name, C->unique(), C->live_nodes());
  }
}

//=============================================================================
// Two Constant's are equal when the type and the value are equal.
bool Compile::Constant::operator==(const Constant& other) {
  if (type()          != other.type()         )  return false;
  if (can_be_reused() != other.can_be_reused())  return false;
  // For floating point values we compare the bit pattern.
  switch (type()) {
  case T_INT:
  case T_FLOAT:   return (_v._value.i == other._v._value.i);
  case T_LONG:
  case T_DOUBLE:  return (_v._value.j == other._v._value.j);
  case T_OBJECT:
  case T_ADDRESS: return (_v._value.l == other._v._value.l);
  case T_VOID:    return (_v._value.l == other._v._value.l);  // jump-table entries
  case T_METADATA: return (_v._metadata == other._v._metadata);
  default: ShouldNotReachHere(); return false;
  }
}

static int type_to_size_in_bytes(BasicType t) {
  switch (t) {
  case T_INT:     return sizeof(jint   );
  case T_LONG:    return sizeof(jlong  );
  case T_FLOAT:   return sizeof(jfloat );
  case T_DOUBLE:  return sizeof(jdouble);
  case T_METADATA: return sizeof(Metadata*);
    // We use T_VOID as marker for jump-table entries (labels) which
    // need an internal word relocation.
  case T_VOID:
  case T_ADDRESS:
  case T_OBJECT:  return sizeof(jobject);
  default:
    ShouldNotReachHere();
    return -1;
  }
}

int Compile::ConstantTable::qsort_comparator(Constant* a, Constant* b) {
  // sort descending
  if (a->freq() > b->freq())  return -1;
  if (a->freq() < b->freq())  return  1;
  return 0;
}

void Compile::ConstantTable::calculate_offsets_and_size() {
  // First, sort the array by frequencies.
  _constants.sort(qsort_comparator);

#ifdef ASSERT
  // Make sure all jump-table entries were sorted to the end of the
  // array (they have a negative frequency).
  bool found_void = false;
  for (int i = 0; i < _constants.length(); i++) {
    Constant con = _constants.at(i);
    if (con.type() == T_VOID)
      found_void = true;  // jump-tables
    else
      assert(!found_void, "wrong sorting");
  }
#endif

  int offset = 0;
  for (int i = 0; i < _constants.length(); i++) {
    Constant* con = _constants.adr_at(i);

    // Align offset for type.
    int typesize = type_to_size_in_bytes(con->type());
    offset = align_up(offset, typesize);
    con->set_offset(offset);   // set constant's offset

    if (con->type() == T_VOID) {
      MachConstantNode* n = (MachConstantNode*) con->get_jobject();
      offset = offset + typesize * n->outcnt();  // expand jump-table
    } else {
      offset = offset + typesize;
    }
  }

  // Align size up to the next section start (which is insts; see
  // CodeBuffer::align_at_start).
  assert(_size == -1, "already set?");
  _size = align_up(offset, (int)CodeEntryAlignment);
}

void Compile::ConstantTable::emit(CodeBuffer& cb) {
  MacroAssembler _masm(&cb);
  for (int i = 0; i < _constants.length(); i++) {
    Constant con = _constants.at(i);
    address constant_addr = NULL;
    switch (con.type()) {
    case T_INT:    constant_addr = _masm.int_constant(   con.get_jint()   ); break;
    case T_LONG:   constant_addr = _masm.long_constant(  con.get_jlong()  ); break;
    case T_FLOAT:  constant_addr = _masm.float_constant( con.get_jfloat() ); break;
    case T_DOUBLE: constant_addr = _masm.double_constant(con.get_jdouble()); break;
    case T_OBJECT: {
      jobject obj = con.get_jobject();
      int oop_index = _masm.oop_recorder()->find_index(obj);
      constant_addr = _masm.address_constant((address) obj, oop_Relocation::spec(oop_index));
      break;
    }
    case T_ADDRESS: {
      address addr = (address) con.get_jobject();
      constant_addr = _masm.address_constant(addr);
      break;
    }
    // We use T_VOID as marker for jump-table entries (labels) which
    // need an internal word relocation.
    case T_VOID: {
      MachConstantNode* n = (MachConstantNode*) con.get_jobject();
      // Fill the jump-table with a dummy word.  The real value is
      // filled in later in fill_jump_table.
      address dummy = (address) n;
      constant_addr = _masm.address_constant(dummy);
      // Expand jump-table
      for (uint i = 1; i < n->outcnt(); i++) {
        address temp_addr = _masm.address_constant(dummy + i);
        assert(temp_addr, "consts section too small");
      }
      break;
    }
    case T_METADATA: {
      Metadata* obj = con.get_metadata();
      int metadata_index = _masm.oop_recorder()->find_index(obj);
      constant_addr = _masm.address_constant((address) obj, metadata_Relocation::spec(metadata_index));
      break;
    }
    default: ShouldNotReachHere();
    }
    assert(constant_addr, "consts section too small");
    assert((constant_addr - _masm.code()->consts()->start()) == con.offset(),
            "must be: %d == %d", (int) (constant_addr - _masm.code()->consts()->start()), (int)(con.offset()));
  }
}

int Compile::ConstantTable::find_offset(Constant& con) const {
  int idx = _constants.find(con);
  assert(idx != -1, "constant must be in constant table");
  int offset = _constants.at(idx).offset();
  assert(offset != -1, "constant table not emitted yet?");
  return offset;
}

void Compile::ConstantTable::add(Constant& con) {
  if (con.can_be_reused()) {
    int idx = _constants.find(con);
    if (idx != -1 && _constants.at(idx).can_be_reused()) {
      _constants.adr_at(idx)->inc_freq(con.freq());  // increase the frequency by the current value
      return;
    }
  }
  (void) _constants.append(con);
}

Compile::Constant Compile::ConstantTable::add(MachConstantNode* n, BasicType type, jvalue value) {
  Block* b = Compile::current()->cfg()->get_block_for_node(n);
  Constant con(type, value, b->_freq);
  add(con);
  return con;
}

Compile::Constant Compile::ConstantTable::add(Metadata* metadata) {
  Constant con(metadata);
  add(con);
  return con;
}

Compile::Constant Compile::ConstantTable::add(MachConstantNode* n, MachOper* oper) {
  jvalue value;
  BasicType type = oper->type()->basic_type();
  switch (type) {
  case T_LONG:    value.j = oper->constantL(); break;
  case T_FLOAT:   value.f = oper->constantF(); break;
  case T_DOUBLE:  value.d = oper->constantD(); break;
  case T_OBJECT:
  case T_ADDRESS: value.l = (jobject) oper->constant(); break;
  case T_METADATA: return add((Metadata*)oper->constant()); break;
  default: guarantee(false, "unhandled type: %s", type2name(type));
  }
  return add(n, type, value);
}

Compile::Constant Compile::ConstantTable::add_jump_table(MachConstantNode* n) {
  jvalue value;
  // We can use the node pointer here to identify the right jump-table
  // as this method is called from Compile::Fill_buffer right before
  // the MachNodes are emitted and the jump-table is filled (means the
  // MachNode pointers do not change anymore).
  value.l = (jobject) n;
  Constant con(T_VOID, value, next_jump_table_freq(), false);  // Labels of a jump-table cannot be reused.
  add(con);
  return con;
}

void Compile::ConstantTable::fill_jump_table(CodeBuffer& cb, MachConstantNode* n, GrowableArray<Label*> labels) const {
  // If called from Compile::scratch_emit_size do nothing.
  if (Compile::current()->in_scratch_emit_size())  return;

  assert(labels.is_nonempty(), "must be");
  assert((uint) labels.length() == n->outcnt(), "must be equal: %d == %d", labels.length(), n->outcnt());

  // Since MachConstantNode::constant_offset() also contains
  // table_base_offset() we need to subtract the table_base_offset()
  // to get the plain offset into the constant table.
  int offset = n->constant_offset() - table_base_offset();

  MacroAssembler _masm(&cb);
  address* jump_table_base = (address*) (_masm.code()->consts()->start() + offset);

  for (uint i = 0; i < n->outcnt(); i++) {
    address* constant_addr = &jump_table_base[i];
    assert(*constant_addr == (((address) n) + i), "all jump-table entries must contain adjusted node pointer: " INTPTR_FORMAT " == " INTPTR_FORMAT, p2i(*constant_addr), p2i(((address) n) + i));
    *constant_addr = cb.consts()->target(*labels.at(i), (address) constant_addr);
    cb.consts()->relocate((address) constant_addr, relocInfo::internal_word_type);
  }
}

//----------------------------static_subtype_check-----------------------------
// Shortcut important common cases when superklass is exact:
// (0) superklass is java.lang.Object (can occur in reflective code)
// (1) subklass is already limited to a subtype of superklass => always ok
// (2) subklass does not overlap with superklass => always fail
// (3) superklass has NO subtypes and we can check with a simple compare.
int Compile::static_subtype_check(ciKlass* superk, ciKlass* subk) {
  if (StressReflectiveCode) {
    return SSC_full_test;       // Let caller generate the general case.
  }

  if (superk == env()->Object_klass()) {
    return SSC_always_true;     // (0) this test cannot fail
  }

  ciType* superelem = superk;
  if (superelem->is_array_klass())
    superelem = superelem->as_array_klass()->base_element_type();

  if (!subk->is_interface()) {  // cannot trust static interface types yet
    if (subk->is_subtype_of(superk)) {
      return SSC_always_true;   // (1) false path dead; no dynamic test needed
    }
    if (!(superelem->is_klass() && superelem->as_klass()->is_interface()) &&
        !superk->is_subtype_of(subk)) {
      return SSC_always_false;
    }
  }

  // If casting to an instance klass, it must have no subtypes
  if (superk->is_interface()) {
    // Cannot trust interfaces yet.
    // %%% S.B. superk->nof_implementors() == 1
  } else if (superelem->is_instance_klass()) {
    ciInstanceKlass* ik = superelem->as_instance_klass();
    if (!ik->has_subklass() && !ik->is_interface()) {
      if (!ik->is_final()) {
        // Add a dependency if there is a chance of a later subclass.
        dependencies()->assert_leaf_type(ik);
      }
      return SSC_easy_test;     // (3) caller can do a simple ptr comparison
    }
  } else {
    // A primitive array type has no subtypes.
    return SSC_easy_test;       // (3) caller can do a simple ptr comparison
  }

  return SSC_full_test;
}

Node* Compile::conv_I2X_index(PhaseGVN* phase, Node* idx, const TypeInt* sizetype, Node* ctrl) {
#ifdef _LP64
  // The scaled index operand to AddP must be a clean 64-bit value.
  // Java allows a 32-bit int to be incremented to a negative
  // value, which appears in a 64-bit register as a large
  // positive number.  Using that large positive number as an
  // operand in pointer arithmetic has bad consequences.
  // On the other hand, 32-bit overflow is rare, and the possibility
  // can often be excluded, if we annotate the ConvI2L node with
  // a type assertion that its value is known to be a small positive
  // number.  (The prior range check has ensured this.)
  // This assertion is used by ConvI2LNode::Ideal.
  int index_max = max_jint - 1;  // array size is max_jint, index is one less
  if (sizetype != NULL) index_max = sizetype->_hi - 1;
  const TypeInt* iidxtype = TypeInt::make(0, index_max, Type::WidenMax);
  idx = constrained_convI2L(phase, idx, iidxtype, ctrl);
#endif
  return idx;
}

// Convert integer value to a narrowed long type dependent on ctrl (for example, a range check)
Node* Compile::constrained_convI2L(PhaseGVN* phase, Node* value, const TypeInt* itype, Node* ctrl) {
  if (ctrl != NULL) {
    // Express control dependency by a CastII node with a narrow type.
    value = new CastIINode(value, itype, false, true /* range check dependency */);
    // Make the CastII node dependent on the control input to prevent the narrowed ConvI2L
    // node from floating above the range check during loop optimizations. Otherwise, the
    // ConvI2L node may be eliminated independently of the range check, causing the data path
    // to become TOP while the control path is still there (although it's unreachable).
    value->set_req(0, ctrl);
    // Save CastII node to remove it after loop optimizations.
    phase->C->add_range_check_cast(value);
    value = phase->transform(value);
  }
  const TypeLong* ltype = TypeLong::make(itype->_lo, itype->_hi, itype->_widen);
  return phase->transform(new ConvI2LNode(value, ltype));
}

// The message about the current inlining is accumulated in
// _print_inlining_stream and transfered into the _print_inlining_list
// once we know whether inlining succeeds or not. For regular
// inlining, messages are appended to the buffer pointed by
// _print_inlining_idx in the _print_inlining_list. For late inlining,
// a new buffer is added after _print_inlining_idx in the list. This
// way we can update the inlining message for late inlining call site
// when the inlining is attempted again.
void Compile::print_inlining_init() {
  if (print_inlining() || print_intrinsics()) {
    _print_inlining_stream = new stringStream();
    _print_inlining_list = new (comp_arena())GrowableArray<PrintInliningBuffer>(comp_arena(), 1, 1, PrintInliningBuffer());
  }
}

void Compile::print_inlining_reinit() {
  if (print_inlining() || print_intrinsics()) {
    // Re allocate buffer when we change ResourceMark
    _print_inlining_stream = new stringStream();
  }
}

void Compile::print_inlining_reset() {
  _print_inlining_stream->reset();
}

void Compile::print_inlining_commit() {
  assert(print_inlining() || print_intrinsics(), "PrintInlining off?");
  // Transfer the message from _print_inlining_stream to the current
  // _print_inlining_list buffer and clear _print_inlining_stream.
  _print_inlining_list->at(_print_inlining_idx).ss()->write(_print_inlining_stream->as_string(), _print_inlining_stream->size());
  print_inlining_reset();
}

void Compile::print_inlining_push() {
  // Add new buffer to the _print_inlining_list at current position
  _print_inlining_idx++;
  _print_inlining_list->insert_before(_print_inlining_idx, PrintInliningBuffer());
}

Compile::PrintInliningBuffer& Compile::print_inlining_current() {
  return _print_inlining_list->at(_print_inlining_idx);
}

void Compile::print_inlining_update(CallGenerator* cg) {
  if (print_inlining() || print_intrinsics()) {
    if (!cg->is_late_inline()) {
      if (print_inlining_current().cg() != NULL) {
        print_inlining_push();
      }
      print_inlining_commit();
    } else {
      if (print_inlining_current().cg() != cg &&
          (print_inlining_current().cg() != NULL ||
           print_inlining_current().ss()->size() != 0)) {
        print_inlining_push();
      }
      print_inlining_commit();
      print_inlining_current().set_cg(cg);
    }
  }
}

void Compile::print_inlining_move_to(CallGenerator* cg) {
  // We resume inlining at a late inlining call site. Locate the
  // corresponding inlining buffer so that we can update it.
  if (print_inlining()) {
    for (int i = 0; i < _print_inlining_list->length(); i++) {
      if (_print_inlining_list->adr_at(i)->cg() == cg) {
        _print_inlining_idx = i;
        return;
      }
    }
    ShouldNotReachHere();
  }
}

void Compile::print_inlining_update_delayed(CallGenerator* cg) {
  if (print_inlining()) {
    assert(_print_inlining_stream->size() > 0, "missing inlining msg");
    assert(print_inlining_current().cg() == cg, "wrong entry");
    // replace message with new message
    _print_inlining_list->at_put(_print_inlining_idx, PrintInliningBuffer());
    print_inlining_commit();
    print_inlining_current().set_cg(cg);
  }
}

void Compile::print_inlining_assert_ready() {
  assert(!_print_inlining || _print_inlining_stream->size() == 0, "loosing data");
}

void Compile::process_print_inlining() {
  bool do_print_inlining = print_inlining() || print_intrinsics();
  if (do_print_inlining || log() != NULL) {
    // Print inlining message for candidates that we couldn't inline
    // for lack of space
    for (int i = 0; i < _late_inlines.length(); i++) {
      CallGenerator* cg = _late_inlines.at(i);
      if (!cg->is_mh_late_inline()) {
        const char* msg = "live nodes > LiveNodeCountInliningCutoff";
        if (do_print_inlining) {
          cg->print_inlining_late(msg);
        }
        log_late_inline_failure(cg, msg);
      }
    }
  }
  if (do_print_inlining) {
    ResourceMark rm;
    stringStream ss;
    for (int i = 0; i < _print_inlining_list->length(); i++) {
      ss.print("%s", _print_inlining_list->adr_at(i)->ss()->as_string());
    }
    size_t end = ss.size();
    _print_inlining_output = NEW_ARENA_ARRAY(comp_arena(), char, end+1);
    strncpy(_print_inlining_output, ss.base(), end+1);
    _print_inlining_output[end] = 0;
  }
}

void Compile::dump_print_inlining() {
  if (_print_inlining_output != NULL) {
    tty->print_raw(_print_inlining_output);
  }
}

void Compile::log_late_inline(CallGenerator* cg) {
  if (log() != NULL) {
    log()->head("late_inline method='%d'  inline_id='" JLONG_FORMAT "'", log()->identify(cg->method()),
                cg->unique_id());
    JVMState* p = cg->call_node()->jvms();
    while (p != NULL) {
      log()->elem("jvms bci='%d' method='%d'", p->bci(), log()->identify(p->method()));
      p = p->caller();
    }
    log()->tail("late_inline");
  }
}

void Compile::log_late_inline_failure(CallGenerator* cg, const char* msg) {
  log_late_inline(cg);
  if (log() != NULL) {
    log()->inline_fail(msg);
  }
}

void Compile::log_inline_id(CallGenerator* cg) {
  if (log() != NULL) {
    // The LogCompilation tool needs a unique way to identify late
    // inline call sites. This id must be unique for this call site in
    // this compilation. Try to have it unique across compilations as
    // well because it can be convenient when grepping through the log
    // file.
    // Distinguish OSR compilations from others in case CICountOSR is
    // on.
    jlong id = ((jlong)unique()) + (((jlong)compile_id()) << 33) + (CICountOSR && is_osr_compilation() ? ((jlong)1) << 32 : 0);
    cg->set_unique_id(id);
    log()->elem("inline_id id='" JLONG_FORMAT "'", id);
  }
}

void Compile::log_inline_failure(const char* msg) {
  if (C->log() != NULL) {
    C->log()->inline_fail(msg);
  }
}


// Dump inlining replay data to the stream.
// Don't change thread state and acquire any locks.
void Compile::dump_inline_data(outputStream* out) {
  InlineTree* inl_tree = ilt();
  if (inl_tree != NULL) {
    out->print(" inline %d", inl_tree->count());
    inl_tree->dump_replay_data(out);
  }
}

int Compile::cmp_expensive_nodes(Node* n1, Node* n2) {
  if (n1->Opcode() < n2->Opcode())      return -1;
  else if (n1->Opcode() > n2->Opcode()) return 1;

  assert(n1->req() == n2->req(), "can't compare %s nodes: n1->req() = %d, n2->req() = %d", NodeClassNames[n1->Opcode()], n1->req(), n2->req());
  for (uint i = 1; i < n1->req(); i++) {
    if (n1->in(i) < n2->in(i))      return -1;
    else if (n1->in(i) > n2->in(i)) return 1;
  }

  return 0;
}

int Compile::cmp_expensive_nodes(Node** n1p, Node** n2p) {
  Node* n1 = *n1p;
  Node* n2 = *n2p;

  return cmp_expensive_nodes(n1, n2);
}

void Compile::sort_expensive_nodes() {
  if (!expensive_nodes_sorted()) {
    _expensive_nodes->sort(cmp_expensive_nodes);
  }
}

bool Compile::expensive_nodes_sorted() const {
  for (int i = 1; i < _expensive_nodes->length(); i++) {
    if (cmp_expensive_nodes(_expensive_nodes->adr_at(i), _expensive_nodes->adr_at(i-1)) < 0) {
      return false;
    }
  }
  return true;
}

bool Compile::should_optimize_expensive_nodes(PhaseIterGVN &igvn) {
  if (_expensive_nodes->length() == 0) {
    return false;
  }

  assert(OptimizeExpensiveOps, "optimization off?");

  // Take this opportunity to remove dead nodes from the list
  int j = 0;
  for (int i = 0; i < _expensive_nodes->length(); i++) {
    Node* n = _expensive_nodes->at(i);
    if (!n->is_unreachable(igvn)) {
      assert(n->is_expensive(), "should be expensive");
      _expensive_nodes->at_put(j, n);
      j++;
    }
  }
  _expensive_nodes->trunc_to(j);

  // Then sort the list so that similar nodes are next to each other
  // and check for at least two nodes of identical kind with same data
  // inputs.
  sort_expensive_nodes();

  for (int i = 0; i < _expensive_nodes->length()-1; i++) {
    if (cmp_expensive_nodes(_expensive_nodes->adr_at(i), _expensive_nodes->adr_at(i+1)) == 0) {
      return true;
    }
  }

  return false;
}

void Compile::cleanup_expensive_nodes(PhaseIterGVN &igvn) {
  if (_expensive_nodes->length() == 0) {
    return;
  }

  assert(OptimizeExpensiveOps, "optimization off?");

  // Sort to bring similar nodes next to each other and clear the
  // control input of nodes for which there's only a single copy.
  sort_expensive_nodes();

  int j = 0;
  int identical = 0;
  int i = 0;
  bool modified = false;
  for (; i < _expensive_nodes->length()-1; i++) {
    assert(j <= i, "can't write beyond current index");
    if (_expensive_nodes->at(i)->Opcode() == _expensive_nodes->at(i+1)->Opcode()) {
      identical++;
      _expensive_nodes->at_put(j++, _expensive_nodes->at(i));
      continue;
    }
    if (identical > 0) {
      _expensive_nodes->at_put(j++, _expensive_nodes->at(i));
      identical = 0;
    } else {
      Node* n = _expensive_nodes->at(i);
      igvn.replace_input_of(n, 0, NULL);
      igvn.hash_insert(n);
      modified = true;
    }
  }
  if (identical > 0) {
    _expensive_nodes->at_put(j++, _expensive_nodes->at(i));
  } else if (_expensive_nodes->length() >= 1) {
    Node* n = _expensive_nodes->at(i);
    igvn.replace_input_of(n, 0, NULL);
    igvn.hash_insert(n);
    modified = true;
  }
  _expensive_nodes->trunc_to(j);
  if (modified) {
    igvn.optimize();
  }
}

void Compile::add_expensive_node(Node * n) {
  assert(!_expensive_nodes->contains(n), "duplicate entry in expensive list");
  assert(n->is_expensive(), "expensive nodes with non-null control here only");
  assert(!n->is_CFG() && !n->is_Mem(), "no cfg or memory nodes here");
  if (OptimizeExpensiveOps) {
    _expensive_nodes->append(n);
  } else {
    // Clear control input and let IGVN optimize expensive nodes if
    // OptimizeExpensiveOps is off.
    n->set_req(0, NULL);
  }
}

/**
 * Remove the speculative part of types and clean up the graph
 */
void Compile::remove_speculative_types(PhaseIterGVN &igvn) {
  if (UseTypeSpeculation) {
    Unique_Node_List worklist;
    worklist.push(root());
    int modified = 0;
    // Go over all type nodes that carry a speculative type, drop the
    // speculative part of the type and enqueue the node for an igvn
    // which may optimize it out.
    for (uint next = 0; next < worklist.size(); ++next) {
      Node *n  = worklist.at(next);
      if (n->is_Type()) {
        TypeNode* tn = n->as_Type();
        const Type* t = tn->type();
        const Type* t_no_spec = t->remove_speculative();
        if (t_no_spec != t) {
          bool in_hash = igvn.hash_delete(n);
          assert(in_hash, "node should be in igvn hash table");
          tn->set_type(t_no_spec);
          igvn.hash_insert(n);
          igvn._worklist.push(n); // give it a chance to go away
          modified++;
        }
      }
      uint max = n->len();
      for( uint i = 0; i < max; ++i ) {
        Node *m = n->in(i);
        if (not_a_node(m))  continue;
        worklist.push(m);
      }
    }
    // Drop the speculative part of all types in the igvn's type table
    igvn.remove_speculative_types();
    if (modified > 0) {
      igvn.optimize();
    }
#ifdef ASSERT
    // Verify that after the IGVN is over no speculative type has resurfaced
    worklist.clear();
    worklist.push(root());
    for (uint next = 0; next < worklist.size(); ++next) {
      Node *n  = worklist.at(next);
      const Type* t = igvn.type_or_null(n);
      assert((t == NULL) || (t == t->remove_speculative()), "no more speculative types");
      if (n->is_Type()) {
        t = n->as_Type()->type();
        assert(t == t->remove_speculative(), "no more speculative types");
      }
      uint max = n->len();
      for( uint i = 0; i < max; ++i ) {
        Node *m = n->in(i);
        if (not_a_node(m))  continue;
        worklist.push(m);
      }
    }
    igvn.check_no_speculative_types();
#endif
  }
}

// Auxiliary method to support randomized stressing/fuzzing.
//
// This method can be called the arbitrary number of times, with current count
// as the argument. The logic allows selecting a single candidate from the
// running list of candidates as follows:
//    int count = 0;
//    Cand* selected = null;
//    while(cand = cand->next()) {
//      if (randomized_select(++count)) {
//        selected = cand;
//      }
//    }
//
// Including count equalizes the chances any candidate is "selected".
// This is useful when we don't have the complete list of candidates to choose
// from uniformly. In this case, we need to adjust the randomicity of the
// selection, or else we will end up biasing the selection towards the latter
// candidates.
//
// Quick back-envelope calculation shows that for the list of n candidates
// the equal probability for the candidate to persist as "best" can be
// achieved by replacing it with "next" k-th candidate with the probability
// of 1/k. It can be easily shown that by the end of the run, the
// probability for any candidate is converged to 1/n, thus giving the
// uniform distribution among all the candidates.
//
// We don't care about the domain size as long as (RANDOMIZED_DOMAIN / count) is large.
#define RANDOMIZED_DOMAIN_POW 29
#define RANDOMIZED_DOMAIN (1 << RANDOMIZED_DOMAIN_POW)
#define RANDOMIZED_DOMAIN_MASK ((1 << (RANDOMIZED_DOMAIN_POW + 1)) - 1)
bool Compile::randomized_select(int count) {
  assert(count > 0, "only positive");
  return (os::random() & RANDOMIZED_DOMAIN_MASK) < (RANDOMIZED_DOMAIN / count);
}

CloneMap&     Compile::clone_map()                 { return _clone_map; }
void          Compile::set_clone_map(Dict* d)      { _clone_map._dict = d; }

void NodeCloneInfo::dump() const {
  tty->print(" {%d:%d} ", idx(), gen());
}

void CloneMap::clone(Node* old, Node* nnn, int gen) {
  uint64_t val = value(old->_idx);
  NodeCloneInfo cio(val);
  assert(val != 0, "old node should be in the map");
  NodeCloneInfo cin(cio.idx(), gen + cio.gen());
  insert(nnn->_idx, cin.get());
#ifndef PRODUCT
  if (is_debug()) {
    tty->print_cr("CloneMap::clone inserted node %d info {%d:%d} into CloneMap", nnn->_idx, cin.idx(), cin.gen());
  }
#endif
}

void CloneMap::verify_insert_and_clone(Node* old, Node* nnn, int gen) {
  NodeCloneInfo cio(value(old->_idx));
  if (cio.get() == 0) {
    cio.set(old->_idx, 0);
    insert(old->_idx, cio.get());
#ifndef PRODUCT
    if (is_debug()) {
      tty->print_cr("CloneMap::verify_insert_and_clone inserted node %d info {%d:%d} into CloneMap", old->_idx, cio.idx(), cio.gen());
    }
#endif
  }
  clone(old, nnn, gen);
}

int CloneMap::max_gen() const {
  int g = 0;
  DictI di(_dict);
  for(; di.test(); ++di) {
    int t = gen(di._key);
    if (g < t) {
      g = t;
#ifndef PRODUCT
      if (is_debug()) {
        tty->print_cr("CloneMap::max_gen() update max=%d from %d", g, _2_node_idx_t(di._key));
      }
#endif
    }
  }
  return g;
}

void CloneMap::dump(node_idx_t key) const {
  uint64_t val = value(key);
  if (val != 0) {
    NodeCloneInfo ni(val);
    ni.dump();
  }
}<|MERGE_RESOLUTION|>--- conflicted
+++ resolved
@@ -2368,14 +2368,12 @@
     }
   }
 
-<<<<<<< HEAD
-  print_method(PHASE_MACRO_AFTER, 2);
-=======
   if (opaque4_count() > 0) {
     C->remove_opaque4_nodes(igvn);
     igvn.optimize();
   }
->>>>>>> 3b1fdecd
+
+  print_method(PHASE_MACRO_AFTER, 2);
 
   DEBUG_ONLY( _modified_nodes = NULL; )
  } // (End scope of igvn; run destructor if necessary for asserts.)
