/*
 * Copyright (c) 1997, 2018, Oracle and/or its affiliates. All rights reserved.
 * DO NOT ALTER OR REMOVE COPYRIGHT NOTICES OR THIS FILE HEADER.
 *
 * This code is free software; you can redistribute it and/or modify it
 * under the terms of the GNU General Public License version 2 only, as
 * published by the Free Software Foundation.
 *
 * This code is distributed in the hope that it will be useful, but WITHOUT
 * ANY WARRANTY; without even the implied warranty of MERCHANTABILITY or
 * FITNESS FOR A PARTICULAR PURPOSE.  See the GNU General Public License
 * version 2 for more details (a copy is included in the LICENSE file that
 * accompanied this code).
 *
 * You should have received a copy of the GNU General Public License version
 * 2 along with this work; if not, write to the Free Software Foundation,
 * Inc., 51 Franklin St, Fifth Floor, Boston, MA 02110-1301 USA.
 *
 * Please contact Oracle, 500 Oracle Parkway, Redwood Shores, CA 94065 USA
 * or visit www.oracle.com if you need additional information or have any
 * questions.
 *
 */

#ifndef CPU_X86_VM_ASSEMBLER_X86_HPP
#define CPU_X86_VM_ASSEMBLER_X86_HPP

#include "asm/register.hpp"
#include "vm_version_x86.hpp"

class BiasedLockingCounters;

// Contains all the definitions needed for x86 assembly code generation.

// Calling convention
class Argument {
 public:
  enum {
#ifdef _LP64
#ifdef _WIN64
    n_int_register_parameters_c   = 4, // rcx, rdx, r8, r9 (c_rarg0, c_rarg1, ...)
    n_float_register_parameters_c = 4,  // xmm0 - xmm3 (c_farg0, c_farg1, ... )
#else
    n_int_register_parameters_c   = 6, // rdi, rsi, rdx, rcx, r8, r9 (c_rarg0, c_rarg1, ...)
    n_float_register_parameters_c = 8,  // xmm0 - xmm7 (c_farg0, c_farg1, ... )
#endif // _WIN64
    n_int_register_parameters_j   = 6, // j_rarg0, j_rarg1, ...
    n_float_register_parameters_j = 8  // j_farg0, j_farg1, ...
#else
    n_register_parameters = 0   // 0 registers used to pass arguments
#endif // _LP64
  };
};


#ifdef _LP64
// Symbolically name the register arguments used by the c calling convention.
// Windows is different from linux/solaris. So much for standards...

#ifdef _WIN64

REGISTER_DECLARATION(Register, c_rarg0, rcx);
REGISTER_DECLARATION(Register, c_rarg1, rdx);
REGISTER_DECLARATION(Register, c_rarg2, r8);
REGISTER_DECLARATION(Register, c_rarg3, r9);

REGISTER_DECLARATION(XMMRegister, c_farg0, xmm0);
REGISTER_DECLARATION(XMMRegister, c_farg1, xmm1);
REGISTER_DECLARATION(XMMRegister, c_farg2, xmm2);
REGISTER_DECLARATION(XMMRegister, c_farg3, xmm3);

#else

REGISTER_DECLARATION(Register, c_rarg0, rdi);
REGISTER_DECLARATION(Register, c_rarg1, rsi);
REGISTER_DECLARATION(Register, c_rarg2, rdx);
REGISTER_DECLARATION(Register, c_rarg3, rcx);
REGISTER_DECLARATION(Register, c_rarg4, r8);
REGISTER_DECLARATION(Register, c_rarg5, r9);

REGISTER_DECLARATION(XMMRegister, c_farg0, xmm0);
REGISTER_DECLARATION(XMMRegister, c_farg1, xmm1);
REGISTER_DECLARATION(XMMRegister, c_farg2, xmm2);
REGISTER_DECLARATION(XMMRegister, c_farg3, xmm3);
REGISTER_DECLARATION(XMMRegister, c_farg4, xmm4);
REGISTER_DECLARATION(XMMRegister, c_farg5, xmm5);
REGISTER_DECLARATION(XMMRegister, c_farg6, xmm6);
REGISTER_DECLARATION(XMMRegister, c_farg7, xmm7);

#endif // _WIN64

// Symbolically name the register arguments used by the Java calling convention.
// We have control over the convention for java so we can do what we please.
// What pleases us is to offset the java calling convention so that when
// we call a suitable jni method the arguments are lined up and we don't
// have to do little shuffling. A suitable jni method is non-static and a
// small number of arguments (two fewer args on windows)
//
//        |-------------------------------------------------------|
//        | c_rarg0   c_rarg1  c_rarg2 c_rarg3 c_rarg4 c_rarg5    |
//        |-------------------------------------------------------|
//        | rcx       rdx      r8      r9      rdi*    rsi*       | windows (* not a c_rarg)
//        | rdi       rsi      rdx     rcx     r8      r9         | solaris/linux
//        |-------------------------------------------------------|
//        | j_rarg5   j_rarg0  j_rarg1 j_rarg2 j_rarg3 j_rarg4    |
//        |-------------------------------------------------------|

REGISTER_DECLARATION(Register, j_rarg0, c_rarg1);
REGISTER_DECLARATION(Register, j_rarg1, c_rarg2);
REGISTER_DECLARATION(Register, j_rarg2, c_rarg3);
// Windows runs out of register args here
#ifdef _WIN64
REGISTER_DECLARATION(Register, j_rarg3, rdi);
REGISTER_DECLARATION(Register, j_rarg4, rsi);
#else
REGISTER_DECLARATION(Register, j_rarg3, c_rarg4);
REGISTER_DECLARATION(Register, j_rarg4, c_rarg5);
#endif /* _WIN64 */
REGISTER_DECLARATION(Register, j_rarg5, c_rarg0);

REGISTER_DECLARATION(XMMRegister, j_farg0, xmm0);
REGISTER_DECLARATION(XMMRegister, j_farg1, xmm1);
REGISTER_DECLARATION(XMMRegister, j_farg2, xmm2);
REGISTER_DECLARATION(XMMRegister, j_farg3, xmm3);
REGISTER_DECLARATION(XMMRegister, j_farg4, xmm4);
REGISTER_DECLARATION(XMMRegister, j_farg5, xmm5);
REGISTER_DECLARATION(XMMRegister, j_farg6, xmm6);
REGISTER_DECLARATION(XMMRegister, j_farg7, xmm7);

REGISTER_DECLARATION(Register, rscratch1, r10);  // volatile
REGISTER_DECLARATION(Register, rscratch2, r11);  // volatile

REGISTER_DECLARATION(Register, r12_heapbase, r12); // callee-saved
REGISTER_DECLARATION(Register, r15_thread, r15); // callee-saved

#else
// rscratch1 will apear in 32bit code that is dead but of course must compile
// Using noreg ensures if the dead code is incorrectly live and executed it
// will cause an assertion failure
#define rscratch1 noreg
#define rscratch2 noreg

#endif // _LP64

// JSR 292
// On x86, the SP does not have to be saved when invoking method handle intrinsics
// or compiled lambda forms. We indicate that by setting rbp_mh_SP_save to noreg.
REGISTER_DECLARATION(Register, rbp_mh_SP_save, noreg);

// Address is an abstraction used to represent a memory location
// using any of the amd64 addressing modes with one object.
//
// Note: A register location is represented via a Register, not
//       via an address for efficiency & simplicity reasons.

class ArrayAddress;

class Address {
 public:
  enum ScaleFactor {
    no_scale = -1,
    times_1  =  0,
    times_2  =  1,
    times_4  =  2,
    times_8  =  3,
    times_ptr = LP64_ONLY(times_8) NOT_LP64(times_4)
  };
  static ScaleFactor times(int size) {
    assert(size >= 1 && size <= 8 && is_power_of_2(size), "bad scale size");
    if (size == 8)  return times_8;
    if (size == 4)  return times_4;
    if (size == 2)  return times_2;
    return times_1;
  }
  static int scale_size(ScaleFactor scale) {
    assert(scale != no_scale, "");
    assert(((1 << (int)times_1) == 1 &&
            (1 << (int)times_2) == 2 &&
            (1 << (int)times_4) == 4 &&
            (1 << (int)times_8) == 8), "");
    return (1 << (int)scale);
  }

 private:
  Register         _base;
  Register         _index;
  XMMRegister      _xmmindex;
  ScaleFactor      _scale;
  int              _disp;
  bool             _isxmmindex;
  RelocationHolder _rspec;

  // Easily misused constructors make them private
  // %%% can we make these go away?
  NOT_LP64(Address(address loc, RelocationHolder spec);)
  Address(int disp, address loc, relocInfo::relocType rtype);
  Address(int disp, address loc, RelocationHolder spec);

 public:

 int disp() { return _disp; }
  // creation
  Address()
    : _base(noreg),
      _index(noreg),
      _xmmindex(xnoreg),
      _scale(no_scale),
      _disp(0),
      _isxmmindex(false){
  }

  // No default displacement otherwise Register can be implicitly
  // converted to 0(Register) which is quite a different animal.

  Address(Register base, int disp)
    : _base(base),
      _index(noreg),
      _xmmindex(xnoreg),
      _scale(no_scale),
      _disp(disp),
      _isxmmindex(false){
  }

  Address(Register base, Register index, ScaleFactor scale, int disp = 0)
    : _base (base),
      _index(index),
      _xmmindex(xnoreg),
      _scale(scale),
      _disp (disp),
      _isxmmindex(false) {
    assert(!index->is_valid() == (scale == Address::no_scale),
           "inconsistent address");
  }

  Address(Register base, RegisterOrConstant index, ScaleFactor scale = times_1, int disp = 0)
    : _base (base),
      _index(index.register_or_noreg()),
      _xmmindex(xnoreg),
      _scale(scale),
      _disp (disp + (index.constant_or_zero() * scale_size(scale))),
      _isxmmindex(false){
    if (!index.is_register())  scale = Address::no_scale;
    assert(!_index->is_valid() == (scale == Address::no_scale),
           "inconsistent address");
  }

  Address(Register base, XMMRegister index, ScaleFactor scale, int disp = 0)
    : _base (base),
      _index(noreg),
      _xmmindex(index),
      _scale(scale),
      _disp(disp),
      _isxmmindex(true) {
      assert(!index->is_valid() == (scale == Address::no_scale),
             "inconsistent address");
  }

  Address plus_disp(int disp) const {
    Address a = (*this);
    a._disp += disp;
    return a;
  }
  Address plus_disp(RegisterOrConstant disp, ScaleFactor scale = times_1) const {
    Address a = (*this);
    a._disp += disp.constant_or_zero() * scale_size(scale);
    if (disp.is_register()) {
      assert(!a.index()->is_valid(), "competing indexes");
      a._index = disp.as_register();
      a._scale = scale;
    }
    return a;
  }
  bool is_same_address(Address a) const {
    // disregard _rspec
    return _base == a._base && _disp == a._disp && _index == a._index && _scale == a._scale;
  }

  // The following two overloads are used in connection with the
  // ByteSize type (see sizes.hpp).  They simplify the use of
  // ByteSize'd arguments in assembly code. Note that their equivalent
  // for the optimized build are the member functions with int disp
  // argument since ByteSize is mapped to an int type in that case.
  //
  // Note: DO NOT introduce similar overloaded functions for WordSize
  // arguments as in the optimized mode, both ByteSize and WordSize
  // are mapped to the same type and thus the compiler cannot make a
  // distinction anymore (=> compiler errors).

#ifdef ASSERT
  Address(Register base, ByteSize disp)
    : _base(base),
      _index(noreg),
      _xmmindex(xnoreg),
      _scale(no_scale),
      _disp(in_bytes(disp)),
      _isxmmindex(false){
  }

  Address(Register base, Register index, ScaleFactor scale, ByteSize disp)
    : _base(base),
      _index(index),
      _xmmindex(xnoreg),
      _scale(scale),
      _disp(in_bytes(disp)),
      _isxmmindex(false){
    assert(!index->is_valid() == (scale == Address::no_scale),
           "inconsistent address");
  }
  Address(Register base, RegisterOrConstant index, ScaleFactor scale, ByteSize disp)
    : _base (base),
      _index(index.register_or_noreg()),
      _xmmindex(xnoreg),
      _scale(scale),
      _disp (in_bytes(disp) + (index.constant_or_zero() * scale_size(scale))),
      _isxmmindex(false) {
    if (!index.is_register())  scale = Address::no_scale;
    assert(!_index->is_valid() == (scale == Address::no_scale),
           "inconsistent address");
  }

#endif // ASSERT

  // accessors
  bool        uses(Register reg) const { return _base == reg || _index == reg; }
  Register    base()             const { return _base;  }
  Register    index()            const { return _index; }
  XMMRegister xmmindex()         const { return _xmmindex; }
  ScaleFactor scale()            const { return _scale; }
  int         disp()             const { return _disp;  }
  bool        isxmmindex()       const { return _isxmmindex; }

  // Convert the raw encoding form into the form expected by the constructor for
  // Address.  An index of 4 (rsp) corresponds to having no index, so convert
  // that to noreg for the Address constructor.
  static Address make_raw(int base, int index, int scale, int disp, relocInfo::relocType disp_reloc);

  static Address make_array(ArrayAddress);

 private:
  bool base_needs_rex() const {
    return _base != noreg && _base->encoding() >= 8;
  }

  bool index_needs_rex() const {
    return _index != noreg &&_index->encoding() >= 8;
  }

  bool xmmindex_needs_rex() const {
    return _xmmindex != xnoreg && _xmmindex->encoding() >= 8;
  }

  relocInfo::relocType reloc() const { return _rspec.type(); }

  friend class Assembler;
  friend class MacroAssembler;
  friend class LIR_Assembler; // base/index/scale/disp
};

//
// AddressLiteral has been split out from Address because operands of this type
// need to be treated specially on 32bit vs. 64bit platforms. By splitting it out
// the few instructions that need to deal with address literals are unique and the
// MacroAssembler does not have to implement every instruction in the Assembler
// in order to search for address literals that may need special handling depending
// on the instruction and the platform. As small step on the way to merging i486/amd64
// directories.
//
class AddressLiteral {
  friend class ArrayAddress;
  RelocationHolder _rspec;
  // Typically we use AddressLiterals we want to use their rval
  // However in some situations we want the lval (effect address) of the item.
  // We provide a special factory for making those lvals.
  bool _is_lval;

  // If the target is far we'll need to load the ea of this to
  // a register to reach it. Otherwise if near we can do rip
  // relative addressing.

  address          _target;

 protected:
  // creation
  AddressLiteral()
    : _is_lval(false),
      _target(NULL)
  {}

  public:


  AddressLiteral(address target, relocInfo::relocType rtype);

  AddressLiteral(address target, RelocationHolder const& rspec)
    : _rspec(rspec),
      _is_lval(false),
      _target(target)
  {}

  AddressLiteral addr() {
    AddressLiteral ret = *this;
    ret._is_lval = true;
    return ret;
  }


 private:

  address target() { return _target; }
  bool is_lval() { return _is_lval; }

  relocInfo::relocType reloc() const { return _rspec.type(); }
  const RelocationHolder& rspec() const { return _rspec; }

  friend class Assembler;
  friend class MacroAssembler;
  friend class Address;
  friend class LIR_Assembler;
};

// Convience classes
class RuntimeAddress: public AddressLiteral {

  public:

  RuntimeAddress(address target) : AddressLiteral(target, relocInfo::runtime_call_type) {}

};

class ExternalAddress: public AddressLiteral {
 private:
  static relocInfo::relocType reloc_for_target(address target) {
    // Sometimes ExternalAddress is used for values which aren't
    // exactly addresses, like the card table base.
    // external_word_type can't be used for values in the first page
    // so just skip the reloc in that case.
    return external_word_Relocation::can_be_relocated(target) ? relocInfo::external_word_type : relocInfo::none;
  }

 public:

  ExternalAddress(address target) : AddressLiteral(target, reloc_for_target(target)) {}

};

class InternalAddress: public AddressLiteral {

  public:

  InternalAddress(address target) : AddressLiteral(target, relocInfo::internal_word_type) {}

};

// x86 can do array addressing as a single operation since disp can be an absolute
// address amd64 can't. We create a class that expresses the concept but does extra
// magic on amd64 to get the final result

class ArrayAddress {
  private:

  AddressLiteral _base;
  Address        _index;

  public:

  ArrayAddress() {};
  ArrayAddress(AddressLiteral base, Address index): _base(base), _index(index) {};
  AddressLiteral base() { return _base; }
  Address index() { return _index; }

};

class InstructionAttr;

// 64-bit refect the fxsave size which is 512 bytes and the new xsave area on EVEX which is another 2176 bytes
// See fxsave and xsave(EVEX enabled) documentation for layout
const int FPUStateSizeInWords = NOT_LP64(27) LP64_ONLY(2688 / wordSize);

// The Intel x86/Amd64 Assembler: Pure assembler doing NO optimizations on the instruction
// level (e.g. mov rax, 0 is not translated into xor rax, rax!); i.e., what you write
// is what you get. The Assembler is generating code into a CodeBuffer.

class Assembler : public AbstractAssembler  {
  friend class AbstractAssembler; // for the non-virtual hack
  friend class LIR_Assembler; // as_Address()
  friend class StubGenerator;

 public:
  enum Condition {                     // The x86 condition codes used for conditional jumps/moves.
    zero          = 0x4,
    notZero       = 0x5,
    equal         = 0x4,
    notEqual      = 0x5,
    less          = 0xc,
    lessEqual     = 0xe,
    greater       = 0xf,
    greaterEqual  = 0xd,
    below         = 0x2,
    belowEqual    = 0x6,
    above         = 0x7,
    aboveEqual    = 0x3,
    overflow      = 0x0,
    noOverflow    = 0x1,
    carrySet      = 0x2,
    carryClear    = 0x3,
    negative      = 0x8,
    positive      = 0x9,
    parity        = 0xa,
    noParity      = 0xb
  };

  enum Prefix {
    // segment overrides
    CS_segment = 0x2e,
    SS_segment = 0x36,
    DS_segment = 0x3e,
    ES_segment = 0x26,
    FS_segment = 0x64,
    GS_segment = 0x65,

    REX        = 0x40,

    REX_B      = 0x41,
    REX_X      = 0x42,
    REX_XB     = 0x43,
    REX_R      = 0x44,
    REX_RB     = 0x45,
    REX_RX     = 0x46,
    REX_RXB    = 0x47,

    REX_W      = 0x48,

    REX_WB     = 0x49,
    REX_WX     = 0x4A,
    REX_WXB    = 0x4B,
    REX_WR     = 0x4C,
    REX_WRB    = 0x4D,
    REX_WRX    = 0x4E,
    REX_WRXB   = 0x4F,

    VEX_3bytes = 0xC4,
    VEX_2bytes = 0xC5,
    EVEX_4bytes = 0x62,
    Prefix_EMPTY = 0x0
  };

  enum VexPrefix {
    VEX_B = 0x20,
    VEX_X = 0x40,
    VEX_R = 0x80,
    VEX_W = 0x80
  };

  enum ExexPrefix {
    EVEX_F  = 0x04,
    EVEX_V  = 0x08,
    EVEX_Rb = 0x10,
    EVEX_X  = 0x40,
    EVEX_Z  = 0x80
  };

  enum VexSimdPrefix {
    VEX_SIMD_NONE = 0x0,
    VEX_SIMD_66   = 0x1,
    VEX_SIMD_F3   = 0x2,
    VEX_SIMD_F2   = 0x3
  };

  enum VexOpcode {
    VEX_OPCODE_NONE  = 0x0,
    VEX_OPCODE_0F    = 0x1,
    VEX_OPCODE_0F_38 = 0x2,
    VEX_OPCODE_0F_3A = 0x3,
    VEX_OPCODE_MASK  = 0x1F
  };

  enum AvxVectorLen {
    AVX_128bit = 0x0,
    AVX_256bit = 0x1,
    AVX_512bit = 0x2,
    AVX_NoVec  = 0x4
  };

  enum EvexTupleType {
    EVEX_FV   = 0,
    EVEX_HV   = 4,
    EVEX_FVM  = 6,
    EVEX_T1S  = 7,
    EVEX_T1F  = 11,
    EVEX_T2   = 13,
    EVEX_T4   = 15,
    EVEX_T8   = 17,
    EVEX_HVM  = 18,
    EVEX_QVM  = 19,
    EVEX_OVM  = 20,
    EVEX_M128 = 21,
    EVEX_DUP  = 22,
    EVEX_ETUP = 23
  };

  enum EvexInputSizeInBits {
    EVEX_8bit  = 0,
    EVEX_16bit = 1,
    EVEX_32bit = 2,
    EVEX_64bit = 3,
    EVEX_NObit = 4
  };

  enum WhichOperand {
    // input to locate_operand, and format code for relocations
    imm_operand  = 0,            // embedded 32-bit|64-bit immediate operand
    disp32_operand = 1,          // embedded 32-bit displacement or address
    call32_operand = 2,          // embedded 32-bit self-relative displacement
#ifndef _LP64
    _WhichOperand_limit = 3
#else
     narrow_oop_operand = 3,     // embedded 32-bit immediate narrow oop
    _WhichOperand_limit = 4
#endif
  };

  // Comparison predicates for integral types & FP types when using SSE
  enum ComparisonPredicate {
    eq = 0,
    lt = 1,
    le = 2,
    _false = 3,
    neq = 4,
    nlt = 5,
    nle = 6,
    _true = 7
  };

  // Comparison predicates for FP types when using AVX
  // O means ordered. U is unordered. When using ordered, any NaN comparison is false. Otherwise, it is true.
  // S means signaling. Q means non-signaling. When signaling is true, instruction signals #IA on NaN.
  enum ComparisonPredicateFP {
    EQ_OQ = 0,
    LT_OS = 1,
    LE_OS = 2,
    UNORD_Q = 3,
    NEQ_UQ = 4,
    NLT_US = 5,
    NLE_US = 6,
    ORD_Q = 7,
    EQ_UQ = 8,
    NGE_US = 9,
    NGT_US = 0xA,
    FALSE_OQ = 0XB,
    NEQ_OQ = 0xC,
    GE_OS = 0xD,
    GT_OS = 0xE,
    TRUE_UQ = 0xF,
    EQ_OS = 0x10,
    LT_OQ = 0x11,
    LE_OQ = 0x12,
    UNORD_S = 0x13,
    NEQ_US = 0x14,
    NLT_UQ = 0x15,
    NLE_UQ = 0x16,
    ORD_S = 0x17,
    EQ_US = 0x18,
    NGE_UQ = 0x19,
    NGT_UQ = 0x1A,
    FALSE_OS = 0x1B,
    NEQ_OS = 0x1C,
    GE_OQ = 0x1D,
    GT_OQ = 0x1E,
    TRUE_US =0x1F
  };


  // NOTE: The general philopsophy of the declarations here is that 64bit versions
  // of instructions are freely declared without the need for wrapping them an ifdef.
  // (Some dangerous instructions are ifdef's out of inappropriate jvm's.)
  // In the .cpp file the implementations are wrapped so that they are dropped out
  // of the resulting jvm. This is done mostly to keep the footprint of MINIMAL
  // to the size it was prior to merging up the 32bit and 64bit assemblers.
  //
  // This does mean you'll get a linker/runtime error if you use a 64bit only instruction
  // in a 32bit vm. This is somewhat unfortunate but keeps the ifdef noise down.

private:

  bool _legacy_mode_bw;
  bool _legacy_mode_dq;
  bool _legacy_mode_vl;
  bool _legacy_mode_vlbw;
  bool _is_managed;
  bool _vector_masking;    // For stub code use only

  class InstructionAttr *_attributes;

  // 64bit prefixes
  int prefix_and_encode(int reg_enc, bool byteinst = false);
  int prefixq_and_encode(int reg_enc);

  int prefix_and_encode(int dst_enc, int src_enc) {
    return prefix_and_encode(dst_enc, false, src_enc, false);
  }
  int prefix_and_encode(int dst_enc, bool dst_is_byte, int src_enc, bool src_is_byte);
  int prefixq_and_encode(int dst_enc, int src_enc);

  void prefix(Register reg);
  void prefix(Register dst, Register src, Prefix p);
  void prefix(Register dst, Address adr, Prefix p);
  void prefix(Address adr);
  void prefixq(Address adr);

  void prefix(Address adr, Register reg,  bool byteinst = false);
  void prefix(Address adr, XMMRegister reg);
  void prefixq(Address adr, Register reg);
  void prefixq(Address adr, XMMRegister reg);

  void prefetch_prefix(Address src);

  void rex_prefix(Address adr, XMMRegister xreg,
                  VexSimdPrefix pre, VexOpcode opc, bool rex_w);
  int  rex_prefix_and_encode(int dst_enc, int src_enc,
                             VexSimdPrefix pre, VexOpcode opc, bool rex_w);

  void vex_prefix(bool vex_r, bool vex_b, bool vex_x, int nds_enc, VexSimdPrefix pre, VexOpcode opc);

  void evex_prefix(bool vex_r, bool vex_b, bool vex_x, bool evex_r, bool evex_v,
                   int nds_enc, VexSimdPrefix pre, VexOpcode opc);

  void vex_prefix(Address adr, int nds_enc, int xreg_enc,
                  VexSimdPrefix pre, VexOpcode opc,
                  InstructionAttr *attributes);

  int  vex_prefix_and_encode(int dst_enc, int nds_enc, int src_enc,
                             VexSimdPrefix pre, VexOpcode opc,
                             InstructionAttr *attributes);

  void simd_prefix(XMMRegister xreg, XMMRegister nds, Address adr, VexSimdPrefix pre,
                   VexOpcode opc, InstructionAttr *attributes);

  int simd_prefix_and_encode(XMMRegister dst, XMMRegister nds, XMMRegister src, VexSimdPrefix pre,
                             VexOpcode opc, InstructionAttr *attributes);

  // Helper functions for groups of instructions
  void emit_arith_b(int op1, int op2, Register dst, int imm8);

  void emit_arith(int op1, int op2, Register dst, int32_t imm32);
  // Force generation of a 4 byte immediate value even if it fits into 8bit
  void emit_arith_imm32(int op1, int op2, Register dst, int32_t imm32);
  void emit_arith(int op1, int op2, Register dst, Register src);

  bool emit_compressed_disp_byte(int &disp);

  void emit_operand(Register reg,
                    Register base, Register index, Address::ScaleFactor scale,
                    int disp,
                    RelocationHolder const& rspec,
                    int rip_relative_correction = 0);

  void emit_operand(XMMRegister reg, Register base, XMMRegister index,
                    Address::ScaleFactor scale,
                    int disp, RelocationHolder const& rspec);

  void emit_operand(Register reg, Address adr, int rip_relative_correction = 0);

  // operands that only take the original 32bit registers
  void emit_operand32(Register reg, Address adr);

  void emit_operand(XMMRegister reg,
                    Register base, Register index, Address::ScaleFactor scale,
                    int disp,
                    RelocationHolder const& rspec);

  void emit_operand(XMMRegister reg, Address adr);

  void emit_operand(MMXRegister reg, Address adr);

  // workaround gcc (3.2.1-7) bug
  void emit_operand(Address adr, MMXRegister reg);


  // Immediate-to-memory forms
  void emit_arith_operand(int op1, Register rm, Address adr, int32_t imm32);

  void emit_farith(int b1, int b2, int i);


 protected:
  #ifdef ASSERT
  void check_relocation(RelocationHolder const& rspec, int format);
  #endif

  void emit_data(jint data, relocInfo::relocType    rtype, int format);
  void emit_data(jint data, RelocationHolder const& rspec, int format);
  void emit_data64(jlong data, relocInfo::relocType rtype, int format = 0);
  void emit_data64(jlong data, RelocationHolder const& rspec, int format = 0);

  bool reachable(AddressLiteral adr) NOT_LP64({ return true;});

  // These are all easily abused and hence protected

  // 32BIT ONLY SECTION
#ifndef _LP64
  // Make these disappear in 64bit mode since they would never be correct
  void cmp_literal32(Register src1, int32_t imm32, RelocationHolder const& rspec);   // 32BIT ONLY
  void cmp_literal32(Address src1, int32_t imm32, RelocationHolder const& rspec);    // 32BIT ONLY

  void mov_literal32(Register dst, int32_t imm32, RelocationHolder const& rspec);    // 32BIT ONLY
  void mov_literal32(Address dst, int32_t imm32, RelocationHolder const& rspec);     // 32BIT ONLY

  void push_literal32(int32_t imm32, RelocationHolder const& rspec);                 // 32BIT ONLY
#else
  // 64BIT ONLY SECTION
  void mov_literal64(Register dst, intptr_t imm64, RelocationHolder const& rspec);   // 64BIT ONLY

  void cmp_narrow_oop(Register src1, int32_t imm32, RelocationHolder const& rspec);
  void cmp_narrow_oop(Address src1, int32_t imm32, RelocationHolder const& rspec);

  void mov_narrow_oop(Register dst, int32_t imm32, RelocationHolder const& rspec);
  void mov_narrow_oop(Address dst, int32_t imm32, RelocationHolder const& rspec);
#endif // _LP64

  // These are unique in that we are ensured by the caller that the 32bit
  // relative in these instructions will always be able to reach the potentially
  // 64bit address described by entry. Since they can take a 64bit address they
  // don't have the 32 suffix like the other instructions in this class.

  void call_literal(address entry, RelocationHolder const& rspec);
  void jmp_literal(address entry, RelocationHolder const& rspec);

  // Avoid using directly section
  // Instructions in this section are actually usable by anyone without danger
  // of failure but have performance issues that are addressed my enhanced
  // instructions which will do the proper thing base on the particular cpu.
  // We protect them because we don't trust you...

  // Don't use next inc() and dec() methods directly. INC & DEC instructions
  // could cause a partial flag stall since they don't set CF flag.
  // Use MacroAssembler::decrement() & MacroAssembler::increment() methods
  // which call inc() & dec() or add() & sub() in accordance with
  // the product flag UseIncDec value.

  void decl(Register dst);
  void decl(Address dst);
  void decq(Register dst);
  void decq(Address dst);

  void incl(Register dst);
  void incl(Address dst);
  void incq(Register dst);
  void incq(Address dst);

  // New cpus require use of movsd and movss to avoid partial register stall
  // when loading from memory. But for old Opteron use movlpd instead of movsd.
  // The selection is done in MacroAssembler::movdbl() and movflt().

  // Move Scalar Single-Precision Floating-Point Values
  void movss(XMMRegister dst, Address src);
  void movss(XMMRegister dst, XMMRegister src);
  void movss(Address dst, XMMRegister src);

  // Move Scalar Double-Precision Floating-Point Values
  void movsd(XMMRegister dst, Address src);
  void movsd(XMMRegister dst, XMMRegister src);
  void movsd(Address dst, XMMRegister src);
  void movlpd(XMMRegister dst, Address src);

  // New cpus require use of movaps and movapd to avoid partial register stall
  // when moving between registers.
  void movaps(XMMRegister dst, XMMRegister src);
  void movapd(XMMRegister dst, XMMRegister src);

  // End avoid using directly


  // Instruction prefixes
  void prefix(Prefix p);

  public:

  // Creation
  Assembler(CodeBuffer* code) : AbstractAssembler(code) {
    init_attributes();
  }

  // Decoding
  static address locate_operand(address inst, WhichOperand which);
  static address locate_next_instruction(address inst);

  // Utilities
  static bool is_polling_page_far() NOT_LP64({ return false;});
  static bool query_compressed_disp_byte(int disp, bool is_evex_inst, int vector_len,
                                         int cur_tuple_type, int in_size_in_bits, int cur_encoding);

  // Generic instructions
  // Does 32bit or 64bit as needed for the platform. In some sense these
  // belong in macro assembler but there is no need for both varieties to exist

  void init_attributes(void) {
    _legacy_mode_bw = (VM_Version::supports_avx512bw() == false);
    _legacy_mode_dq = (VM_Version::supports_avx512dq() == false);
    _legacy_mode_vl = (VM_Version::supports_avx512vl() == false);
    _legacy_mode_vlbw = (VM_Version::supports_avx512vlbw() == false);
    _is_managed = false;
    _vector_masking = false;
    _attributes = NULL;
  }

  void set_attributes(InstructionAttr *attributes) { _attributes = attributes; }
  void clear_attributes(void) { _attributes = NULL; }

  void set_managed(void) { _is_managed = true; }
  void clear_managed(void) { _is_managed = false; }
  bool is_managed(void) { return _is_managed; }

  // Following functions are for stub code use only
  void set_vector_masking(void) { _vector_masking = true; }
  void clear_vector_masking(void) { _vector_masking = false; }
  bool is_vector_masking(void) { return _vector_masking; }

  void lea(Register dst, Address src);

  void mov(Register dst, Register src);

  void pusha();
  void popa();

  void pushf();
  void popf();

  void push(int32_t imm32);

  void push(Register src);

  void pop(Register dst);

  // These are dummies to prevent surprise implicit conversions to Register
  void push(void* v);
  void pop(void* v);

  // These do register sized moves/scans
  void rep_mov();
  void rep_stos();
  void rep_stosb();
  void repne_scan();
#ifdef _LP64
  void repne_scanl();
#endif

  // Vanilla instructions in lexical order

  void adcl(Address dst, int32_t imm32);
  void adcl(Address dst, Register src);
  void adcl(Register dst, int32_t imm32);
  void adcl(Register dst, Address src);
  void adcl(Register dst, Register src);

  void adcq(Register dst, int32_t imm32);
  void adcq(Register dst, Address src);
  void adcq(Register dst, Register src);

  void addb(Register dst, Register src);
  void addb(Address dst, int imm8);
  void addw(Register dst, Register src);
  void addw(Address dst, int imm16);

  void addl(Address dst, int32_t imm32);
  void addl(Address dst, Register src);
  void addl(Register dst, int32_t imm32);
  void addl(Register dst, Address src);
  void addl(Register dst, Register src);

  void addq(Address dst, int32_t imm32);
  void addq(Address dst, Register src);
  void addq(Register dst, int32_t imm32);
  void addq(Register dst, Address src);
  void addq(Register dst, Register src);

#ifdef _LP64
 //Add Unsigned Integers with Carry Flag
  void adcxq(Register dst, Register src);

 //Add Unsigned Integers with Overflow Flag
  void adoxq(Register dst, Register src);
#endif

  void addr_nop_4();
  void addr_nop_5();
  void addr_nop_7();
  void addr_nop_8();

  // Add Scalar Double-Precision Floating-Point Values
  void addsd(XMMRegister dst, Address src);
  void addsd(XMMRegister dst, XMMRegister src);

  // Add Scalar Single-Precision Floating-Point Values
  void addss(XMMRegister dst, Address src);
  void addss(XMMRegister dst, XMMRegister src);

  // AES instructions
  void aesdec(XMMRegister dst, Address src);
  void aesdec(XMMRegister dst, XMMRegister src);
  void aesdeclast(XMMRegister dst, Address src);
  void aesdeclast(XMMRegister dst, XMMRegister src);
  void aesenc(XMMRegister dst, Address src);
  void aesenc(XMMRegister dst, XMMRegister src);
  void aesenclast(XMMRegister dst, Address src);
  void aesenclast(XMMRegister dst, XMMRegister src);
  void vaesdec(XMMRegister dst, XMMRegister nds, XMMRegister src, int vector_len);
  void vaesdeclast(XMMRegister dst, XMMRegister nds, XMMRegister src, int vector_len);

  void andb(Register dst, Register src);
  void andw(Register dst, Register src);

  void andl(Address  dst, int32_t imm32);
  void andl(Register dst, int32_t imm32);
  void andl(Register dst, Address src);
  void andl(Register dst, Register src);

  void andq(Address  dst, int32_t imm32);
  void andq(Register dst, int32_t imm32);
  void andq(Register dst, Address src);
  void andq(Register dst, Register src);

  // BMI instructions
  void andnl(Register dst, Register src1, Register src2);
  void andnl(Register dst, Register src1, Address src2);
  void andnq(Register dst, Register src1, Register src2);
  void andnq(Register dst, Register src1, Address src2);

  void blsil(Register dst, Register src);
  void blsil(Register dst, Address src);
  void blsiq(Register dst, Register src);
  void blsiq(Register dst, Address src);

  void blsmskl(Register dst, Register src);
  void blsmskl(Register dst, Address src);
  void blsmskq(Register dst, Register src);
  void blsmskq(Register dst, Address src);

  void blsrl(Register dst, Register src);
  void blsrl(Register dst, Address src);
  void blsrq(Register dst, Register src);
  void blsrq(Register dst, Address src);

  void bsfl(Register dst, Register src);
  void bsrl(Register dst, Register src);

#ifdef _LP64
  void bsfq(Register dst, Register src);
  void bsrq(Register dst, Register src);
#endif

  void bswapl(Register reg);

  void bswapq(Register reg);

  void call(Label& L, relocInfo::relocType rtype);
  void call(Register reg);  // push pc; pc <- reg
  void call(Address adr);   // push pc; pc <- adr

  void cdql();

  void cdqq();

  void cld();

  void clflush(Address adr);

  void cmovl(Condition cc, Register dst, Register src);
  void cmovl(Condition cc, Register dst, Address src);

  void cmovq(Condition cc, Register dst, Register src);
  void cmovq(Condition cc, Register dst, Address src);


  void cmpb(Address dst, int imm8);

  void cmpl(Address dst, int32_t imm32);

  void cmpl(Register dst, int32_t imm32);
  void cmpl(Register dst, Register src);
  void cmpl(Register dst, Address src);

  void cmpq(Address dst, int32_t imm32);
  void cmpq(Address dst, Register src);

  void cmpq(Register dst, int32_t imm32);
  void cmpq(Register dst, Register src);
  void cmpq(Register dst, Address src);

  // these are dummies used to catch attempting to convert NULL to Register
  void cmpl(Register dst, void* junk); // dummy
  void cmpq(Register dst, void* junk); // dummy

  void cmpw(Address dst, int imm16);

  void cmpxchg8 (Address adr);

  void cmpxchgb(Register reg, Address adr);
  void cmpxchgl(Register reg, Address adr);

  void cmpxchgq(Register reg, Address adr);

  // Ordered Compare Scalar Double-Precision Floating-Point Values and set EFLAGS
  void comisd(XMMRegister dst, Address src);
  void comisd(XMMRegister dst, XMMRegister src);

  // Ordered Compare Scalar Single-Precision Floating-Point Values and set EFLAGS
  void comiss(XMMRegister dst, Address src);
  void comiss(XMMRegister dst, XMMRegister src);

  // Identify processor type and features
  void cpuid();

  // CRC32C
  void crc32(Register crc, Register v, int8_t sizeInBytes);
  void crc32(Register crc, Address adr, int8_t sizeInBytes);

  // Convert Scalar Double-Precision Floating-Point Value to Scalar Single-Precision Floating-Point Value
  void cvtsd2ss(XMMRegister dst, XMMRegister src);
  void cvtsd2ss(XMMRegister dst, Address src);

  // Convert Doubleword Integer to Scalar Double-Precision Floating-Point Value
  void cvtsi2sdl(XMMRegister dst, Register src);
  void cvtsi2sdl(XMMRegister dst, Address src);
  void cvtsi2sdq(XMMRegister dst, Register src);
  void cvtsi2sdq(XMMRegister dst, Address src);

  // Convert Doubleword Integer to Scalar Single-Precision Floating-Point Value
  void cvtsi2ssl(XMMRegister dst, Register src);
  void cvtsi2ssl(XMMRegister dst, Address src);
  void cvtsi2ssq(XMMRegister dst, Register src);
  void cvtsi2ssq(XMMRegister dst, Address src);

  // Convert Packed Signed Doubleword Integers to Packed Double-Precision Floating-Point Value
  void cvtdq2pd(XMMRegister dst, XMMRegister src);
  void vcvtdq2pd(XMMRegister dst, XMMRegister src, int vector_len);

  // Convert Packed Signed Doubleword Integers to Packed Single-Precision Floating-Point Value
  void cvtdq2ps(XMMRegister dst, XMMRegister src);
  void vcvtdq2ps(XMMRegister dst, XMMRegister src, int vector_len);

  // Convert Scalar Single-Precision Floating-Point Value to Scalar Double-Precision Floating-Point Value
  void cvtss2sd(XMMRegister dst, XMMRegister src);
  void cvtss2sd(XMMRegister dst, Address src);

  // Convert with Truncation Scalar Double-Precision Floating-Point Value to Doubleword Integer
  void cvttsd2sil(Register dst, Address src);
  void cvttsd2sil(Register dst, XMMRegister src);
  void cvttsd2siq(Register dst, XMMRegister src);

  // Convert with Truncation Scalar Single-Precision Floating-Point Value to Doubleword Integer
  void cvttss2sil(Register dst, XMMRegister src);
  void cvttss2siq(Register dst, XMMRegister src);

  // Convert vector double to int
  void cvttpd2dq(XMMRegister dst, XMMRegister src);

  // Convert vector float and double
  void vcvtps2pd(XMMRegister dst, XMMRegister src, int vector_len);
  void evcvtps2pd(XMMRegister dst, XMMRegister src, int vector_len);
  void vcvtpd2ps(XMMRegister dst, XMMRegister src, int vector_len);
  void evcvtpd2ps(XMMRegister dst, XMMRegister src, int vector_len);

  // Convert vector long to vector FP
  void evcvtqq2ps(XMMRegister dst, XMMRegister src, int vector_len);
  void evcvtqq2pd(XMMRegister dst, XMMRegister src, int vector_len);

  // Evex casts with truncation
  void evpmovwb(XMMRegister dst, XMMRegister src, int vector_len);
  void evpmovdw(XMMRegister dst, XMMRegister src, int vector_len);
  void evpmovdb(XMMRegister dst, XMMRegister src, int vector_len);
  void evpmovqd(XMMRegister dst, XMMRegister src, int vector_len);
  void evpmovqb(XMMRegister dst, XMMRegister src, int vector_len);
  void evpmovqw(XMMRegister dst, XMMRegister src, int vector_len);

  //Abs of packed Integer values
  void pabsb(XMMRegister dst, XMMRegister src);
  void pabsw(XMMRegister dst, XMMRegister src);
  void pabsd(XMMRegister dst, XMMRegister src);
  void vpabsb(XMMRegister dst, XMMRegister src, int vector_len);
  void vpabsw(XMMRegister dst, XMMRegister src, int vector_len);
  void vpabsd(XMMRegister dst, XMMRegister src, int vector_len);
  void evpabsb(XMMRegister dst, XMMRegister src, int vector_len);
  void evpabsw(XMMRegister dst, XMMRegister src, int vector_len);
  void evpabsd(XMMRegister dst, XMMRegister src, int vector_len);
  void evpabsq(XMMRegister dst, XMMRegister src, int vector_len);

  // Divide Scalar Double-Precision Floating-Point Values
  void divsd(XMMRegister dst, Address src);
  void divsd(XMMRegister dst, XMMRegister src);

  // Divide Scalar Single-Precision Floating-Point Values
  void divss(XMMRegister dst, Address src);
  void divss(XMMRegister dst, XMMRegister src);

  void emms();

  void fabs();

  void fadd(int i);

  void fadd_d(Address src);
  void fadd_s(Address src);

  // "Alternate" versions of x87 instructions place result down in FPU
  // stack instead of on TOS

  void fadda(int i); // "alternate" fadd
  void faddp(int i = 1);

  void fchs();

  void fcom(int i);

  void fcomp(int i = 1);
  void fcomp_d(Address src);
  void fcomp_s(Address src);

  void fcompp();

  void fcos();

  void fdecstp();

  void fdiv(int i);
  void fdiv_d(Address src);
  void fdivr_s(Address src);
  void fdiva(int i);  // "alternate" fdiv
  void fdivp(int i = 1);

  void fdivr(int i);
  void fdivr_d(Address src);
  void fdiv_s(Address src);

  void fdivra(int i); // "alternate" reversed fdiv

  void fdivrp(int i = 1);

  void ffree(int i = 0);

  void fild_d(Address adr);
  void fild_s(Address adr);

  void fincstp();

  void finit();

  void fist_s (Address adr);
  void fistp_d(Address adr);
  void fistp_s(Address adr);

  void fld1();

  void fld_d(Address adr);
  void fld_s(Address adr);
  void fld_s(int index);
  void fld_x(Address adr);  // extended-precision (80-bit) format

  void fldcw(Address src);

  void fldenv(Address src);

  void fldlg2();

  void fldln2();

  void fldz();

  void flog();
  void flog10();

  void fmul(int i);

  void fmul_d(Address src);
  void fmul_s(Address src);

  void fmula(int i);  // "alternate" fmul

  void fmulp(int i = 1);

  void fnsave(Address dst);

  void fnstcw(Address src);

  void fnstsw_ax();

  void fprem();
  void fprem1();

  void frstor(Address src);

  void fsin();

  void fsqrt();

  void fst_d(Address adr);
  void fst_s(Address adr);

  void fstp_d(Address adr);
  void fstp_d(int index);
  void fstp_s(Address adr);
  void fstp_x(Address adr); // extended-precision (80-bit) format

  void fsub(int i);
  void fsub_d(Address src);
  void fsub_s(Address src);

  void fsuba(int i);  // "alternate" fsub

  void fsubp(int i = 1);

  void fsubr(int i);
  void fsubr_d(Address src);
  void fsubr_s(Address src);

  void fsubra(int i); // "alternate" reversed fsub

  void fsubrp(int i = 1);

  void ftan();

  void ftst();

  void fucomi(int i = 1);
  void fucomip(int i = 1);

  void fwait();

  void fxch(int i = 1);

  void fxrstor(Address src);
  void xrstor(Address src);

  void fxsave(Address dst);
  void xsave(Address dst);

  void fyl2x();
  void frndint();
  void f2xm1();
  void fldl2e();

  void hlt();

  void idivl(Register src);
  void divl(Register src); // Unsigned division

#ifdef _LP64
  void idivq(Register src);
#endif

  void imull(Register src);
  void imull(Register dst, Register src);
  void imull(Register dst, Register src, int value);
  void imull(Register dst, Address src);

#ifdef _LP64
  void imulq(Register dst, Register src);
  void imulq(Register dst, Register src, int value);
  void imulq(Register dst, Address src);
#endif

  // jcc is the generic conditional branch generator to run-
  // time routines, jcc is used for branches to labels. jcc
  // takes a branch opcode (cc) and a label (L) and generates
  // either a backward branch or a forward branch and links it
  // to the label fixup chain. Usage:
  //
  // Label L;      // unbound label
  // jcc(cc, L);   // forward branch to unbound label
  // bind(L);      // bind label to the current pc
  // jcc(cc, L);   // backward branch to bound label
  // bind(L);      // illegal: a label may be bound only once
  //
  // Note: The same Label can be used for forward and backward branches
  // but it may be bound only once.

  void jcc(Condition cc, Label& L, bool maybe_short = true);

  // Conditional jump to a 8-bit offset to L.
  // WARNING: be very careful using this for forward jumps.  If the label is
  // not bound within an 8-bit offset of this instruction, a run-time error
  // will occur.
  void jccb(Condition cc, Label& L);

  void jmp(Address entry);    // pc <- entry

  // Label operations & relative jumps (PPUM Appendix D)
  void jmp(Label& L, bool maybe_short = true);   // unconditional jump to L

  void jmp(Register entry); // pc <- entry

  // Unconditional 8-bit offset jump to L.
  // WARNING: be very careful using this for forward jumps.  If the label is
  // not bound within an 8-bit offset of this instruction, a run-time error
  // will occur.
  void jmpb(Label& L);

  void ldmxcsr( Address src );

  void leal(Register dst, Address src);

  void leaq(Register dst, Address src);

  void lfence();

  void lock();

  void lzcntl(Register dst, Register src);

#ifdef _LP64
  void lzcntq(Register dst, Register src);
#endif

  enum Membar_mask_bits {
    StoreStore = 1 << 3,
    LoadStore  = 1 << 2,
    StoreLoad  = 1 << 1,
    LoadLoad   = 1 << 0
  };

  // Serializes memory and blows flags
  void membar(Membar_mask_bits order_constraint) {
    if (os::is_MP()) {
      // We only have to handle StoreLoad
      if (order_constraint & StoreLoad) {
        // All usable chips support "locked" instructions which suffice
        // as barriers, and are much faster than the alternative of
        // using cpuid instruction. We use here a locked add [esp-C],0.
        // This is conveniently otherwise a no-op except for blowing
        // flags, and introducing a false dependency on target memory
        // location. We can't do anything with flags, but we can avoid
        // memory dependencies in the current method by locked-adding
        // somewhere else on the stack. Doing [esp+C] will collide with
        // something on stack in current method, hence we go for [esp-C].
        // It is convenient since it is almost always in data cache, for
        // any small C.  We need to step back from SP to avoid data
        // dependencies with other things on below SP (callee-saves, for
        // example). Without a clear way to figure out the minimal safe
        // distance from SP, it makes sense to step back the complete
        // cache line, as this will also avoid possible second-order effects
        // with locked ops against the cache line. Our choice of offset
        // is bounded by x86 operand encoding, which should stay within
        // [-128; +127] to have the 8-byte displacement encoding.
        //
        // Any change to this code may need to revisit other places in
        // the code where this idiom is used, in particular the
        // orderAccess code.

        int offset = -VM_Version::L1_line_size();
        if (offset < -128) {
          offset = -128;
        }

        lock();
        addl(Address(rsp, offset), 0);// Assert the lock# signal here
      }
    }
  }

  void mfence();

  // Moves

  void mov64(Register dst, int64_t imm64);

  void movb(Address dst, Register src);
  void movb(Address dst, int imm8);
  void movb(Register dst, Address src);

  void movddup(XMMRegister dst, XMMRegister src);

  void kmovbl(KRegister dst, Register src);
  void kmovbl(Register dst, KRegister src);
  void kmovwl(KRegister dst, Register src);
  void kmovwl(KRegister dst, Address src);
  void kmovwl(Register dst, KRegister src);
  void kmovdl(KRegister dst, Register src);
  void kmovdl(Register dst, KRegister src);
  void kmovql(KRegister dst, KRegister src);
  void kmovql(Address dst, KRegister src);
  void kmovql(KRegister dst, Address src);
  void kmovql(KRegister dst, Register src);
  void kmovql(Register dst, KRegister src);

  void knotwl(KRegister dst, KRegister src);

  void kortestbl(KRegister dst, KRegister src);
  void kortestwl(KRegister dst, KRegister src);
  void kortestdl(KRegister dst, KRegister src);
  void kortestql(KRegister dst, KRegister src);

  void ktestq(KRegister src1, KRegister src2);
  void ktestd(KRegister src1, KRegister src2);

  void ktestql(KRegister dst, KRegister src);

  void movdl(XMMRegister dst, Register src);
  void movdl(Register dst, XMMRegister src);
  void movdl(XMMRegister dst, Address src);
  void movdl(Address dst, XMMRegister src);

  // Move Double Quadword
  void movdq(XMMRegister dst, Register src);
  void movdq(Register dst, XMMRegister src);

  // Move Aligned Double Quadword
  void movdqa(XMMRegister dst, XMMRegister src);
  void movdqa(XMMRegister dst, Address src);

  // Move Unaligned Double Quadword
  void movdqu(Address     dst, XMMRegister src);
  void movdqu(XMMRegister dst, Address src);
  void movdqu(XMMRegister dst, XMMRegister src);

  // Move Unaligned 256bit Vector
  void vmovdqu(Address dst, XMMRegister src);
  void vmovdqu(XMMRegister dst, Address src);
  void vmovdqu(XMMRegister dst, XMMRegister src);

   // Move Unaligned 512bit Vector
  void evmovdqub(Address dst, XMMRegister src, bool merge, int vector_len);
  void evmovdqub(XMMRegister dst, Address src, bool merge, int vector_len);
  void evmovdqub(XMMRegister dst, XMMRegister src, bool merge, int vector_len);
  void evmovdqub(XMMRegister dst, KRegister mask, Address src, bool merge, int vector_len);
  void evmovdquw(Address dst, XMMRegister src, bool merge, int vector_len);
  void evmovdquw(Address dst, KRegister mask, XMMRegister src, bool merge, int vector_len);
  void evmovdquw(XMMRegister dst, Address src, bool merge, int vector_len);
  void evmovdquw(XMMRegister dst, KRegister mask, Address src, bool merge, int vector_len);
  void evmovdqul(Address dst, XMMRegister src, int vector_len);
  void evmovdqul(XMMRegister dst, Address src, int vector_len);
  void evmovdqul(XMMRegister dst, XMMRegister src, int vector_len);
  void evmovdqul(Address dst, KRegister mask, XMMRegister src, bool merge, int vector_len);
  void evmovdqul(XMMRegister dst, KRegister mask, Address src, bool merge, int vector_len);
  void evmovdqul(XMMRegister dst, KRegister mask, XMMRegister src, bool merge, int vector_len);
  void evmovdquq(Address dst, XMMRegister src, int vector_len);
  void evmovdquq(XMMRegister dst, Address src, int vector_len);
  void evmovdquq(XMMRegister dst, XMMRegister src, int vector_len);
  void evmovdquq(Address dst, KRegister mask, XMMRegister src, bool merge, int vector_len);
  void evmovdquq(XMMRegister dst, KRegister mask, Address src, bool merge, int vector_len);
  void evmovdquq(XMMRegister dst, KRegister mask, XMMRegister src, bool merge, int vector_len);

  // Move lower 64bit to high 64bit in 128bit register
  void movlhps(XMMRegister dst, XMMRegister src);

  void movl(Register dst, int32_t imm32);
  void movl(Address dst, int32_t imm32);
  void movl(Register dst, Register src);
  void movl(Register dst, Address src);
  void movl(Address dst, Register src);

  // These dummies prevent using movl from converting a zero (like NULL) into Register
  // by giving the compiler two choices it can't resolve

  void movl(Address  dst, void* junk);
  void movl(Register dst, void* junk);

#ifdef _LP64
  void movq(Register dst, Register src);
  void movq(Register dst, Address src);
  void movq(Address  dst, Register src);
#endif

  void movq(Address     dst, MMXRegister src );
  void movq(MMXRegister dst, Address src );

#ifdef _LP64
  // These dummies prevent using movq from converting a zero (like NULL) into Register
  // by giving the compiler two choices it can't resolve

  void movq(Address  dst, void* dummy);
  void movq(Register dst, void* dummy);
#endif

  // Move Quadword
  void movq(Address     dst, XMMRegister src);
  void movq(XMMRegister dst, Address src);
  void movq(Register dst, XMMRegister src);
  void movq(XMMRegister dst, Register src);

  void movsbl(Register dst, Address src);
  void movsbl(Register dst, Register src);

#ifdef _LP64
  void movsbq(Register dst, Address src);
  void movsbq(Register dst, Register src);

  // Move signed 32bit immediate to 64bit extending sign
  void movslq(Address  dst, int32_t imm64);
  void movslq(Register dst, int32_t imm64);

  void movslq(Register dst, Address src);
  void movslq(Register dst, Register src);
  void movslq(Register dst, void* src); // Dummy declaration to cause NULL to be ambiguous
#endif

  void movswl(Register dst, Address src);
  void movswl(Register dst, Register src);

#ifdef _LP64
  void movswq(Register dst, Address src);
  void movswq(Register dst, Register src);
#endif

  void movw(Address dst, int imm16);
  void movw(Register dst, Address src);
  void movw(Address dst, Register src);

  void movzbl(Register dst, Address src);
  void movzbl(Register dst, Register src);

#ifdef _LP64
  void movzbq(Register dst, Address src);
  void movzbq(Register dst, Register src);
#endif

  void movzwl(Register dst, Address src);
  void movzwl(Register dst, Register src);

#ifdef _LP64
  void movzwq(Register dst, Address src);
  void movzwq(Register dst, Register src);
#endif

  // Unsigned multiply with RAX destination register
  void mull(Address src);
  void mull(Register src);

#ifdef _LP64
  void mulq(Address src);
  void mulq(Register src);
  void mulxq(Register dst1, Register dst2, Register src);
#endif

  // Multiply Scalar Double-Precision Floating-Point Values
  void mulsd(XMMRegister dst, Address src);
  void mulsd(XMMRegister dst, XMMRegister src);

  // Multiply Scalar Single-Precision Floating-Point Values
  void mulss(XMMRegister dst, Address src);
  void mulss(XMMRegister dst, XMMRegister src);

  void negl(Register dst);

#ifdef _LP64
  void negq(Register dst);
#endif

  void nop(int i = 1);

  void notl(Register dst);

#ifdef _LP64
  void notq(Register dst);
#endif

  void orb(Register dst, Register src);
  void orw(Register dst, Register src);

  void orl(Address dst, int32_t imm32);
  void orl(Register dst, int32_t imm32);
  void orl(Register dst, Address src);
  void orl(Register dst, Register src);
  void orl(Address dst, Register src);

  void orb(Address dst, int imm8);

  void orq(Address dst, int32_t imm32);
  void orq(Register dst, int32_t imm32);
  void orq(Register dst, Address src);
  void orq(Register dst, Register src);

  // Pack with unsigned saturation
  void packuswb(XMMRegister dst, XMMRegister src);
  void packuswb(XMMRegister dst, Address src);
  void vpackuswb(XMMRegister dst, XMMRegister nds, XMMRegister src, int vector_len);
  void vpackusdw(XMMRegister dst, XMMRegister nds, XMMRegister src, int vector_len);

  // Permutations
  void vpermq(XMMRegister dst, XMMRegister src, int imm8, int vector_len);
  void vpermq(XMMRegister dst, XMMRegister src, int imm8);
  void vpermd(XMMRegister dst,  XMMRegister nds, XMMRegister src);
  void vpermd(XMMRegister dst,  XMMRegister nds, Address src);
  void vperm2i128(XMMRegister dst,  XMMRegister nds, XMMRegister src, int imm8);
  void vperm2f128(XMMRegister dst, XMMRegister nds, XMMRegister src, int imm8);
<<<<<<< HEAD
  void vpermilps(XMMRegister dst, XMMRegister src, int imm8, int vector_len);
  void vpermpd(XMMRegister dst, XMMRegister src, int imm8, int vector_len);
=======
  void evpermi2q(XMMRegister dst, XMMRegister nds, XMMRegister src, int vector_len);
>>>>>>> 136331b7

  void pause();

  // Undefined Instruction
  void ud2();

  // SSE4.2 string instructions
  void pcmpestri(XMMRegister xmm1, XMMRegister xmm2, int imm8);
  void pcmpestri(XMMRegister xmm1, Address src, int imm8);

  void pcmpeqb(XMMRegister dst, XMMRegister src);
  void vpcmpeqb(XMMRegister dst, XMMRegister nds, XMMRegister src, int vector_len);
  void evpcmpeqb(KRegister kdst, XMMRegister nds, XMMRegister src, int vector_len);
  void evpcmpeqb(KRegister kdst, XMMRegister nds, Address src, int vector_len);
  void evpcmpeqb(KRegister kdst, KRegister mask, XMMRegister nds, Address src, int vector_len);

  void vpcmpgtb(XMMRegister dst, XMMRegister nds, XMMRegister src, int vector_len);
  void evpcmpgtb(KRegister kdst, XMMRegister nds, Address src, int vector_len);
  void evpcmpgtb(KRegister kdst, KRegister mask, XMMRegister nds, Address src, int vector_len);

  void evpcmpuw(KRegister kdst, XMMRegister nds, XMMRegister src, ComparisonPredicate vcc, int vector_len);
  void evpcmpuw(KRegister kdst, KRegister mask, XMMRegister nds, XMMRegister src, ComparisonPredicate of, int vector_len);
  void evpcmpuw(KRegister kdst, XMMRegister nds, Address src, ComparisonPredicate vcc, int vector_len);

  void pcmpeqw(XMMRegister dst, XMMRegister src);
  void vpcmpeqw(XMMRegister dst, XMMRegister nds, XMMRegister src, int vector_len);
  void evpcmpeqw(KRegister kdst, XMMRegister nds, XMMRegister src, int vector_len);
  void evpcmpeqw(KRegister kdst, XMMRegister nds, Address src, int vector_len);

  void vpcmpgtw(XMMRegister dst, XMMRegister nds, XMMRegister src, int vector_len);

  void pcmpeqd(XMMRegister dst, XMMRegister src);
  void vpcmpeqd(XMMRegister dst, XMMRegister nds, XMMRegister src, int vector_len);
  void evpcmpeqd(KRegister kdst, KRegister mask, XMMRegister nds, XMMRegister src, int vector_len);
  void evpcmpeqd(KRegister kdst, KRegister mask, XMMRegister nds, Address src, int vector_len);

  void pcmpeqq(XMMRegister dst, XMMRegister src);
  void vpcmpeqq(XMMRegister dst, XMMRegister nds, XMMRegister src, int vector_len);
  void evpcmpeqq(KRegister kdst, XMMRegister nds, XMMRegister src, int vector_len);
  void evpcmpeqq(KRegister kdst, XMMRegister nds, Address src, int vector_len);

  void pcmpgtq(XMMRegister dst, XMMRegister src);
  void vpcmpgtq(XMMRegister dst, XMMRegister nds, XMMRegister src, int vector_len);

  void pmovmskb(Register dst, XMMRegister src);
  void vpmovmskb(Register dst, XMMRegister src);

  // SSE 4.1 extract
  void pextrd(Register dst, XMMRegister src, int imm8);
  void pextrq(Register dst, XMMRegister src, int imm8);
  void pextrd(Address dst, XMMRegister src, int imm8);
  void pextrq(Address dst, XMMRegister src, int imm8);
  void pextrb(Register dst, XMMRegister src, int imm8);
  void pextrb(Address dst, XMMRegister src, int imm8);
  // SSE 2 extract
  void pextrw(Register dst, XMMRegister src, int imm8);
  void pextrw(Address dst, XMMRegister src, int imm8);

  // SSE 4.1 insert
  void pinsrd(XMMRegister dst, Register src, int imm8);
  void pinsrq(XMMRegister dst, Register src, int imm8);
  void pinsrb(XMMRegister dst, Register src, int imm8);
  void pinsrd(XMMRegister dst, Address src, int imm8);
  void pinsrq(XMMRegister dst, Address src, int imm8);
  void pinsrb(XMMRegister dst, Address src, int imm8);
  void insertps(XMMRegister dst, XMMRegister src, int imm8);
  // SSE 2 insert
  void pinsrw(XMMRegister dst, Register src, int imm8);
  void pinsrw(XMMRegister dst, Address src, int imm8);

  // AVX insert
  void vpinsrd(XMMRegister dst, XMMRegister nds, Register src, int imm8);
  void vpinsrb(XMMRegister dst, XMMRegister nds, Register src, int imm8);
  void vpinsrq(XMMRegister dst, XMMRegister nds, Register src, int imm8);
  void vpinsrw(XMMRegister dst, XMMRegister nds, Register src, int imm8);
  void vinsertps(XMMRegister dst, XMMRegister nds, XMMRegister src, int imm8);

  // Zero extend moves
  void pmovzxbw(XMMRegister dst, XMMRegister src);
  void pmovzxbw(XMMRegister dst, Address src);
  void vpmovzxbw( XMMRegister dst, Address src, int vector_len);
<<<<<<< HEAD
  void pmovzxdq(XMMRegister dst, XMMRegister src);
  void vpmovzxdq(XMMRegister dst, XMMRegister src, int vector_len);
  void vpmovzxbd(XMMRegister dst, XMMRegister src, int vector_len);
  void vpmovzxbq(XMMRegister dst, XMMRegister src, int vector_len);
=======
  void vpmovzxbw(XMMRegister dst, XMMRegister src, int vector_len);
>>>>>>> 136331b7
  void evpmovzxbw(XMMRegister dst, KRegister mask, Address src, int vector_len);

  // Sign extend moves
  void pmovsxbw(XMMRegister dst, XMMRegister src);
  void pmovsxbd(XMMRegister dst, XMMRegister src);
  void pmovsxbq(XMMRegister dst, XMMRegister src);
  void vpmovsxbd(XMMRegister dst, XMMRegister src, int vector_len);
  void vpmovsxbq(XMMRegister dst, XMMRegister src, int vector_len);
  void vpmovsxbw(XMMRegister dst, XMMRegister src, int vector_len);
  void vpmovsxwd(XMMRegister dst, XMMRegister src, int vector_len);
  void vpmovsxwq(XMMRegister dst, XMMRegister src, int vector_len);
  void vpmovsxdq(XMMRegister dst, XMMRegister src, int vector_len);

  void evpmovwb(Address dst, XMMRegister src, int vector_len);
  void evpmovwb(Address dst, KRegister mask, XMMRegister src, int vector_len);

  void vpmovzxwd(XMMRegister dst, XMMRegister src, int vector_len);

  void evpmovdb(Address dst, XMMRegister src, int vector_len);

#ifndef _LP64 // no 32bit push/pop on amd64
  void popl(Address dst);
#endif

#ifdef _LP64
  void popq(Address dst);
#endif

  void popcntl(Register dst, Address src);
  void popcntl(Register dst, Register src);

  void vpopcntd(XMMRegister dst, XMMRegister src, int vector_len);

#ifdef _LP64
  void popcntq(Register dst, Address src);
  void popcntq(Register dst, Register src);
#endif

  // Prefetches (SSE, SSE2, 3DNOW only)

  void prefetchnta(Address src);
  void prefetchr(Address src);
  void prefetcht0(Address src);
  void prefetcht1(Address src);
  void prefetcht2(Address src);
  void prefetchw(Address src);

  // Shuffle Bytes
  void pshufb(XMMRegister dst, XMMRegister src);
  void pshufb(XMMRegister dst, Address src);
  void vpshufb(XMMRegister dst, XMMRegister nds, XMMRegister src, int vector_len);

  // Shuffle Packed Doublewords
  void pshufd(XMMRegister dst, XMMRegister src, int mode);
  void pshufd(XMMRegister dst, Address src,     int mode);
  void vpshufd(XMMRegister dst, XMMRegister src, int mode, int vector_len);

  // Shuffle Packed Low Words
  void pshuflw(XMMRegister dst, XMMRegister src, int mode);
  void pshuflw(XMMRegister dst, Address src,     int mode);
  
  //shuffle floats and doubles
  void vpshufps(XMMRegister, XMMRegister, XMMRegister, int, int);
  void vpshufpd(XMMRegister, XMMRegister, XMMRegister, int, int);

  // Shuffle packed values at 128 bit granularity
  void evshufi64x2(XMMRegister dst, XMMRegister nds, XMMRegister src, int imm8, int vector_len);

  // Shift Right by bytes Logical DoubleQuadword Immediate
  void psrldq(XMMRegister dst, int shift);
  // Shift Left by bytes Logical DoubleQuadword Immediate
  void pslldq(XMMRegister dst, int shift);

  // Logical Compare 128bit
  void ptest(XMMRegister dst, XMMRegister src);
  void ptest(XMMRegister dst, Address src);
  // Logical Compare 256bit
  void vptest(XMMRegister dst, XMMRegister src);
  void vptest(XMMRegister dst, Address src);

  // Vector compare
  void vptest(XMMRegister dst, XMMRegister src, int vector_len);

  // Interleave Low Bytes
  void punpcklbw(XMMRegister dst, XMMRegister src);
  void punpcklbw(XMMRegister dst, Address src);

  // Interleave Low Doublewords
  void punpckldq(XMMRegister dst, XMMRegister src);
  void punpckldq(XMMRegister dst, Address src);

  // Interleave Low Quadwords
  void punpcklqdq(XMMRegister dst, XMMRegister src);

#ifndef _LP64 // no 32bit push/pop on amd64
  void pushl(Address src);
#endif

  void pushq(Address src);

  void rcll(Register dst, int imm8);

  void rclq(Register dst, int imm8);

  void rcrq(Register dst, int imm8);

  void rcpps(XMMRegister dst, XMMRegister src);

  void rcpss(XMMRegister dst, XMMRegister src);

  void rdtsc();

  void ret(int imm16);

#ifdef _LP64
  void rorq(Register dst, int imm8);
  void rorxq(Register dst, Register src, int imm8);
  void rorxd(Register dst, Register src, int imm8);
#endif

  void sahf();

  void sarl(Register dst, int imm8);
  void sarl(Register dst);

  void sarq(Register dst, int imm8);
  void sarq(Register dst);

  void sbbl(Address dst, int32_t imm32);
  void sbbl(Register dst, int32_t imm32);
  void sbbl(Register dst, Address src);
  void sbbl(Register dst, Register src);

  void sbbq(Address dst, int32_t imm32);
  void sbbq(Register dst, int32_t imm32);
  void sbbq(Register dst, Address src);
  void sbbq(Register dst, Register src);

  void setb(Condition cc, Register dst);

  void palignr(XMMRegister dst, XMMRegister src, int imm8);
  void vpalignr(XMMRegister dst, XMMRegister src1, XMMRegister src2, int imm8, int vector_len);
  void evalignq(XMMRegister dst, XMMRegister nds, XMMRegister src, uint8_t imm8);

  void pblendw(XMMRegister dst, XMMRegister src, int imm8);

  void sha1rnds4(XMMRegister dst, XMMRegister src, int imm8);
  void sha1nexte(XMMRegister dst, XMMRegister src);
  void sha1msg1(XMMRegister dst, XMMRegister src);
  void sha1msg2(XMMRegister dst, XMMRegister src);
  // xmm0 is implicit additional source to the following instruction.
  void sha256rnds2(XMMRegister dst, XMMRegister src);
  void sha256msg1(XMMRegister dst, XMMRegister src);
  void sha256msg2(XMMRegister dst, XMMRegister src);

  void shldl(Register dst, Register src);
  void shldl(Register dst, Register src, int8_t imm8);

  void shll(Register dst, int imm8);
  void shll(Register dst);

  void shlq(Register dst, int imm8);
  void shlq(Register dst);

  void shrdl(Register dst, Register src);

  void shrl(Register dst, int imm8);
  void shrl(Register dst);

  void shrq(Register dst, int imm8);
  void shrq(Register dst);

  void smovl(); // QQQ generic?

  // Compute Square Root of Scalar Double-Precision Floating-Point Value
  void sqrtsd(XMMRegister dst, Address src);
  void sqrtsd(XMMRegister dst, XMMRegister src);

  // Compute Square Root of Scalar Single-Precision Floating-Point Value
  void sqrtss(XMMRegister dst, Address src);
  void sqrtss(XMMRegister dst, XMMRegister src);

  void std();

  void stmxcsr( Address dst );

  void subl(Address dst, int32_t imm32);
  void subl(Address dst, Register src);
  void subl(Register dst, int32_t imm32);
  void subl(Register dst, Address src);
  void subl(Register dst, Register src);

  void subq(Address dst, int32_t imm32);
  void subq(Address dst, Register src);
  void subq(Register dst, int32_t imm32);
  void subq(Register dst, Address src);
  void subq(Register dst, Register src);

  // Force generation of a 4 byte immediate value even if it fits into 8bit
  void subl_imm32(Register dst, int32_t imm32);
  void subq_imm32(Register dst, int32_t imm32);

  // Subtract Scalar Double-Precision Floating-Point Values
  void subsd(XMMRegister dst, Address src);
  void subsd(XMMRegister dst, XMMRegister src);

  // Subtract Scalar Single-Precision Floating-Point Values
  void subss(XMMRegister dst, Address src);
  void subss(XMMRegister dst, XMMRegister src);

  void testb(Register dst, int imm8);
  void testb(Address dst, int imm8);

  void testl(Register dst, int32_t imm32);
  void testl(Register dst, Register src);
  void testl(Register dst, Address src);

  void testq(Register dst, int32_t imm32);
  void testq(Register dst, Register src);
  void testq(Register dst, Address src);

  // BMI - count trailing zeros
  void tzcntl(Register dst, Register src);
  void tzcntq(Register dst, Register src);

  // Unordered Compare Scalar Double-Precision Floating-Point Values and set EFLAGS
  void ucomisd(XMMRegister dst, Address src);
  void ucomisd(XMMRegister dst, XMMRegister src);

  // Unordered Compare Scalar Single-Precision Floating-Point Values and set EFLAGS
  void ucomiss(XMMRegister dst, Address src);
  void ucomiss(XMMRegister dst, XMMRegister src);

  void xabort(int8_t imm8);

  void xaddb(Address dst, Register src);
  void xaddw(Address dst, Register src);
  void xaddl(Address dst, Register src);
  void xaddq(Address dst, Register src);

  void xbegin(Label& abort, relocInfo::relocType rtype = relocInfo::none);

  void xchgb(Register reg, Address adr);
  void xchgw(Register reg, Address adr);
  void xchgl(Register reg, Address adr);
  void xchgl(Register dst, Register src);

  void xchgq(Register reg, Address adr);
  void xchgq(Register dst, Register src);

  void xend();

  // Get Value of Extended Control Register
  void xgetbv();

  void xorl(Register dst, int32_t imm32);
  void xorl(Register dst, Address src);
  void xorl(Register dst, Register src);

  void xorb(Register dst, Address src);
  void xorb(Register dst, Register src);
  void xorw(Register dst, Register src);

  void xorq(Register dst, Address src);
  void xorq(Register dst, Register src);

  void set_byte_if_not_zero(Register dst); // sets reg to 1 if not zero, otherwise 0

  // AVX 3-operands scalar instructions (encoded with VEX prefix)

  void vaddsd(XMMRegister dst, XMMRegister nds, Address src);
  void vaddsd(XMMRegister dst, XMMRegister nds, XMMRegister src);
  void vaddss(XMMRegister dst, XMMRegister nds, Address src);
  void vaddss(XMMRegister dst, XMMRegister nds, XMMRegister src);
  void vdivsd(XMMRegister dst, XMMRegister nds, Address src);
  void vdivsd(XMMRegister dst, XMMRegister nds, XMMRegister src);
  void vdivss(XMMRegister dst, XMMRegister nds, Address src);
  void vdivss(XMMRegister dst, XMMRegister nds, XMMRegister src);
  void vfmadd231sd(XMMRegister dst, XMMRegister nds, XMMRegister src);
  void vfmadd231ss(XMMRegister dst, XMMRegister nds, XMMRegister src);
  void vmulsd(XMMRegister dst, XMMRegister nds, Address src);
  void vmulsd(XMMRegister dst, XMMRegister nds, XMMRegister src);
  void vmulss(XMMRegister dst, XMMRegister nds, Address src);
  void vmulss(XMMRegister dst, XMMRegister nds, XMMRegister src);
  void vsubsd(XMMRegister dst, XMMRegister nds, Address src);
  void vsubsd(XMMRegister dst, XMMRegister nds, XMMRegister src);
  void vsubss(XMMRegister dst, XMMRegister nds, Address src);
  void vsubss(XMMRegister dst, XMMRegister nds, XMMRegister src);

  void shlxl(Register dst, Register src1, Register src2);
  void shlxq(Register dst, Register src1, Register src2);

  //====================VECTOR ARITHMETIC=====================================

  // Add Packed Floating-Point Values
  void addpd(XMMRegister dst, XMMRegister src);
  void addpd(XMMRegister dst, Address src);
  void addps(XMMRegister dst, XMMRegister src);
  void vaddpd(XMMRegister dst, XMMRegister nds, XMMRegister src, int vector_len);
  void vaddps(XMMRegister dst, XMMRegister nds, XMMRegister src, int vector_len);
  void vaddpd(XMMRegister dst, XMMRegister nds, Address src, int vector_len);
  void vaddps(XMMRegister dst, XMMRegister nds, Address src, int vector_len);

  // Subtract Packed Floating-Point Values
  void subpd(XMMRegister dst, XMMRegister src);
  void subps(XMMRegister dst, XMMRegister src);
  void vsubpd(XMMRegister dst, XMMRegister nds, XMMRegister src, int vector_len);
  void vsubps(XMMRegister dst, XMMRegister nds, XMMRegister src, int vector_len);
  void vsubpd(XMMRegister dst, XMMRegister nds, Address src, int vector_len);
  void vsubps(XMMRegister dst, XMMRegister nds, Address src, int vector_len);

  // Multiply Packed Floating-Point Values
  void mulpd(XMMRegister dst, XMMRegister src);
  void mulpd(XMMRegister dst, Address src);
  void mulps(XMMRegister dst, XMMRegister src);
  void vmulpd(XMMRegister dst, XMMRegister nds, XMMRegister src, int vector_len);
  void vmulps(XMMRegister dst, XMMRegister nds, XMMRegister src, int vector_len);
  void vmulpd(XMMRegister dst, XMMRegister nds, Address src, int vector_len);
  void vmulps(XMMRegister dst, XMMRegister nds, Address src, int vector_len);

  void vfmadd231pd(XMMRegister dst, XMMRegister nds, XMMRegister src, int vector_len);
  void vfmadd231ps(XMMRegister dst, XMMRegister nds, XMMRegister src, int vector_len);
  void vfmadd231pd(XMMRegister dst, XMMRegister nds, Address src, int vector_len);
  void vfmadd231ps(XMMRegister dst, XMMRegister nds, Address src, int vector_len);

  // Divide Packed Floating-Point Values
  void divpd(XMMRegister dst, XMMRegister src);
  void divps(XMMRegister dst, XMMRegister src);
  void vdivpd(XMMRegister dst, XMMRegister nds, XMMRegister src, int vector_len);
  void vdivps(XMMRegister dst, XMMRegister nds, XMMRegister src, int vector_len);
  void vdivpd(XMMRegister dst, XMMRegister nds, Address src, int vector_len);
  void vdivps(XMMRegister dst, XMMRegister nds, Address src, int vector_len);

  // Sqrt Packed Floating-Point Values
  void vsqrtpd(XMMRegister dst, XMMRegister src, int vector_len);
  void vsqrtpd(XMMRegister dst, Address src, int vector_len);
  void vsqrtps(XMMRegister dst, XMMRegister src, int vector_len);
  void vsqrtps(XMMRegister dst, Address src, int vector_len);

  // Bitwise Logical AND of Packed Floating-Point Values
  void andpd(XMMRegister dst, XMMRegister src);
  void andps(XMMRegister dst, XMMRegister src);
  void vandpd(XMMRegister dst, XMMRegister nds, XMMRegister src, int vector_len);
  void vandps(XMMRegister dst, XMMRegister nds, XMMRegister src, int vector_len);
  void vandpd(XMMRegister dst, XMMRegister nds, Address src, int vector_len);
  void vandps(XMMRegister dst, XMMRegister nds, Address src, int vector_len);

  void unpckhpd(XMMRegister dst, XMMRegister src);
  void unpcklpd(XMMRegister dst, XMMRegister src);

  // Bitwise Logical XOR of Packed Floating-Point Values
  void xorpd(XMMRegister dst, XMMRegister src);
  void xorps(XMMRegister dst, XMMRegister src);
  void vxorpd(XMMRegister dst, XMMRegister nds, XMMRegister src, int vector_len);
  void vxorps(XMMRegister dst, XMMRegister nds, XMMRegister src, int vector_len);
  void vxorpd(XMMRegister dst, XMMRegister nds, Address src, int vector_len);
  void vxorps(XMMRegister dst, XMMRegister nds, Address src, int vector_len);

  // Add horizontal packed integers
  void vphaddw(XMMRegister dst, XMMRegister nds, XMMRegister src, int vector_len);
  void vphaddd(XMMRegister dst, XMMRegister nds, XMMRegister src, int vector_len);
  void phaddw(XMMRegister dst, XMMRegister src);
  void phaddd(XMMRegister dst, XMMRegister src);

  // Add packed integers
  void paddb(XMMRegister dst, XMMRegister src);
  void paddw(XMMRegister dst, XMMRegister src);
  void paddd(XMMRegister dst, XMMRegister src);
  void paddd(XMMRegister dst, Address src);
  void paddq(XMMRegister dst, XMMRegister src);
  void vpaddb(XMMRegister dst, XMMRegister nds, XMMRegister src, int vector_len);
  void vpaddw(XMMRegister dst, XMMRegister nds, XMMRegister src, int vector_len);
  void vpaddd(XMMRegister dst, XMMRegister nds, XMMRegister src, int vector_len);
  void vpaddq(XMMRegister dst, XMMRegister nds, XMMRegister src, int vector_len);
  void vpaddb(XMMRegister dst, XMMRegister nds, Address src, int vector_len);
  void vpaddw(XMMRegister dst, XMMRegister nds, Address src, int vector_len);
  void vpaddd(XMMRegister dst, XMMRegister nds, Address src, int vector_len);
  void vpaddq(XMMRegister dst, XMMRegister nds, Address src, int vector_len);

  // Sub packed integers
  void psubb(XMMRegister dst, XMMRegister src);
  void psubw(XMMRegister dst, XMMRegister src);
  void psubd(XMMRegister dst, XMMRegister src);
  void psubq(XMMRegister dst, XMMRegister src);
  void vpsubb(XMMRegister dst, XMMRegister nds, XMMRegister src, int vector_len);
  void vpsubw(XMMRegister dst, XMMRegister nds, XMMRegister src, int vector_len);
  void vpsubd(XMMRegister dst, XMMRegister nds, XMMRegister src, int vector_len);
  void vpsubq(XMMRegister dst, XMMRegister nds, XMMRegister src, int vector_len);
  void vpsubb(XMMRegister dst, XMMRegister nds, Address src, int vector_len);
  void vpsubw(XMMRegister dst, XMMRegister nds, Address src, int vector_len);
  void vpsubd(XMMRegister dst, XMMRegister nds, Address src, int vector_len);
  void vpsubq(XMMRegister dst, XMMRegister nds, Address src, int vector_len);

  // Multiply packed integers (only shorts and ints)
  void pmullw(XMMRegister dst, XMMRegister src);
  void pmulld(XMMRegister dst, XMMRegister src);
  void pmuludq(XMMRegister dst, XMMRegister src);
  void vpmullw(XMMRegister dst, XMMRegister nds, XMMRegister src, int vector_len);
  void vpmulld(XMMRegister dst, XMMRegister nds, XMMRegister src, int vector_len);
  void vpmullq(XMMRegister dst, XMMRegister nds, XMMRegister src, int vector_len);
  void vpmuludq(XMMRegister dst, XMMRegister nds, XMMRegister src, int vector_len);
  void vpmullw(XMMRegister dst, XMMRegister nds, Address src, int vector_len);
  void vpmulld(XMMRegister dst, XMMRegister nds, Address src, int vector_len);
  void vpmullq(XMMRegister dst, XMMRegister nds, Address src, int vector_len);

  // Minimum of packed integers
  void pminsb(XMMRegister dst, XMMRegister src);
  void vpminsb(XMMRegister dst, XMMRegister src1, XMMRegister src2, int vector_len);
  void pminsw(XMMRegister dst, XMMRegister src);
  void vpminsw(XMMRegister dst, XMMRegister src1, XMMRegister src2, int vector_len);
  void pminsd(XMMRegister dst, XMMRegister src);
  void vpminsd(XMMRegister dst, XMMRegister src1, XMMRegister src2, int vector_len);
  void vpminsq(XMMRegister dst, XMMRegister src1, XMMRegister src2, int vector_len);
  void minps(XMMRegister dst, XMMRegister src);
  void vminps(XMMRegister dst, XMMRegister src1, XMMRegister src2, int vector_len);
  void minpd(XMMRegister dst, XMMRegister src);
  void vminpd(XMMRegister dst, XMMRegister src1, XMMRegister src2, int vector_len);

  // Maximum of packed integers
  void pmaxsb(XMMRegister dst, XMMRegister src);
  void vpmaxsb(XMMRegister dst, XMMRegister src1, XMMRegister src2, int vector_len);
  void pmaxsw(XMMRegister dst, XMMRegister src);
  void vpmaxsw(XMMRegister dst, XMMRegister src1, XMMRegister src2, int vector_len);
  void pmaxsd(XMMRegister dst, XMMRegister src);
  void vpmaxsd(XMMRegister dst, XMMRegister src1, XMMRegister src2, int vector_len);
  void vpmaxsq(XMMRegister dst, XMMRegister src1, XMMRegister src2, int vector_len);
  void maxps(XMMRegister dst, XMMRegister src);
  void vmaxps(XMMRegister dst, XMMRegister src1, XMMRegister src2, int vector_len);
  void maxpd(XMMRegister dst, XMMRegister src);
  void vmaxpd(XMMRegister dst, XMMRegister src1, XMMRegister src2, int vector_len);

  // Shift left packed integers
  void psllw(XMMRegister dst, int shift);
  void pslld(XMMRegister dst, int shift);
  void psllq(XMMRegister dst, int shift);
  void psllw(XMMRegister dst, XMMRegister shift);
  void pslld(XMMRegister dst, XMMRegister shift);
  void psllq(XMMRegister dst, XMMRegister shift);
  void vpsllw(XMMRegister dst, XMMRegister src, int shift, int vector_len);
  void vpslld(XMMRegister dst, XMMRegister src, int shift, int vector_len);
  void vpsllq(XMMRegister dst, XMMRegister src, int shift, int vector_len);
  void vpsllw(XMMRegister dst, XMMRegister src, XMMRegister shift, int vector_len);
  void vpslld(XMMRegister dst, XMMRegister src, XMMRegister shift, int vector_len);
  void vpsllq(XMMRegister dst, XMMRegister src, XMMRegister shift, int vector_len);

  // Logical shift right packed integers
  void psrlw(XMMRegister dst, int shift);
  void psrld(XMMRegister dst, int shift);
  void psrlq(XMMRegister dst, int shift);
  void psrlw(XMMRegister dst, XMMRegister shift);
  void psrld(XMMRegister dst, XMMRegister shift);
  void psrlq(XMMRegister dst, XMMRegister shift);
  void vpsrlw(XMMRegister dst, XMMRegister src, int shift, int vector_len);
  void vpsrld(XMMRegister dst, XMMRegister src, int shift, int vector_len);
  void vpsrlq(XMMRegister dst, XMMRegister src, int shift, int vector_len);
  void vpsrlw(XMMRegister dst, XMMRegister src, XMMRegister shift, int vector_len);
  void vpsrld(XMMRegister dst, XMMRegister src, XMMRegister shift, int vector_len);
  void vpsrlq(XMMRegister dst, XMMRegister src, XMMRegister shift, int vector_len);
  void evpsrlvw(XMMRegister dst, XMMRegister nds, XMMRegister src, int vector_len);
  void evpsllvw(XMMRegister dst, XMMRegister nds, XMMRegister src, int vector_len);

  // Arithmetic shift right packed integers (only shorts and ints, no instructions for longs)
  void psraw(XMMRegister dst, int shift);
  void psrad(XMMRegister dst, int shift);
  void psraw(XMMRegister dst, XMMRegister shift);
  void psrad(XMMRegister dst, XMMRegister shift);
  void vpsraw(XMMRegister dst, XMMRegister src, int shift, int vector_len);
  void vpsrad(XMMRegister dst, XMMRegister src, int shift, int vector_len);
  void vpsraw(XMMRegister dst, XMMRegister src, XMMRegister shift, int vector_len);
  void vpsrad(XMMRegister dst, XMMRegister src, XMMRegister shift, int vector_len);

  // Variable shift left packed integers
  void vpsllvd(XMMRegister dst, XMMRegister src, XMMRegister shift, int vector_len);
  void vpsllvq(XMMRegister dst, XMMRegister src, XMMRegister shift, int vector_len);

  // Variable shift right packed integers
  void vpsrlvd(XMMRegister dst, XMMRegister src, XMMRegister shift, int vector_len);
  void vpsrlvq(XMMRegister dst, XMMRegister src, XMMRegister shift, int vector_len);

  // Variable shift right arithmetic packed integers
  void vpsravd(XMMRegister dst, XMMRegister src, XMMRegister shift, int vector_len);
  void vpsravq(XMMRegister dst, XMMRegister src, XMMRegister shift, int vector_len);

  // And packed integers
  void pand(XMMRegister dst, XMMRegister src);
  void vpand(XMMRegister dst, XMMRegister nds, XMMRegister src, int vector_len);
  void vpand(XMMRegister dst, XMMRegister nds, Address src, int vector_len);
<<<<<<< HEAD
  void evpandd(XMMRegister dst, KRegister mask, XMMRegister nds, XMMRegister src, bool merge, int vector_len);
=======
>>>>>>> 136331b7
  void vpandq(XMMRegister dst, XMMRegister nds, XMMRegister src, int vector_len);

  // Andn packed integers
  void pandn(XMMRegister dst, XMMRegister src);

  // Or packed integers
  void por(XMMRegister dst, XMMRegister src);
  void vpor(XMMRegister dst, XMMRegister nds, XMMRegister src, int vector_len);
  void vpor(XMMRegister dst, XMMRegister nds, Address src, int vector_len);
  void vporq(XMMRegister dst, XMMRegister nds, XMMRegister src, int vector_len);
<<<<<<< HEAD

  void evpord(XMMRegister dst, KRegister mask, XMMRegister nds, XMMRegister src, bool merge, int vector_len);
  void evpord(XMMRegister dst, KRegister mask, XMMRegister nds, Address src, bool merge, int vector_len);
=======
>>>>>>> 136331b7

  // Xor packed integers
  void pxor(XMMRegister dst, XMMRegister src);
  void vpxor(XMMRegister dst, XMMRegister nds, XMMRegister src, int vector_len);
  void vpxor(XMMRegister dst, XMMRegister nds, Address src, int vector_len);
  void vpxorq(XMMRegister dst, XMMRegister nds, XMMRegister src, int vector_len);
  void evpxord(XMMRegister dst, KRegister mask, XMMRegister nds, XMMRegister src, bool merge, int vector_len);
  void evpxorq(XMMRegister dst, XMMRegister nds, XMMRegister src, int vector_len);
  void evpxorq(XMMRegister dst, XMMRegister nds, Address src, int vector_len);

  // vinserti forms
  void vinserti128(XMMRegister dst, XMMRegister nds, XMMRegister src, uint8_t imm8);
  void vinserti128(XMMRegister dst, XMMRegister nds, Address src, uint8_t imm8);
  void vinserti32x4(XMMRegister dst, XMMRegister nds, XMMRegister src, uint8_t imm8);
  void vinserti32x4(XMMRegister dst, XMMRegister nds, Address src, uint8_t imm8);
  void vinserti64x4(XMMRegister dst, XMMRegister nds, XMMRegister src, uint8_t imm8);

  // vinsertf forms
  void vinsertf128(XMMRegister dst, XMMRegister nds, XMMRegister src, uint8_t imm8);
  void vinsertf128(XMMRegister dst, XMMRegister nds, Address src, uint8_t imm8);
  void vinsertf32x4(XMMRegister dst, XMMRegister nds, XMMRegister src, uint8_t imm8);
  void vinsertf32x4(XMMRegister dst, XMMRegister nds, Address src, uint8_t imm8);
  void vinsertf64x4(XMMRegister dst, XMMRegister nds, XMMRegister src, uint8_t imm8);
  void vinsertf64x4(XMMRegister dst, XMMRegister nds, Address src, uint8_t imm8);

  // vextracti forms
  void vextracti128(XMMRegister dst, XMMRegister src, uint8_t imm8);
  void vextracti128(Address dst, XMMRegister src, uint8_t imm8);
  void vextracti32x4(XMMRegister dst, XMMRegister src, uint8_t imm8);
  void vextracti32x4(Address dst, XMMRegister src, uint8_t imm8);
  void vextracti64x2(XMMRegister dst, XMMRegister src, uint8_t imm8);
  void vextracti64x4(XMMRegister dst, XMMRegister src, uint8_t imm8);

  // vextractf forms
  void vextractf128(XMMRegister dst, XMMRegister src, uint8_t imm8);
  void vextractf128(Address dst, XMMRegister src, uint8_t imm8);
  void vextractf32x4(XMMRegister dst, XMMRegister src, uint8_t imm8);
  void vextractf32x4(Address dst, XMMRegister src, uint8_t imm8);
  void vextractf64x2(XMMRegister dst, XMMRegister src, uint8_t imm8);
  void vextractf64x4(XMMRegister dst, XMMRegister src, uint8_t imm8);
  void vextractf64x4(Address dst, XMMRegister src, uint8_t imm8);

  // legacy xmm sourced word/dword replicate
  void vpbroadcastw(XMMRegister dst, XMMRegister src);
  void vpbroadcastd(XMMRegister dst, XMMRegister src);

  // xmm/mem sourced byte/word/dword/qword replicate
  void evpbroadcastb(XMMRegister dst, XMMRegister src, int vector_len);
  void evpbroadcastb(XMMRegister dst, Address src, int vector_len);
  void evpbroadcastw(XMMRegister dst, XMMRegister src, int vector_len);
  void evpbroadcastw(XMMRegister dst, Address src, int vector_len);
  void evpbroadcastd(XMMRegister dst, XMMRegister src, int vector_len);
  void evpbroadcastd(XMMRegister dst, Address src, int vector_len);
  void evpbroadcastq(XMMRegister dst, XMMRegister src, int vector_len);
  void evpbroadcastq(XMMRegister dst, Address src, int vector_len);

  void evbroadcasti64x2(XMMRegister dst, XMMRegister src, int vector_len);
  void evbroadcasti64x2(XMMRegister dst, Address src, int vector_len);

  // scalar single/double precision replicate
  void evpbroadcastss(XMMRegister dst, XMMRegister src, int vector_len);
  void evpbroadcastss(XMMRegister dst, Address src, int vector_len);
  void evpbroadcastsd(XMMRegister dst, XMMRegister src, int vector_len);
  void evpbroadcastsd(XMMRegister dst, Address src, int vector_len);

  // gpr sourced byte/word/dword/qword replicate
  void evpbroadcastb(XMMRegister dst, Register src, int vector_len);
  void evpbroadcastw(XMMRegister dst, Register src, int vector_len);
  void evpbroadcastd(XMMRegister dst, Register src, int vector_len);
  void evpbroadcastq(XMMRegister dst, Register src, int vector_len);

  void evpgatherdd(XMMRegister dst, KRegister k1, Address src, int vector_len);

  // Carry-Less Multiplication Quadword
  void pclmulqdq(XMMRegister dst, XMMRegister src, int mask);
  void vpclmulqdq(XMMRegister dst, XMMRegister nds, XMMRegister src, int mask);
  void evpclmulqdq(XMMRegister dst, XMMRegister nds, XMMRegister src, int mask, int vector_len);
  // AVX instruction which is used to clear upper 128 bits of YMM registers and
  // to avoid transaction penalty between AVX and SSE states. There is no
  // penalty if legacy SSE instructions are encoded using VEX prefix because
  // they always clear upper 128 bits. It should be used before calling
  // runtime code and native libraries.
  void vzeroupper();

  // Vector double compares
  void vcmppd(XMMRegister dst, XMMRegister nds, XMMRegister src, int cop, int vector_len);
  void evcmppd(KRegister kdst, KRegister mask, XMMRegister nds, XMMRegister src,
               ComparisonPredicateFP comparison, int vector_len);

  // Vector float compares
  void vcmpps(XMMRegister dst, XMMRegister nds, XMMRegister src, int comparison, int vector_len);
  void evcmpps(KRegister kdst, KRegister mask, XMMRegister nds, XMMRegister src,
               ComparisonPredicateFP comparison, int vector_len);

  // Vector integer compares
  void vpcmpgtd(XMMRegister dst, XMMRegister nds, XMMRegister src, int vector_len);
  void evpcmpd(KRegister kdst, KRegister mask, XMMRegister nds, XMMRegister src,
               int comparison, int vector_len);
  void evpcmpd(KRegister kdst, KRegister mask, XMMRegister nds, Address src,
               int comparison, int vector_len);

  // Vector long compares
  void evpcmpq(KRegister kdst, KRegister mask, XMMRegister nds, XMMRegister src,
               int comparison, int vector_len);
  void evpcmpq(KRegister kdst, KRegister mask, XMMRegister nds, Address src,
               int comparison, int vector_len);

  // Vector byte compares
  void evpcmpb(KRegister kdst, KRegister mask, XMMRegister nds, XMMRegister src,
               int comparison, int vector_len);
  void evpcmpb(KRegister kdst, KRegister mask, XMMRegister nds, Address src,
               int comparison, int vector_len);

  // Vector short compares
  void evpcmpw(KRegister kdst, KRegister mask, XMMRegister nds, XMMRegister src,
               int comparison, int vector_len);
  void evpcmpw(KRegister kdst, KRegister mask, XMMRegister nds, Address src,
               int comparison, int vector_len);

  // Vector blends
  void blendvps(XMMRegister dst, XMMRegister src);
  void blendvpd(XMMRegister dst, XMMRegister src);
  void pblendvb(XMMRegister dst, XMMRegister src);
  void vblendvps(XMMRegister dst, XMMRegister nds, XMMRegister src, XMMRegister mask, int vector_len);
  void vblendvpd(XMMRegister dst, XMMRegister nds, XMMRegister src1, XMMRegister src2, int vector_len);
  void vpblendvb(XMMRegister dst, XMMRegister nds, XMMRegister src, XMMRegister mask, int vector_len);
  void vpblendd(XMMRegister dst, XMMRegister nds, XMMRegister src, int imm8, int vector_len);
  void evblendmpd(XMMRegister dst, KRegister mask, XMMRegister nds, XMMRegister src, bool merge, int vector_len);
  void evblendmps(XMMRegister dst, KRegister mask, XMMRegister nds, XMMRegister src, bool merge, int vector_len);
  void evpblendmb(XMMRegister dst, KRegister mask, XMMRegister nds, XMMRegister src, bool merge, int vector_len);
  void evpblendmw(XMMRegister dst, KRegister mask, XMMRegister nds, XMMRegister src, bool merge, int vector_len);
  void evpblendmd(XMMRegister dst, KRegister mask, XMMRegister nds, XMMRegister src, bool merge, int vector_len);
  void evpblendmq(XMMRegister dst, KRegister mask, XMMRegister nds, XMMRegister src, bool merge, int vector_len);
 protected:
  // Next instructions require address alignment 16 bytes SSE mode.
  // They should be called only from corresponding MacroAssembler instructions.
  void andpd(XMMRegister dst, Address src);
  void andps(XMMRegister dst, Address src);
  void xorpd(XMMRegister dst, Address src);
  void xorps(XMMRegister dst, Address src);

};

// The Intel x86/Amd64 Assembler attributes: All fields enclosed here are to guide encoding level decisions.
// Specific set functions are for specialized use, else defaults or whatever was supplied to object construction
// are applied.
class InstructionAttr {
public:
  InstructionAttr(
    int vector_len,     // The length of vector to be applied in encoding - for both AVX and EVEX
    bool rex_vex_w,     // Width of data: if 32-bits or less, false, else if 64-bit or specially defined, true
    bool legacy_mode,   // Details if either this instruction is conditionally encoded to AVX or earlier if true else possibly EVEX
    bool no_reg_mask,   // when true, k0 is used when EVEX encoding is chosen, else k1 is used under the same condition
    bool uses_vl)       // This instruction may have legacy constraints based on vector length for EVEX
    :
      _avx_vector_len(vector_len),
      _rex_vex_w(rex_vex_w),
      _rex_vex_w_reverted(false),
      _legacy_mode(legacy_mode),
      _no_reg_mask(no_reg_mask),
      _uses_vl(uses_vl),
      _tuple_type(Assembler::EVEX_ETUP),
      _input_size_in_bits(Assembler::EVEX_NObit),
      _is_evex_instruction(false),
      _evex_encoding(0),
      _is_clear_context(true),
      _is_extended_context(false),
      _current_assembler(NULL),
      _embedded_opmask_register_specifier(1) { // hard code k1, it will be initialized for now
    if (UseAVX < 3) _legacy_mode = true;
  }

  ~InstructionAttr() {
    if (_current_assembler != NULL) {
      _current_assembler->clear_attributes();
    }
    _current_assembler = NULL;
  }

private:
  int  _avx_vector_len;
  bool _rex_vex_w;
  bool _rex_vex_w_reverted;
  bool _legacy_mode;
  bool _no_reg_mask;
  bool _uses_vl;
  int  _tuple_type;
  int  _input_size_in_bits;
  bool _is_evex_instruction;
  int  _evex_encoding;
  bool _is_clear_context;
  bool _is_extended_context;
  int _embedded_opmask_register_specifier;

  Assembler *_current_assembler;

public:
  // query functions for field accessors
  int  get_vector_len(void) const { return _avx_vector_len; }
  bool is_rex_vex_w(void) const { return _rex_vex_w; }
  bool is_rex_vex_w_reverted(void) { return _rex_vex_w_reverted; }
  bool is_legacy_mode(void) const { return _legacy_mode; }
  bool is_no_reg_mask(void) const { return _no_reg_mask; }
  bool uses_vl(void) const { return _uses_vl; }
  int  get_tuple_type(void) const { return _tuple_type; }
  int  get_input_size(void) const { return _input_size_in_bits; }
  int  is_evex_instruction(void) const { return _is_evex_instruction; }
  int  get_evex_encoding(void) const { return _evex_encoding; }
  bool is_clear_context(void) const { return _is_clear_context; }
  bool is_extended_context(void) const { return _is_extended_context; }
  int get_embedded_opmask_register_specifier(void) const { return _embedded_opmask_register_specifier; }

  // Set the vector len manually
  void set_vector_len(int vector_len) { _avx_vector_len = vector_len; }

  // Set revert rex_vex_w for avx encoding
  void set_rex_vex_w_reverted(void) { _rex_vex_w_reverted = true; }

  // Set rex_vex_w based on state
  void set_rex_vex_w(bool state) { _rex_vex_w = state; }

  // Set the instruction to be encoded in AVX mode
  void set_is_legacy_mode(void) { _legacy_mode = true; }

  // Set the current instuction to be encoded as an EVEX instuction
  void set_is_evex_instruction(void) { _is_evex_instruction = true; }

  // Internal encoding data used in compressed immediate offset programming
  void set_evex_encoding(int value) { _evex_encoding = value; }

  // When the Evex.Z field is set (true), it is used to clear all non directed XMM/YMM/ZMM components.
  // This method unsets it so that merge semantics are used instead.
  void reset_is_clear_context(void) { _is_clear_context = false; }

  // Map back to current asembler so that we can manage object level assocation
  void set_current_assembler(Assembler *current_assembler) { _current_assembler = current_assembler; }

  // Address modifiers used for compressed displacement calculation
  void set_address_attributes(int tuple_type, int input_size_in_bits) {
    if (VM_Version::supports_evex()) {
      _tuple_type = tuple_type;
      _input_size_in_bits = input_size_in_bits;
    }
  }

  // Set embedded opmask register specifier.
  void set_embedded_opmask_register_specifier(KRegister mask) {
    _embedded_opmask_register_specifier = (*mask).encoding() & 0x7;
  }

};

#endif // CPU_X86_VM_ASSEMBLER_X86_HPP<|MERGE_RESOLUTION|>--- conflicted
+++ resolved
@@ -1681,12 +1681,9 @@
   void vpermd(XMMRegister dst,  XMMRegister nds, Address src);
   void vperm2i128(XMMRegister dst,  XMMRegister nds, XMMRegister src, int imm8);
   void vperm2f128(XMMRegister dst, XMMRegister nds, XMMRegister src, int imm8);
-<<<<<<< HEAD
   void vpermilps(XMMRegister dst, XMMRegister src, int imm8, int vector_len);
   void vpermpd(XMMRegister dst, XMMRegister src, int imm8, int vector_len);
-=======
   void evpermi2q(XMMRegister dst, XMMRegister nds, XMMRegister src, int vector_len);
->>>>>>> 136331b7
 
   void pause();
 
@@ -1768,14 +1765,11 @@
   void pmovzxbw(XMMRegister dst, XMMRegister src);
   void pmovzxbw(XMMRegister dst, Address src);
   void vpmovzxbw( XMMRegister dst, Address src, int vector_len);
-<<<<<<< HEAD
   void pmovzxdq(XMMRegister dst, XMMRegister src);
+  void vpmovzxbw(XMMRegister dst, XMMRegister src, int vector_len);
   void vpmovzxdq(XMMRegister dst, XMMRegister src, int vector_len);
   void vpmovzxbd(XMMRegister dst, XMMRegister src, int vector_len);
   void vpmovzxbq(XMMRegister dst, XMMRegister src, int vector_len);
-=======
-  void vpmovzxbw(XMMRegister dst, XMMRegister src, int vector_len);
->>>>>>> 136331b7
   void evpmovzxbw(XMMRegister dst, KRegister mask, Address src, int vector_len);
 
   // Sign extend moves
@@ -1836,7 +1830,7 @@
   // Shuffle Packed Low Words
   void pshuflw(XMMRegister dst, XMMRegister src, int mode);
   void pshuflw(XMMRegister dst, Address src,     int mode);
-  
+
   //shuffle floats and doubles
   void vpshufps(XMMRegister, XMMRegister, XMMRegister, int, int);
   void vpshufpd(XMMRegister, XMMRegister, XMMRegister, int, int);
@@ -2263,10 +2257,7 @@
   void pand(XMMRegister dst, XMMRegister src);
   void vpand(XMMRegister dst, XMMRegister nds, XMMRegister src, int vector_len);
   void vpand(XMMRegister dst, XMMRegister nds, Address src, int vector_len);
-<<<<<<< HEAD
   void evpandd(XMMRegister dst, KRegister mask, XMMRegister nds, XMMRegister src, bool merge, int vector_len);
-=======
->>>>>>> 136331b7
   void vpandq(XMMRegister dst, XMMRegister nds, XMMRegister src, int vector_len);
 
   // Andn packed integers
@@ -2277,12 +2268,9 @@
   void vpor(XMMRegister dst, XMMRegister nds, XMMRegister src, int vector_len);
   void vpor(XMMRegister dst, XMMRegister nds, Address src, int vector_len);
   void vporq(XMMRegister dst, XMMRegister nds, XMMRegister src, int vector_len);
-<<<<<<< HEAD
 
   void evpord(XMMRegister dst, KRegister mask, XMMRegister nds, XMMRegister src, bool merge, int vector_len);
   void evpord(XMMRegister dst, KRegister mask, XMMRegister nds, Address src, bool merge, int vector_len);
-=======
->>>>>>> 136331b7
 
   // Xor packed integers
   void pxor(XMMRegister dst, XMMRegister src);
