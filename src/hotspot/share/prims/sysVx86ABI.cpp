/*
 * Copyright (c) 2018, Oracle and/or its affiliates. All rights reserved.
 * DO NOT ALTER OR REMOVE COPYRIGHT NOTICES OR THIS FILE HEADER.
 *
 * This code is free software; you can redistribute it and/or modify it
 * under the terms of the GNU General Public License version 2 only, as
 * published by the Free Software Foundation.
 *
 * This code is distributed in the hope that it will be useful, but WITHOUT
 * ANY WARRANTY; without even the implied warranty of MERCHANTABILITY or
 * FITNESS FOR A PARTICULAR PURPOSE.  See the GNU General Public License
 * version 2 for more details (a copy is included in the LICENSE file that
 * accompanied this code).
 *
 * You should have received a copy of the GNU General Public License version
 * 2 along with this work; if not, write to the Free Software Foundation,
 * Inc., 51 Franklin St, Fifth Floor, Boston, MA 02110-1301 USA.
 *
 * Please contact Oracle, 500 Oracle Parkway, Redwood Shores, CA 94065 USA
 * or visit www.oracle.com if you need additional information or have any
 * questions.
 */

#include "precompiled.hpp"
#include "code/codeBlob.hpp"
#include "runtime/jniHandles.inline.hpp"
#include "runtime/interfaceSupport.inline.hpp"

JVM_ENTRY(void, UH_FreeUpcallStub(JNIEnv *env, jobject _unused, jlong addr))
  //acquire code cache lock
  MutexLockerEx mu(CodeCache_lock, Mutex::_no_safepoint_check_flag);
  //find code blob
  CodeBlob* cb = CodeCache::find_blob((char*)addr);
  assert(cb != NULL, "Attempting to free non-existent stub");
  //free global JNI handle
<<<<<<< HEAD
  jobject handle = NULL;
  if (cb->is_entry_blob()) {
    handle = ((EntryBlob*)cb)->receiver();
  } else {
    jobject* handle_ptr = (jobject*)(void*)cb->content_begin();
    handle = *handle_ptr;
  }
  JNIHandles::destroy_global(handle);
=======
  jobject* rec_ptr = (jobject*)(void*)cb -> content_begin();
  JNIHandles::destroy_weak_global(*rec_ptr);
>>>>>>> 228fc9ba
  //free code blob
  CodeCache::free(cb);
JVM_END

JVM_ENTRY(jobject, UH_GetUpcallStub(JNIEnv *env, jobject _unused, jlong addr))
  //acquire code cache lock
  MutexLockerEx mu(CodeCache_lock, Mutex::_no_safepoint_check_flag);
  //find code blob
  CodeBlob* cb = CodeCache::find_blob((char*)addr);
  if (cb != NULL) {
    jobject handle = NULL;
    if (cb->is_entry_blob()) {
      jobject handle = ((EntryBlob*)cb)->receiver();
    } else {
      jobject* handle_ptr = (jobject*)(void*)cb->content_begin();
      handle = *handle_ptr;
    }
    return handle;
  } else {
    return NULL;
  }
 JVM_END

#define CC (char*)  /*cast a literal from (const char*)*/
#define FN_PTR(f) CAST_FROM_FN_PTR(void*, &f)
#define LANG "Ljava/lang/"
#define SYM "Ljava/foreign/Library$Symbol;"

// These are the native methods on jdk.internal.foreign.NativeInvoker.
static JNINativeMethod UH_methods[] = {
  {CC "freeUpcallStub", CC "(J)V",    FN_PTR(UH_FreeUpcallStub)},
  {CC "getUpcallStub",  CC "(J)" SYM, FN_PTR(UH_GetUpcallStub)},
};

/**
 * This one function is exported, used by NativeLookup.
 */
JVM_ENTRY(void, JVM_RegisterUpcallHandlerMethods(JNIEnv *env, jclass UH_class)) {
  {
    ThreadToNativeFromVM ttnfv(thread);

    int status = env->RegisterNatives(UH_class, UH_methods, sizeof(UH_methods)/sizeof(JNINativeMethod));
    guarantee(status == JNI_OK && !env->ExceptionOccurred(),
              "register jdk.internal.foreign.abi.x64.sysv.SysVx64ABI natives");
  }
}
JVM_END
<|MERGE_RESOLUTION|>--- conflicted
+++ resolved
@@ -33,7 +33,6 @@
   CodeBlob* cb = CodeCache::find_blob((char*)addr);
   assert(cb != NULL, "Attempting to free non-existent stub");
   //free global JNI handle
-<<<<<<< HEAD
   jobject handle = NULL;
   if (cb->is_entry_blob()) {
     handle = ((EntryBlob*)cb)->receiver();
@@ -41,11 +40,7 @@
     jobject* handle_ptr = (jobject*)(void*)cb->content_begin();
     handle = *handle_ptr;
   }
-  JNIHandles::destroy_global(handle);
-=======
-  jobject* rec_ptr = (jobject*)(void*)cb -> content_begin();
-  JNIHandles::destroy_weak_global(*rec_ptr);
->>>>>>> 228fc9ba
+  JNIHandles::destroy_weak_global(handle);
   //free code blob
   CodeCache::free(cb);
 JVM_END
