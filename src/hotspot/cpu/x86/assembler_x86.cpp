--- conflicted
+++ resolved
@@ -8890,11 +8890,6 @@
   }
 }
 
-<<<<<<< HEAD
-void Assembler::vcmppd(XMMRegister dst, XMMRegister nds, XMMRegister src, int cop, int vector_len) {
-  // This encoding is upto AVX2
-  assert(VM_Version::supports_avx(), "");
-=======
 void Assembler::vmaxss(XMMRegister dst, XMMRegister nds, XMMRegister src) {
   assert(VM_Version::supports_avx(), "");
   InstructionAttr attributes(AVX_128bit, /* vex_w */ false, /* legacy_mode */ false, /* no_mask_reg */ true, /* uses_vl */ false);
@@ -8929,10 +8924,9 @@
   emit_int8((unsigned char)(0xC0 | encode));
 }
 
-void Assembler::cmppd(XMMRegister dst, XMMRegister nds, XMMRegister src, int cop, int vector_len) {
+void Assembler::vcmppd(XMMRegister dst, XMMRegister nds, XMMRegister src, int cop, int vector_len) {
   assert(VM_Version::supports_avx(), "");
   assert(vector_len <= AVX_256bit, "");
->>>>>>> 687596a8
   InstructionAttr attributes(vector_len, /* vex_w */ false, /* legacy_mode */ true, /* no_mask_reg */ true, /* uses_vl */ true);
   int encode = simd_prefix_and_encode(dst, nds, src, VEX_SIMD_66, VEX_OPCODE_0F, &attributes);
   emit_int8((unsigned char)0xC2);
@@ -8940,14 +8934,9 @@
   emit_int8((unsigned char)(0xF & cop));
 }
 
-<<<<<<< HEAD
 void Assembler::vblendvpd(XMMRegister dst, XMMRegister nds, XMMRegister src1, XMMRegister src2, int vector_len) {
   assert(UseAVX > 0 && (vector_len == AVX_128bit || vector_len == AVX_256bit), "");
-=======
-void Assembler::blendvpd(XMMRegister dst, XMMRegister nds, XMMRegister src1, XMMRegister src2, int vector_len) {
-  assert(VM_Version::supports_avx(), "");
   assert(vector_len <= AVX_256bit, "");
->>>>>>> 687596a8
   InstructionAttr attributes(vector_len, /* vex_w */ false, /* legacy_mode */ true, /* no_mask_reg */ true, /* uses_vl */ true);
   int encode = vex_prefix_and_encode(dst->encoding(), nds->encoding(), src1->encoding(), VEX_SIMD_66, VEX_OPCODE_0F_3A, &attributes);
   emit_int8((unsigned char)0x4B);
@@ -8956,14 +8945,9 @@
   emit_int8((unsigned char)(0xF0 & src2_enc<<4));
 }
 
-<<<<<<< HEAD
 void Assembler::vpblendd(XMMRegister dst, XMMRegister nds, XMMRegister src, int imm8, int vector_len) {
   assert(VM_Version::supports_avx2(), "");
-=======
-void Assembler::cmpps(XMMRegister dst, XMMRegister nds, XMMRegister src, int cop, int vector_len) {
-  assert(VM_Version::supports_avx(), "");
   assert(vector_len <= AVX_256bit, "");
->>>>>>> 687596a8
   InstructionAttr attributes(vector_len, /* vex_w */ false, /* legacy_mode */ true, /* no_mask_reg */ true, /* uses_vl */ true);
   int encode = vex_prefix_and_encode(dst->encoding(), nds->encoding(), src->encoding(), VEX_SIMD_66, VEX_OPCODE_0F_3A, &attributes);
   emit_int8((unsigned char)0x02);
@@ -8973,10 +8957,7 @@
 
 void Assembler::vcmpps(XMMRegister dst, XMMRegister nds, XMMRegister src, int comparison, int vector_len) {
   assert(VM_Version::supports_avx(), "");
-<<<<<<< HEAD
-=======
   assert(vector_len <= AVX_256bit, "");
->>>>>>> 687596a8
   InstructionAttr attributes(vector_len, /* vex_w */ false, /* legacy_mode */ true, /* no_mask_reg */ true, /* uses_vl */ true);
   int encode = vex_prefix_and_encode(dst->encoding(), nds->encoding(), src->encoding(), VEX_SIMD_NONE, VEX_OPCODE_0F, &attributes);
   emit_int8((unsigned char)0xC2);
