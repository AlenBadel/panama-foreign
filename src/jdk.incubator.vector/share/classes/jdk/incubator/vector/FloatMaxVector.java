/*
 * Copyright (c) 2017, 2019, Oracle and/or its affiliates. All rights reserved.
 * DO NOT ALTER OR REMOVE COPYRIGHT NOTICES OR THIS FILE HEADER.
 *
 * This code is free software; you can redistribute it and/or modify it
 * under the terms of the GNU General Public License version 2 only, as
 * published by the Free Software Foundation.  Oracle designates this
 * particular file as subject to the "Classpath" exception as provided
 * by Oracle in the LICENSE file that accompanied this code.
 *
 * This code is distributed in the hope that it will be useful, but WITHOUT
 * ANY WARRANTY; without even the implied warranty of MERCHANTABILITY or
 * FITNESS FOR A PARTICULAR PURPOSE.  See the GNU General Public License
 * version 2 for more details (a copy is included in the LICENSE file that
 * accompanied this code).
 *
 * You should have received a copy of the GNU General Public License version
 * 2 along with this work; if not, write to the Free Software Foundation,
 * Inc., 51 Franklin St, Fifth Floor, Boston, MA 02110-1301 USA.
 *
 * Please contact Oracle, 500 Oracle Parkway, Redwood Shores, CA 94065 USA
 * or visit www.oracle.com if you need additional information or have
 * questions.
 */
package jdk.incubator.vector;

import java.nio.ByteBuffer;
import java.nio.ByteOrder;
import java.nio.FloatBuffer;
import java.nio.ReadOnlyBufferException;
import java.util.Arrays;
import java.util.Objects;
import java.util.function.IntUnaryOperator;

import jdk.internal.misc.Unsafe;
import jdk.internal.vm.annotation.ForceInline;
import jdk.internal.vm.annotation.Stable;

import static jdk.incubator.vector.VectorIntrinsics.*;
import static jdk.incubator.vector.VectorOperators.*;

// -- This file was mechanically generated: Do not edit! -- //

@SuppressWarnings("cast")  // warning: redundant cast
final class FloatMaxVector extends FloatVector {
    static final FloatSpecies VSPECIES =
        (FloatSpecies) FloatVector.SPECIES_MAX;

    static final VectorShape VSHAPE =
        VSPECIES.vectorShape();

    static final Class<FloatMaxVector> VCLASS = FloatMaxVector.class;

    static final int VSIZE = VSPECIES.vectorBitSize();

    static final int VLENGTH = VSPECIES.laneCount();

    static final Class<Float> ETYPE = float.class;

    // The JVM expects to find the state here.
    private final float[] vec; // Don't access directly, use getElements() instead.

    FloatMaxVector(float[] v) {
        vec = v;
    }

    // For compatibility as FloatMaxVector::new,
    // stored into species.vectorFactory.
    FloatMaxVector(Object v) {
        this((float[]) v);
    }

    static final FloatMaxVector ZERO = new FloatMaxVector(new float[VLENGTH]);
    static final FloatMaxVector IOTA = new FloatMaxVector(VSPECIES.iotaArray());

    static {
        // Warm up a few species caches.
        // If we do this too much we will
        // get NPEs from bootstrap circularity.
        VSPECIES.dummyVector();
        VSPECIES.withLanes(LaneType.BYTE);
    }

    // Specialized extractors

    @ForceInline
    final @Override
    public FloatSpecies vspecies() {
        // ISSUE:  This should probably be a @Stable
        // field inside AbstractVector, rather than
        // a megamorphic method.
        return VSPECIES;
    }


    /*package-private*/
    @ForceInline
    final @Override
    float[] getElements() {
        return VectorIntrinsics.maybeRebox(this).vec;
    }

    // Virtualized constructors

    @Override
    @ForceInline
    public final FloatMaxVector broadcast(float e) {
        return (FloatMaxVector) super.broadcastTemplate(e);  // specialize
    }

    @Override
    @ForceInline
    public final FloatMaxVector broadcast(long e) {
        return (FloatMaxVector) super.broadcastTemplate(e);  // specialize
    }

    @Override
    @ForceInline
    FloatMaxMask maskFromArray(boolean[] bits) {
        return new FloatMaxMask(bits);
    }

    @Override
    @ForceInline
    FloatMaxShuffle iotaShuffle() { return FloatMaxShuffle.IOTA; }

    @Override
    @ForceInline
    FloatMaxShuffle shuffleFromBytes(byte[] reorder) { return new FloatMaxShuffle(reorder); }

    @Override
    @ForceInline
    FloatMaxShuffle shuffleFromArray(int[] indexes, int i) { return new FloatMaxShuffle(indexes, i); }

    @Override
    @ForceInline
    FloatMaxShuffle shuffleFromOp(IntUnaryOperator fn) { return new FloatMaxShuffle(fn); }

    // Make a vector of the same species but the given elements:
    @ForceInline
    final @Override
    FloatMaxVector vectorFactory(float[] vec) {
        return new FloatMaxVector(vec);
    }

    @ForceInline
    final @Override
    ByteMaxVector asByteVectorRaw() {
        return (ByteMaxVector) super.asByteVectorRawTemplate();  // specialize
    }

    @ForceInline
    final @Override
    AbstractVector<?> asVectorRaw(LaneType laneType) {
        return super.asVectorRawTemplate(laneType);  // specialize
    }

    // Unary operator

    final @Override
    FloatMaxVector uOp(FUnOp f) {
        return (FloatMaxVector) super.uOp(f);  // specialize
    }

    @ForceInline
    final @Override
    FloatMaxVector uOp(VectorMask<Float> m, FUnOp f) {
        return (FloatMaxVector) super.uOp((FloatMaxMask)m, f);  // specialize
    }

    // Binary operator

    @ForceInline
    final @Override
    FloatMaxVector bOp(Vector<Float> v, FBinOp f) {
        return (FloatMaxVector) super.bOp((FloatMaxVector)v, f);  // specialize
    }

    @ForceInline
    final @Override
    FloatMaxVector bOp(Vector<Float> v,
                     VectorMask<Float> m, FBinOp f) {
        return (FloatMaxVector) super.bOp((FloatMaxVector)v, (FloatMaxMask)m,
                                        f);  // specialize
    }

    // Ternary operator

    @ForceInline
    final @Override
    FloatMaxVector tOp(Vector<Float> v1, Vector<Float> v2, FTriOp f) {
        return (FloatMaxVector) super.tOp((FloatMaxVector)v1, (FloatMaxVector)v2,
                                        f);  // specialize
    }

    @ForceInline
    final @Override
    FloatMaxVector tOp(Vector<Float> v1, Vector<Float> v2,
                     VectorMask<Float> m, FTriOp f) {
        return (FloatMaxVector) super.tOp((FloatMaxVector)v1, (FloatMaxVector)v2,
                                        (FloatMaxMask)m, f);  // specialize
    }

    @ForceInline
    final @Override
    float rOp(float v, FBinOp f) {
        return super.rOp(v, f);  // specialize
    }

    @Override
    @ForceInline
    public final <F>
    Vector<F> convertShape(VectorOperators.Conversion<Float,F> conv,
                           VectorSpecies<F> rsp, int part) {
        return super.convertShapeTemplate(conv, rsp, part);  // specialize
    }

    @Override
    @ForceInline
    public final <F>
    Vector<F> reinterpretShape(VectorSpecies<F> toSpecies, int part) {
        return super.reinterpretShapeTemplate(toSpecies, part);  // specialize
    }

    // Specialized algebraic operations:

    // The following definition forces a specialized version of this
    // crucial method into the v-table of this class.  A call to add()
    // will inline to a call to lanewise(ADD,), at which point the JIT
    // intrinsic will have the opcode of ADD, plus all the metadata
    // for this particular class, enabling it to generate precise
    // code.
    //
    // There is probably no benefit to the JIT to specialize the
    // masked or broadcast versions of the lanewise method.

    @Override
    @ForceInline
    public FloatMaxVector lanewise(Unary op) {
        return (FloatMaxVector) super.lanewiseTemplate(op);  // specialize
    }

    @Override
    @ForceInline
    public FloatMaxVector lanewise(Binary op, Vector<Float> v) {
        return (FloatMaxVector) super.lanewiseTemplate(op, v);  // specialize
    }


    /*package-private*/
    @Override
    @ForceInline
    public final
    FloatMaxVector
    lanewise(VectorOperators.Ternary op, Vector<Float> v1, Vector<Float> v2) {
        return (FloatMaxVector) super.lanewiseTemplate(op, v1, v2);  // specialize
    }

    @Override
    @ForceInline
    public final
    FloatMaxVector addIndex(int scale) {
        return (FloatMaxVector) super.addIndexTemplate(scale);  // specialize
    }

    // Type specific horizontal reductions

    @Override
    @ForceInline
    public final float reduceLanes(VectorOperators.Associative op) {
        return super.reduceLanesTemplate(op);  // specialized
    }

    @Override
    @ForceInline
    public final float reduceLanes(VectorOperators.Associative op,
                                    VectorMask<Float> m) {
        return super.reduceLanesTemplate(op, m);  // specialized
    }

    @Override
    @ForceInline
    public final long reduceLanesToLong(VectorOperators.Associative op) {
        return (long) super.reduceLanesTemplate(op);  // specialized
    }

    @Override
    @ForceInline
<<<<<<< HEAD
    public final long reduceLanesToLong(VectorOperators.Associative op,
                                        VectorMask<Float> m) {
        return (long) super.reduceLanesTemplate(op, m);  // specialized
=======
    public float minLanes(VectorMask<Float> m) {
        return FloatVector.broadcast(SPECIES, Float.POSITIVE_INFINITY).blend(this, m).minLanes();
    }

    @Override
    @ForceInline
    public float maxLanes(VectorMask<Float> m) {
        return FloatVector.broadcast(SPECIES, Float.NEGATIVE_INFINITY).blend(this, m).maxLanes();
>>>>>>> c3aabcdb
    }

    @Override
    @ForceInline
    public VectorShuffle<Float> toShuffle() {
        float[] a = toArray();
        int[] sa = new int[a.length];
        for (int i = 0; i < a.length; i++) {
            sa[i] = (int) a[i];
        }
        return VectorShuffle.fromArray(VSPECIES, sa, 0);
    }

    // Specialized comparisons

    @Override
    @ForceInline
    public final FloatMaxMask compare(Comparison op, Vector<Float> v) {
        return super.compareTemplate(FloatMaxMask.class, op, v);  // specialize
    }

    @Override
    @ForceInline
    public final FloatMaxMask compare(Comparison op, float s) {
        return super.compareTemplate(FloatMaxMask.class, op, s);  // specialize
    }

    @Override
    @ForceInline
    public final FloatMaxMask compare(Comparison op, long s) {
        return super.compareTemplate(FloatMaxMask.class, op, s);  // specialize
    }

    @Override
    @ForceInline
    public FloatMaxVector blend(Vector<Float> v, VectorMask<Float> m) {
        return (FloatMaxVector)
            super.blendTemplate(FloatMaxMask.class,
                                (FloatMaxVector) v,
                                (FloatMaxMask) m);  // specialize
    }

    @Override
    @ForceInline
    public FloatMaxVector slice(int origin, Vector<Float> v) {
        return (FloatMaxVector) super.sliceTemplate(origin, v);  // specialize
    }

    @Override
    @ForceInline
    public FloatMaxVector unslice(int origin, Vector<Float> w, int part) {
        return (FloatMaxVector) super.unsliceTemplate(origin, w, part);  // specialize
    }

    @Override
    @ForceInline
    public FloatMaxVector unslice(int origin, Vector<Float> w, int part, VectorMask<Float> m) {
        return (FloatMaxVector)
            super.unsliceTemplate(FloatMaxMask.class,
                                  origin, w, part,
                                  (FloatMaxMask) m);  // specialize
    }

    @Override
    @ForceInline
    public FloatMaxVector rearrange(VectorShuffle<Float> s) {
        return (FloatMaxVector)
            super.rearrangeTemplate(FloatMaxShuffle.class,
                                    (FloatMaxShuffle) s);  // specialize
    }

    @Override
    @ForceInline
<<<<<<< HEAD
    public FloatMaxVector rearrange(VectorShuffle<Float> shuffle,
                                  VectorMask<Float> m) {
        return (FloatMaxVector)
            super.rearrangeTemplate(FloatMaxShuffle.class,
                                    (FloatMaxShuffle) shuffle,
                                    (FloatMaxMask) m);  // specialize
=======
    public FloatMaxMask greaterThan(Vector<Float> o) {
        Objects.requireNonNull(o);
        FloatMaxVector v = (FloatMaxVector)o;

        return (FloatMaxMask) VectorIntrinsics.compare(
            BT_gt, FloatMaxVector.class, FloatMaxMask.class, float.class, LENGTH,
            this, v,
            (v1, v2) -> v1.bTest(v2, (i, a, b) -> a > b));
    }

    @Override
    @ForceInline
    public FloatMaxMask greaterThanEq(Vector<Float> o) {
        Objects.requireNonNull(o);
        FloatMaxVector v = (FloatMaxVector)o;

        return VectorIntrinsics.compare(
            BT_ge, FloatMaxVector.class, FloatMaxMask.class, float.class, LENGTH,
            this, v,
            (v1, v2) -> v1.bTest(v2, (i, a, b) -> a >= b));
    }

    // Foreach

    @Override
    void forEach(FUnCon f) {
        float[] vec = getElements();
        for (int i = 0; i < length(); i++) {
            f.apply(i, vec[i]);
        }
    }

    @Override
    void forEach(VectorMask<Float> o, FUnCon f) {
        boolean[] mbits = ((FloatMaxMask)o).getBits();
        forEach((i, a) -> {
            if (mbits[i]) { f.apply(i, a); }
        });
    }

    IntMaxVector toBits() {
        float[] vec = getElements();
        int[] res = new int[this.species().length()];
        for(int i = 0; i < this.species().length(); i++){
            res[i] = Float.floatToIntBits(vec[i]);
        }
        return new IntMaxVector(res);
    }


    @Override
    @ForceInline
    public FloatMaxVector rotateLanesLeft(int j) {
      int L = length();
      if (j < 0) {
         throw new IllegalArgumentException("Index " + j + " must be zero or positive");
      } else {
        j = j & (L-1);
        VectorShuffle<Float> PermMask  = VectorShuffle.shuffleIota(SPECIES, L - j);
        return this.rearrange(PermMask);
      }
    }

    @Override
    @ForceInline
    public FloatMaxVector rotateLanesRight(int j) {
      int L = length();
      if (j < 0) {
         throw new IllegalArgumentException("Index " + j + " must be zero or positive");
      } else {
        j = j & (L-1);
        VectorShuffle<Float> PermMask = VectorShuffle.shuffleIota(SPECIES, j);
        return this.rearrange(PermMask);
      }
    }

    @Override
    @ForceInline
    @SuppressWarnings("unchecked")
    public FloatMaxVector shiftLanesLeft(int j) {
       int L = length();
       if (j < 0) {
         throw new IllegalArgumentException("Index " + j + " must be zero or positive");
       } else if ( j >= L ) {
         return ZERO;
       } else {
         FloatMaxShuffle     Iota    = (FloatMaxShuffle)(VectorShuffle.shuffleIota(SPECIES, L-j));
         VectorMask<Float> BlendMask = Iota.toVector().lessThan(FloatMaxVector.broadcast(SPECIES, (float)(L-j)));
         Iota    = (FloatMaxShuffle)(VectorShuffle.shuffleIota(SPECIES, L -j));
         return ZERO.blend(this.rearrange(Iota),BlendMask);
       }
    }

    @Override
    @ForceInline
    @SuppressWarnings("unchecked")
    public FloatMaxVector shiftLanesRight(int j) {
       int L = length();
       if (j < 0) {
         throw new IllegalArgumentException("Index " + j + " must be zero or positive");
       } else if ( j >= L ) {
         return ZERO;
       } else {
         FloatMaxShuffle     Iota    = (FloatMaxShuffle)(VectorShuffle.shuffleIota(SPECIES, j));
         VectorMask<Float> BlendMask = Iota.toVector().greaterThanEq(FloatMaxVector.broadcast(SPECIES, (float)(j)));
         Iota    = (FloatMaxShuffle)(VectorShuffle.shuffleIota(SPECIES, j));
         return ZERO.blend(this.rearrange(Iota),BlendMask);
       }
>>>>>>> c3aabcdb
    }

    @Override
    @ForceInline
    public FloatMaxVector rearrange(VectorShuffle<Float> s,
                                  Vector<Float> v) {
        return (FloatMaxVector)
            super.rearrangeTemplate(FloatMaxShuffle.class,
                                    (FloatMaxShuffle) s,
                                    (FloatMaxVector) v);  // specialize
    }

    @Override
    @ForceInline
    public FloatMaxVector selectFrom(Vector<Float> v) {
        return (FloatMaxVector)
            super.selectFromTemplate((FloatMaxVector) v);  // specialize
    }

    @Override
    @ForceInline
    public FloatMaxVector selectFrom(Vector<Float> v,
                                   VectorMask<Float> m) {
        return (FloatMaxVector)
            super.selectFromTemplate((FloatMaxVector) v,
                                     (FloatMaxMask) m);  // specialize
    }


    @Override
    public float lane(int i) {
        if (i < 0 || i >= VLENGTH) {
            throw new IllegalArgumentException("Index " + i + " must be zero or positive, and less than " + VLENGTH);
        }
        int bits = (int) VectorIntrinsics.extract(
                                VCLASS, ETYPE, VLENGTH,
                                this, i,
                                (vec, ix) -> {
                                    float[] vecarr = vec.getElements();
                                    return (long)Float.floatToIntBits(vecarr[ix]);
                                });
        return Float.intBitsToFloat(bits);
    }

    @Override
    public FloatMaxVector withLane(int i, float e) {
        if (i < 0 || i >= VLENGTH) {
            throw new IllegalArgumentException("Index " + i + " must be zero or positive, and less than " + VLENGTH);
        }
        return VectorIntrinsics.insert(
                                VCLASS, ETYPE, VLENGTH,
                                this, i, (long)Float.floatToIntBits(e),
                                (v, ix, bits) -> {
                                    float[] res = v.getElements().clone();
                                    res[ix] = Float.intBitsToFloat((int)bits);
                                    return v.vectorFactory(res);
                                });
    }

    // Mask

    static final class FloatMaxMask extends AbstractMask<Float> {

        private final boolean[] bits; // Don't access directly, use getBits() instead.

        public FloatMaxMask(boolean[] bits) {
            this(bits, 0);
        }

        public FloatMaxMask(boolean[] bits, int offset) {
            boolean[] a = new boolean[vspecies().laneCount()];
            for (int i = 0; i < a.length; i++) {
                a[i] = bits[offset + i];
            }
            this.bits = a;
        }

        public FloatMaxMask(boolean val) {
            boolean[] bits = new boolean[vspecies().laneCount()];
            Arrays.fill(bits, val);
            this.bits = bits;
        }

        @ForceInline
        final @Override
        public FloatSpecies vspecies() {
            // ISSUE:  This should probably be a @Stable
            // field inside AbstractMask, rather than
            // a megamorphic method.
            return VSPECIES;
        }

        boolean[] getBits() {
            return VectorIntrinsics.maybeRebox(this).bits;
        }

        @Override
        FloatMaxMask uOp(MUnOp f) {
            boolean[] res = new boolean[vspecies().laneCount()];
            boolean[] bits = getBits();
            for (int i = 0; i < res.length; i++) {
                res[i] = f.apply(i, bits[i]);
            }
            return new FloatMaxMask(res);
        }

        @Override
        FloatMaxMask bOp(VectorMask<Float> m, MBinOp f) {
            boolean[] res = new boolean[vspecies().laneCount()];
            boolean[] bits = getBits();
            boolean[] mbits = ((FloatMaxMask)m).getBits();
            for (int i = 0; i < res.length; i++) {
                res[i] = f.apply(i, bits[i], mbits[i]);
            }
            return new FloatMaxMask(res);
        }

        @ForceInline
        @Override
        public final
        FloatMaxVector toVector() {
            return (FloatMaxVector) super.toVectorTemplate();  // specialize
        }

        @Override
        @ForceInline
        public <E> VectorMask<E> cast(VectorSpecies<E> s) {
            AbstractSpecies<E> species = (AbstractSpecies<E>) s;
            if (length() != species.laneCount())
                throw new IllegalArgumentException("VectorMask length and species length differ");
            boolean[] maskArray = toArray();
            // enum-switches don't optimize properly JDK-8161245
            switch (species.laneType.switchKey) {
            case LaneType.SK_BYTE:
                return new ByteMaxVector.ByteMaxMask(maskArray).check(species);
            case LaneType.SK_SHORT:
                return new ShortMaxVector.ShortMaxMask(maskArray).check(species);
            case LaneType.SK_INT:
                return new IntMaxVector.IntMaxMask(maskArray).check(species);
            case LaneType.SK_LONG:
                return new LongMaxVector.LongMaxMask(maskArray).check(species);
            case LaneType.SK_FLOAT:
                return new FloatMaxVector.FloatMaxMask(maskArray).check(species);
            case LaneType.SK_DOUBLE:
                return new DoubleMaxVector.DoubleMaxMask(maskArray).check(species);
            }

            // Should not reach here.
            throw new AssertionError(species);
        }

        // Unary operations

        @Override
        @ForceInline
        public FloatMaxMask not() {
            return (FloatMaxMask) VectorIntrinsics.unaryOp(
                                             VECTOR_OP_NOT, FloatMaxMask.class, int.class, VLENGTH,
                                             this,
                                             (m1) -> m1.uOp((i, a) -> !a));
        }

        // Binary operations

        @Override
        @ForceInline
        public FloatMaxMask and(VectorMask<Float> mask) {
            Objects.requireNonNull(mask);
            FloatMaxMask m = (FloatMaxMask)mask;
            return VectorIntrinsics.binaryOp(VECTOR_OP_AND, FloatMaxMask.class, int.class, VLENGTH,
                                             this, m,
                                             (m1, m2) -> m1.bOp(m2, (i, a, b) -> a & b));
        }

        @Override
        @ForceInline
        public FloatMaxMask or(VectorMask<Float> mask) {
            Objects.requireNonNull(mask);
            FloatMaxMask m = (FloatMaxMask)mask;
            return VectorIntrinsics.binaryOp(VECTOR_OP_OR, FloatMaxMask.class, int.class, VLENGTH,
                                             this, m,
                                             (m1, m2) -> m1.bOp(m2, (i, a, b) -> a | b));
        }

        // Reductions

        @Override
        @ForceInline
        public boolean anyTrue() {
            return VectorIntrinsics.test(BT_ne, FloatMaxMask.class, int.class, VLENGTH,
                                         this, this,
                                         (m, __) -> anyTrueHelper(((FloatMaxMask)m).getBits()));
        }

        @Override
        @ForceInline
        public boolean allTrue() {
            return VectorIntrinsics.test(BT_overflow, FloatMaxMask.class, int.class, VLENGTH,
                                         this, vspecies().maskAll(true),
                                         (m, __) -> allTrueHelper(((FloatMaxMask)m).getBits()));
        }

        /*package-private*/
        static FloatMaxMask maskAll(boolean bit) {
            return bit ? TRUE_MASK : FALSE_MASK;
        }
        static final FloatMaxMask TRUE_MASK = new FloatMaxMask(true);
        static final FloatMaxMask FALSE_MASK = new FloatMaxMask(false);
    }

    // Shuffle

    static final class FloatMaxShuffle extends AbstractShuffle<Float> {
        FloatMaxShuffle(byte[] reorder) {
            super(reorder);
        }

        public FloatMaxShuffle(int[] reorder) {
            super(reorder);
        }

        public FloatMaxShuffle(int[] reorder, int i) {
            super(reorder, i);
        }

        public FloatMaxShuffle(IntUnaryOperator fn) {
            super(fn);
        }

        @Override
        public FloatSpecies vspecies() {
            return VSPECIES;
        }

<<<<<<< HEAD
        static {
            // There must be enough bits in the shuffle lanes to encode
            // VLENGTH valid indexes and VLENGTH exceptional ones.
            assert(VLENGTH < Byte.MAX_VALUE);
            assert(Byte.MIN_VALUE <= -VLENGTH);
        }
        static final FloatMaxShuffle IOTA = new FloatMaxShuffle(IDENTITY);

        @Override
        public FloatMaxVector toVector() {
            return (FloatMaxVector) super.toVectorTemplate();  // specialize
=======
        private FloatVector toVector_helper() {
            float[] va = new float[SPECIES.length()];
            for (int i = 0; i < va.length; i++) {
              va[i] = (float) lane(i);
            }
            return FloatVector.fromArray(SPECIES, va, 0);
>>>>>>> c3aabcdb
        }

        @Override
        @ForceInline
<<<<<<< HEAD
        public <F> VectorShuffle<F> cast(VectorSpecies<F> s) {
            AbstractSpecies<F> species = (AbstractSpecies<F>) s;
            if (length() != species.laneCount())
                throw new AssertionError("NYI: Shuffle length and species length differ");
            int[] shuffleArray = toArray();
            // enum-switches don't optimize properly JDK-8161245
            switch (species.laneType.switchKey) {
            case LaneType.SK_BYTE:
                return new ByteMaxVector.ByteMaxShuffle(shuffleArray).check(species);
            case LaneType.SK_SHORT:
                return new ShortMaxVector.ShortMaxShuffle(shuffleArray).check(species);
            case LaneType.SK_INT:
                return new IntMaxVector.IntMaxShuffle(shuffleArray).check(species);
            case LaneType.SK_LONG:
                return new LongMaxVector.LongMaxShuffle(shuffleArray).check(species);
            case LaneType.SK_FLOAT:
                return new FloatMaxVector.FloatMaxShuffle(shuffleArray).check(species);
            case LaneType.SK_DOUBLE:
                return new DoubleMaxVector.DoubleMaxShuffle(shuffleArray).check(species);
=======
        public FloatVector toVector() {
            return VectorIntrinsics.shuffleToVector(FloatMaxVector.class, float.class, FloatMaxShuffle.class, this,
                                                    SPECIES.length(), 
                                                    (s) -> (((FloatMaxShuffle)(s)).toVector_helper()));
        }

        @Override
        @ForceInline
        @SuppressWarnings("unchecked")
        public <F> VectorShuffle<F> cast(VectorSpecies<F> species) {
            if (length() != species.length())
                throw new IllegalArgumentException("Shuffle length and species length differ");
            Class<?> stype = species.elementType();
            int [] shuffleArray = toArray();
            if (stype == byte.class) {
                return (VectorShuffle<F>) new ByteMaxVector.ByteMaxShuffle(shuffleArray);
            } else if (stype == short.class) {
                return (VectorShuffle<F>) new ShortMaxVector.ShortMaxShuffle(shuffleArray);
            } else if (stype == int.class) {
                return (VectorShuffle<F>) new IntMaxVector.IntMaxShuffle(shuffleArray);
            } else if (stype == long.class) {
                return (VectorShuffle<F>) new LongMaxVector.LongMaxShuffle(shuffleArray);
            } else if (stype == float.class) {
                return (VectorShuffle<F>) new FloatMaxVector.FloatMaxShuffle(shuffleArray);
            } else if (stype == double.class) {
                return (VectorShuffle<F>) new DoubleMaxVector.DoubleMaxShuffle(shuffleArray);
            } else {
                throw new UnsupportedOperationException("Bad lane type for casting.");
>>>>>>> c3aabcdb
            }

            // Should not reach here.
            throw new AssertionError(species);
        }


        @Override
        public FloatMaxShuffle rearrange(VectorShuffle<Float> shuffle) {
            FloatMaxShuffle s = (FloatMaxShuffle) shuffle;
            byte[] r = new byte[reorder.length];
            for (int i = 0; i < reorder.length; i++) {
                int ssi = s.reorder[i];
                r[i] = this.reorder[ssi];  // throws on exceptional index
            }
            return new FloatMaxShuffle(r);
        }
    }

    // ================================================

    // Specialized low-level memory operations.

    @ForceInline
    @Override
    final
    FloatVector fromArray0(float[] a, int offset) {
        return super.fromArray0(a, offset);  // specialize
    }

    @ForceInline
    @Override
    final
    FloatVector fromByteArray0(byte[] a, int offset) {
        return super.fromByteArray0(a, offset);  // specialize
    }

    @ForceInline
    @Override
    final
    FloatVector fromByteBuffer0(ByteBuffer bb, int offset) {
        return super.fromByteBuffer0(bb, offset);  // specialize
    }

    @ForceInline
    @Override
    final
    void intoArray0(float[] a, int offset) {
        super.intoArray0(a, offset);  // specialize
    }

    @ForceInline
    @Override
    final
    void intoByteArray0(byte[] a, int offset) {
        super.intoByteArray0(a, offset);  // specialize
    }

    // End of specialized low-level memory operations.

    // ================================================

}<|MERGE_RESOLUTION|>--- conflicted
+++ resolved
@@ -124,6 +124,11 @@
     @ForceInline
     FloatMaxShuffle iotaShuffle() { return FloatMaxShuffle.IOTA; }
 
+    @ForceInline
+    FloatMaxShuffle iotaShuffle(int start) { 
+        return (FloatMaxShuffle)VectorIntrinsics.shuffleIota(ETYPE, FloatMaxShuffle.class, VSPECIES, VLENGTH, start, (val, l) -> new FloatMaxShuffle(i -> ((i + val) & (l-1))));
+    }
+
     @Override
     @ForceInline
     FloatMaxShuffle shuffleFromBytes(byte[] reorder) { return new FloatMaxShuffle(reorder); }
@@ -286,20 +291,9 @@
 
     @Override
     @ForceInline
-<<<<<<< HEAD
     public final long reduceLanesToLong(VectorOperators.Associative op,
                                         VectorMask<Float> m) {
         return (long) super.reduceLanesTemplate(op, m);  // specialized
-=======
-    public float minLanes(VectorMask<Float> m) {
-        return FloatVector.broadcast(SPECIES, Float.POSITIVE_INFINITY).blend(this, m).minLanes();
-    }
-
-    @Override
-    @ForceInline
-    public float maxLanes(VectorMask<Float> m) {
-        return FloatVector.broadcast(SPECIES, Float.NEGATIVE_INFINITY).blend(this, m).maxLanes();
->>>>>>> c3aabcdb
     }
 
     @Override
@@ -373,123 +367,12 @@
 
     @Override
     @ForceInline
-<<<<<<< HEAD
     public FloatMaxVector rearrange(VectorShuffle<Float> shuffle,
                                   VectorMask<Float> m) {
         return (FloatMaxVector)
             super.rearrangeTemplate(FloatMaxShuffle.class,
                                     (FloatMaxShuffle) shuffle,
                                     (FloatMaxMask) m);  // specialize
-=======
-    public FloatMaxMask greaterThan(Vector<Float> o) {
-        Objects.requireNonNull(o);
-        FloatMaxVector v = (FloatMaxVector)o;
-
-        return (FloatMaxMask) VectorIntrinsics.compare(
-            BT_gt, FloatMaxVector.class, FloatMaxMask.class, float.class, LENGTH,
-            this, v,
-            (v1, v2) -> v1.bTest(v2, (i, a, b) -> a > b));
-    }
-
-    @Override
-    @ForceInline
-    public FloatMaxMask greaterThanEq(Vector<Float> o) {
-        Objects.requireNonNull(o);
-        FloatMaxVector v = (FloatMaxVector)o;
-
-        return VectorIntrinsics.compare(
-            BT_ge, FloatMaxVector.class, FloatMaxMask.class, float.class, LENGTH,
-            this, v,
-            (v1, v2) -> v1.bTest(v2, (i, a, b) -> a >= b));
-    }
-
-    // Foreach
-
-    @Override
-    void forEach(FUnCon f) {
-        float[] vec = getElements();
-        for (int i = 0; i < length(); i++) {
-            f.apply(i, vec[i]);
-        }
-    }
-
-    @Override
-    void forEach(VectorMask<Float> o, FUnCon f) {
-        boolean[] mbits = ((FloatMaxMask)o).getBits();
-        forEach((i, a) -> {
-            if (mbits[i]) { f.apply(i, a); }
-        });
-    }
-
-    IntMaxVector toBits() {
-        float[] vec = getElements();
-        int[] res = new int[this.species().length()];
-        for(int i = 0; i < this.species().length(); i++){
-            res[i] = Float.floatToIntBits(vec[i]);
-        }
-        return new IntMaxVector(res);
-    }
-
-
-    @Override
-    @ForceInline
-    public FloatMaxVector rotateLanesLeft(int j) {
-      int L = length();
-      if (j < 0) {
-         throw new IllegalArgumentException("Index " + j + " must be zero or positive");
-      } else {
-        j = j & (L-1);
-        VectorShuffle<Float> PermMask  = VectorShuffle.shuffleIota(SPECIES, L - j);
-        return this.rearrange(PermMask);
-      }
-    }
-
-    @Override
-    @ForceInline
-    public FloatMaxVector rotateLanesRight(int j) {
-      int L = length();
-      if (j < 0) {
-         throw new IllegalArgumentException("Index " + j + " must be zero or positive");
-      } else {
-        j = j & (L-1);
-        VectorShuffle<Float> PermMask = VectorShuffle.shuffleIota(SPECIES, j);
-        return this.rearrange(PermMask);
-      }
-    }
-
-    @Override
-    @ForceInline
-    @SuppressWarnings("unchecked")
-    public FloatMaxVector shiftLanesLeft(int j) {
-       int L = length();
-       if (j < 0) {
-         throw new IllegalArgumentException("Index " + j + " must be zero or positive");
-       } else if ( j >= L ) {
-         return ZERO;
-       } else {
-         FloatMaxShuffle     Iota    = (FloatMaxShuffle)(VectorShuffle.shuffleIota(SPECIES, L-j));
-         VectorMask<Float> BlendMask = Iota.toVector().lessThan(FloatMaxVector.broadcast(SPECIES, (float)(L-j)));
-         Iota    = (FloatMaxShuffle)(VectorShuffle.shuffleIota(SPECIES, L -j));
-         return ZERO.blend(this.rearrange(Iota),BlendMask);
-       }
-    }
-
-    @Override
-    @ForceInline
-    @SuppressWarnings("unchecked")
-    public FloatMaxVector shiftLanesRight(int j) {
-       int L = length();
-       if (j < 0) {
-         throw new IllegalArgumentException("Index " + j + " must be zero or positive");
-       } else if ( j >= L ) {
-         return ZERO;
-       } else {
-         FloatMaxShuffle     Iota    = (FloatMaxShuffle)(VectorShuffle.shuffleIota(SPECIES, j));
-         VectorMask<Float> BlendMask = Iota.toVector().greaterThanEq(FloatMaxVector.broadcast(SPECIES, (float)(j)));
-         Iota    = (FloatMaxShuffle)(VectorShuffle.shuffleIota(SPECIES, j));
-         return ZERO.blend(this.rearrange(Iota),BlendMask);
-       }
->>>>>>> c3aabcdb
     }
 
     @Override
@@ -724,7 +607,6 @@
             return VSPECIES;
         }
 
-<<<<<<< HEAD
         static {
             // There must be enough bits in the shuffle lanes to encode
             // VLENGTH valid indexes and VLENGTH exceptional ones.
@@ -733,22 +615,19 @@
         }
         static final FloatMaxShuffle IOTA = new FloatMaxShuffle(IDENTITY);
 
-        @Override
+        private FloatMaxVector toVector_helper() {
+            return (FloatMaxVector) super.toVectorTemplate();  // specialize
+        }
+
+        @Override
+        @ForceInline
         public FloatMaxVector toVector() {
-            return (FloatMaxVector) super.toVectorTemplate();  // specialize
-=======
-        private FloatVector toVector_helper() {
-            float[] va = new float[SPECIES.length()];
-            for (int i = 0; i < va.length; i++) {
-              va[i] = (float) lane(i);
-            }
-            return FloatVector.fromArray(SPECIES, va, 0);
->>>>>>> c3aabcdb
-        }
-
-        @Override
-        @ForceInline
-<<<<<<< HEAD
+            return VectorIntrinsics.shuffleToVector(VCLASS, ETYPE, FloatMaxShuffle.class, this, VLENGTH,
+                                                    (s) -> (s.toVector_helper()));
+        }
+
+        @Override
+        @ForceInline
         public <F> VectorShuffle<F> cast(VectorSpecies<F> s) {
             AbstractSpecies<F> species = (AbstractSpecies<F>) s;
             if (length() != species.laneCount())
@@ -768,42 +647,11 @@
                 return new FloatMaxVector.FloatMaxShuffle(shuffleArray).check(species);
             case LaneType.SK_DOUBLE:
                 return new DoubleMaxVector.DoubleMaxShuffle(shuffleArray).check(species);
-=======
-        public FloatVector toVector() {
-            return VectorIntrinsics.shuffleToVector(FloatMaxVector.class, float.class, FloatMaxShuffle.class, this,
-                                                    SPECIES.length(), 
-                                                    (s) -> (((FloatMaxShuffle)(s)).toVector_helper()));
-        }
-
-        @Override
-        @ForceInline
-        @SuppressWarnings("unchecked")
-        public <F> VectorShuffle<F> cast(VectorSpecies<F> species) {
-            if (length() != species.length())
-                throw new IllegalArgumentException("Shuffle length and species length differ");
-            Class<?> stype = species.elementType();
-            int [] shuffleArray = toArray();
-            if (stype == byte.class) {
-                return (VectorShuffle<F>) new ByteMaxVector.ByteMaxShuffle(shuffleArray);
-            } else if (stype == short.class) {
-                return (VectorShuffle<F>) new ShortMaxVector.ShortMaxShuffle(shuffleArray);
-            } else if (stype == int.class) {
-                return (VectorShuffle<F>) new IntMaxVector.IntMaxShuffle(shuffleArray);
-            } else if (stype == long.class) {
-                return (VectorShuffle<F>) new LongMaxVector.LongMaxShuffle(shuffleArray);
-            } else if (stype == float.class) {
-                return (VectorShuffle<F>) new FloatMaxVector.FloatMaxShuffle(shuffleArray);
-            } else if (stype == double.class) {
-                return (VectorShuffle<F>) new DoubleMaxVector.DoubleMaxShuffle(shuffleArray);
-            } else {
-                throw new UnsupportedOperationException("Bad lane type for casting.");
->>>>>>> c3aabcdb
             }
 
             // Should not reach here.
             throw new AssertionError(species);
         }
-
 
         @Override
         public FloatMaxShuffle rearrange(VectorShuffle<Float> shuffle) {
