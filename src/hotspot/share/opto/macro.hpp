/*
 * Copyright (c) 2005, 2015, Oracle and/or its affiliates. All rights reserved.
 * DO NOT ALTER OR REMOVE COPYRIGHT NOTICES OR THIS FILE HEADER.
 *
 * This code is free software; you can redistribute it and/or modify it
 * under the terms of the GNU General Public License version 2 only, as
 * published by the Free Software Foundation.
 *
 * This code is distributed in the hope that it will be useful, but WITHOUT
 * ANY WARRANTY; without even the implied warranty of MERCHANTABILITY or
 * FITNESS FOR A PARTICULAR PURPOSE.  See the GNU General Public License
 * version 2 for more details (a copy is included in the LICENSE file that
 * accompanied this code).
 *
 * You should have received a copy of the GNU General Public License version
 * 2 along with this work; if not, write to the Free Software Foundation,
 * Inc., 51 Franklin St, Fifth Floor, Boston, MA 02110-1301 USA.
 *
 * Please contact Oracle, 500 Oracle Parkway, Redwood Shores, CA 94065 USA
 * or visit www.oracle.com if you need additional information or have any
 * questions.
 *
 */

#ifndef SHARE_VM_OPTO_MACRO_HPP
#define SHARE_VM_OPTO_MACRO_HPP

#include "opto/phase.hpp"

class  AllocateNode;
class  AllocateArrayNode;
class  VBoxNode;
//class  VUnboxNode;
class  CallNode;
class  Node;
class  PhaseIterGVN;

class PhaseMacroExpand : public Phase {
private:
  PhaseIterGVN &_igvn;

public:
  // Helper methods roughly modeled after GraphKit:
  Node* basic_plus_adr(Node* base, int offset) {
    return (offset == 0)? base: basic_plus_adr(base, MakeConX(offset));
  }
  Node* basic_plus_adr(Node* base, Node* ptr, int offset) {
    return (offset == 0)? ptr: basic_plus_adr(base, ptr, MakeConX(offset));
  }
  Node* basic_plus_adr(Node* base, Node* offset) {
    return basic_plus_adr(base, base, offset);
  }
  Node* basic_plus_adr(Node* base, Node* ptr, Node* offset) {
    Node* adr = new AddPNode(base, ptr, offset);
    return transform_later(adr);
  }
  Node* transform_later(Node* n) {
    // equivalent to _gvn.transform in GraphKit, Ideal, etc.
    _igvn.register_new_node_with_optimizer(n);
    return n;
  }
  void set_eden_pointers(Node* &eden_top_adr, Node* &eden_end_adr);
  Node* make_load( Node* ctl, Node* mem, Node* base, int offset,
                   const Type* value_type, BasicType bt);
  Node* make_store(Node* ctl, Node* mem, Node* base, int offset,
                   Node* value, BasicType bt);

private:
  // projections extracted from a call node
  ProjNode *_fallthroughproj;
  ProjNode *_fallthroughcatchproj;
  ProjNode *_ioproj_fallthrough;
  ProjNode *_ioproj_catchall;
  ProjNode *_catchallcatchproj;
  ProjNode *_memproj_fallthrough;
  ProjNode *_memproj_catchall;
  ProjNode *_resproj;

  // Additional data collected during macro expansion
  bool _has_locks;

  void expand_allocate(AllocateNode *alloc);
  void expand_allocate_array(AllocateArrayNode *alloc);
  void expand_allocate_common(AllocateNode* alloc,
                              Node* length,
                              const TypeFunc* slow_call_type,
                              address slow_call_address);
  Node *value_from_mem(Node *mem, Node *ctl, BasicType ft, const Type *ftype, const TypeOopPtr *adr_t, AllocateNode *alloc);
  Node *value_from_mem_phi(Node *mem, BasicType ft, const Type *ftype, const TypeOopPtr *adr_t, AllocateNode *alloc, Node_Stack *value_phis, int level);

  void expand_vbox_node(VBoxNode* vbox);

  bool eliminate_boxing_node(CallStaticJavaNode *boxing);
  bool eliminate_allocate_node(AllocateNode *alloc);
  bool can_eliminate_allocation(AllocateNode *alloc, GrowableArray <SafePointNode *>& safepoints);
  bool scalar_replacement(AllocateNode *alloc, GrowableArray <SafePointNode *>& safepoints_done);
  void process_users_of_allocation(CallNode *alloc);

  void eliminate_gc_barrier(Node *p2x);
  void mark_eliminated_box(Node* box, Node* obj);
  void mark_eliminated_locking_nodes(AbstractLockNode *alock);
  bool eliminate_locking_node(AbstractLockNode *alock);
  void expand_lock_node(LockNode *lock);
  void expand_unlock_node(UnlockNode *unlock);

  // More helper methods modeled after GraphKit for array copy
  void insert_mem_bar(Node** ctrl, Node** mem, int opcode, Node* precedent = NULL);
  Node* array_element_address(Node* ary, Node* idx, BasicType elembt);
  Node* ConvI2L(Node* offset);
  Node* make_leaf_call(Node* ctrl, Node* mem,
                       const TypeFunc* call_type, address call_addr,
                       const char* call_name,
                       const TypePtr* adr_type,
                       Node* parm0 = NULL, Node* parm1 = NULL,
                       Node* parm2 = NULL, Node* parm3 = NULL,
                       Node* parm4 = NULL, Node* parm5 = NULL,
                       Node* parm6 = NULL, Node* parm7 = NULL);

  // helper methods modeled after LibraryCallKit for array copy
  Node* generate_guard(Node** ctrl, Node* test, RegionNode* region, float true_prob);
  Node* generate_slow_guard(Node** ctrl, Node* test, RegionNode* region);
  void generate_negative_guard(Node** ctrl, Node* index, RegionNode* region);
  void generate_limit_guard(Node** ctrl, Node* offset, Node* subseq_length, Node* array_length, RegionNode* region);

  // More helper methods for array copy
  Node* generate_nonpositive_guard(Node** ctrl, Node* index, bool never_negative);
  void finish_arraycopy_call(Node* call, Node** ctrl, MergeMemNode** mem, const TypePtr* adr_type);
  address basictype2arraycopy(BasicType t,
                              Node* src_offset,
                              Node* dest_offset,
                              bool disjoint_bases,
                              const char* &name,
                              bool dest_uninitialized);
  Node* generate_arraycopy(ArrayCopyNode *ac,
                           AllocateArrayNode* alloc,
                           Node** ctrl, MergeMemNode* mem, Node** io,
                           const TypePtr* adr_type,
                           BasicType basic_elem_type,
                           Node* src,  Node* src_offset,
                           Node* dest, Node* dest_offset,
                           Node* copy_length,
                           bool disjoint_bases = false,
                           bool length_never_negative = false,
                           RegionNode* slow_region = NULL);
  void generate_clear_array(Node* ctrl, MergeMemNode* merge_mem,
                            const TypePtr* adr_type,
                            Node* dest,
                            BasicType basic_elem_type,
                            Node* slice_idx,
                            Node* slice_len,
                            Node* dest_size);
  bool generate_block_arraycopy(Node** ctrl, MergeMemNode** mem, Node* io,
                                const TypePtr* adr_type,
                                BasicType basic_elem_type,
                                AllocateNode* alloc,
                                Node* src,  Node* src_offset,
                                Node* dest, Node* dest_offset,
                                Node* dest_size, bool dest_uninitialized);
  MergeMemNode* generate_slow_arraycopy(ArrayCopyNode *ac,
                                        Node** ctrl, Node* mem, Node** io,
                                        const TypePtr* adr_type,
                                        Node* src,  Node* src_offset,
                                        Node* dest, Node* dest_offset,
                                        Node* copy_length, bool dest_uninitialized);
  Node* generate_checkcast_arraycopy(Node** ctrl, MergeMemNode** mem,
                                     const TypePtr* adr_type,
                                     Node* dest_elem_klass,
                                     Node* src,  Node* src_offset,
                                     Node* dest, Node* dest_offset,
                                     Node* copy_length, bool dest_uninitialized);
  Node* generate_generic_arraycopy(Node** ctrl, MergeMemNode** mem,
                                   const TypePtr* adr_type,
                                   Node* src,  Node* src_offset,
                                   Node* dest, Node* dest_offset,
                                   Node* copy_length, bool dest_uninitialized);
  void generate_unchecked_arraycopy(Node** ctrl, MergeMemNode** mem,
                                    const TypePtr* adr_type,
                                    BasicType basic_elem_type,
                                    bool disjoint_bases,
                                    Node* src,  Node* src_offset,
                                    Node* dest, Node* dest_offset,
                                    Node* copy_length, bool dest_uninitialized);

  void expand_arraycopy_node(ArrayCopyNode *ac);

  int replace_input(Node *use, Node *oldref, Node *newref);
  void copy_call_debug_info(CallNode *oldcall, CallNode * newcall);
  Node* opt_bits_test(Node* ctrl, Node* region, int edge, Node* word, int mask, int bits, bool return_fast_path = false);
  void copy_predefined_input_for_runtime_call(Node * ctrl, CallNode* oldcall, CallNode* call);
  CallNode* make_slow_call(CallNode *oldcall, const TypeFunc* slow_call_type, address slow_call,
                           const char* leaf_name, Node* slow_path, Node* parm0, Node* parm1,
                           Node* parm2);
  void extract_call_projections(CallNode *call);

  Node* initialize_object(AllocateNode* alloc,
                          Node* control, Node* rawmem, Node* object,
                          Node* klass_node, Node* length,
                          Node* size_in_bytes);

  Node* prefetch_allocation(Node* i_o,
                            Node*& needgc_false, Node*& contended_phi_rawmem,
                            Node* old_eden_top, Node* new_eden_top,
                            Node* length);

  Node* make_arraycopy_load(ArrayCopyNode* ac, intptr_t offset, Node* ctl, Node* mem, BasicType ft, const Type *ftype, AllocateNode *alloc);

public:
  PhaseMacroExpand(PhaseIterGVN &igvn) : Phase(Macro_Expand), _igvn(igvn), _has_locks(false) {
    _igvn.set_delay_transform(true);
  }
  void eliminate_macro_nodes();
  bool expand_macro_nodes();
<<<<<<< HEAD
  void expand_vbox_nodes();
=======

  PhaseIterGVN &igvn() const { return _igvn; }

  // Members accessed from BarrierSetC2
  void replace_node(Node* source, Node* target) { _igvn.replace_node(source, target); }
  Node* intcon(jint con)        const { return _igvn.intcon(con); }
  Node* longcon(jlong con)      const { return _igvn.longcon(con); }
  Node* makecon(const Type *t)  const { return _igvn.makecon(t); }
  Node* top()                   const { return C->top(); }
>>>>>>> de66432d
};

#endif // SHARE_VM_OPTO_MACRO_HPP<|MERGE_RESOLUTION|>--- conflicted
+++ resolved
@@ -210,9 +210,7 @@
   }
   void eliminate_macro_nodes();
   bool expand_macro_nodes();
-<<<<<<< HEAD
   void expand_vbox_nodes();
-=======
 
   PhaseIterGVN &igvn() const { return _igvn; }
 
@@ -222,7 +220,6 @@
   Node* longcon(jlong con)      const { return _igvn.longcon(con); }
   Node* makecon(const Type *t)  const { return _igvn.makecon(t); }
   Node* top()                   const { return C->top(); }
->>>>>>> de66432d
 };
 
 #endif // SHARE_VM_OPTO_MACRO_HPP