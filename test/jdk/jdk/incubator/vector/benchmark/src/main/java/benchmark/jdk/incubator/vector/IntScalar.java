/*
 * Copyright (c) 2018, 2019, Oracle and/or its affiliates. All rights reserved.
 * DO NOT ALTER OR REMOVE COPYRIGHT NOTICES OR THIS FILE HEADER.
 *
 * This code is free software; you can redistribute it and/or modify it
 * under the terms of the GNU General Public License version 2 only, as
 * published by the Free Software Foundation.
 *
 * This code is distributed in the hope that it will be useful, but WITHOUT
 * ANY WARRANTY; without even the implied warranty of MERCHANTABILITY or
 * FITNESS FOR A PARTICULAR PURPOSE.  See the GNU General Public License
 * version 2 for more details (a copy is included in the LICENSE file that
 * accompanied this code).
 *
 * You should have received a copy of the GNU General Public License version
 * 2 along with this work; if not, write to the Free Software Foundation,
 * Inc., 51 Franklin St, Fifth Floor, Boston, MA 02110-1301 USA.
 *
 * Please contact Oracle, 500 Oracle Parkway, Redwood Shores, CA 94065 USA
 * or visit www.oracle.com if you need additional information or have
 * questions.
 */

package benchmark.jdk.incubator.vector;

// -- This file was mechanically generated: Do not edit! -- //

import java.util.concurrent.TimeUnit;
import java.util.function.IntFunction;

import org.openjdk.jmh.annotations.*;
import org.openjdk.jmh.infra.Blackhole;

@BenchmarkMode(Mode.Throughput)
@OutputTimeUnit(TimeUnit.MILLISECONDS)
@State(Scope.Benchmark)
@Warmup(iterations = 3, time = 1)
@Measurement(iterations = 5, time = 1)
@Fork(value = 1, jvmArgsPrepend = {"--add-modules=jdk.incubator.vector"})
public class IntScalar extends AbstractVectorBenchmark {
    static final int INVOC_COUNT = 1; // To align with vector benchmarks.

    @Param("1024")
    int size;

    int[] fill(IntFunction<Integer> f) {
        int[] array = new int[size];
        for (int i = 0; i < array.length; i++) {
            array[i] = f.apply(i);
        }
        return array;
    }

    int[] as, bs, cs, rs;
    boolean[] ms, rms;
    int[] ss;

    @Setup
    public void init() {
        as = fill(i -> (int)(2*i));
        bs = fill(i -> (int)(i+1));
        cs = fill(i -> (int)(i+5));
        rs = fill(i -> (int)0);
        ms = fillMask(size, i -> (i % 2) == 0);
        rms = fillMask(size, i -> false);

        ss = fillInt(size, i -> RANDOM.nextInt(Math.max(i,1)));
    }

    final IntFunction<int[]> fa = vl -> as;
    final IntFunction<int[]> fb = vl -> bs;
    final IntFunction<int[]> fc = vl -> cs;
    final IntFunction<int[]> fr = vl -> rs;
    final IntFunction<boolean[]> fm = vl -> ms;
    final IntFunction<boolean[]> fmr = vl -> rms;
    final IntFunction<int[]> fs = vl -> ss;


    @Benchmark
    public void add(Blackhole bh) {
        int[] as = fa.apply(size);
        int[] bs = fb.apply(size);
        int[] rs = fr.apply(size);

        for (int ic = 0; ic < INVOC_COUNT; ic++) {
            for (int i = 0; i < as.length; i++) {
                int a = as[i];
                int b = bs[i];
                rs[i] = (int)(a + b);
            }
        }

        bh.consume(rs);
    }

    @Benchmark
    public void addMasked(Blackhole bh) {
        int[] as = fa.apply(size);
        int[] bs = fb.apply(size);
        int[] rs = fr.apply(size);
        boolean[] ms = fm.apply(size);

        for (int ic = 0; ic < INVOC_COUNT; ic++) {
            for (int i = 0; i < as.length; i++) {
                int a = as[i];
                int b = bs[i];
                if (ms[i % ms.length]) {
                    rs[i] = (int)(a + b);
                } else {
                    rs[i] = a;
                }
            }
        }
        bh.consume(rs);
    }

    @Benchmark
    public void sub(Blackhole bh) {
        int[] as = fa.apply(size);
        int[] bs = fb.apply(size);
        int[] rs = fr.apply(size);

        for (int ic = 0; ic < INVOC_COUNT; ic++) {
            for (int i = 0; i < as.length; i++) {
                int a = as[i];
                int b = bs[i];
                rs[i] = (int)(a - b);
            }
        }

        bh.consume(rs);
    }

    @Benchmark
    public void subMasked(Blackhole bh) {
        int[] as = fa.apply(size);
        int[] bs = fb.apply(size);
        int[] rs = fr.apply(size);
        boolean[] ms = fm.apply(size);

        for (int ic = 0; ic < INVOC_COUNT; ic++) {
            for (int i = 0; i < as.length; i++) {
                int a = as[i];
                int b = bs[i];
                if (ms[i % ms.length]) {
                    rs[i] = (int)(a - b);
                } else {
                    rs[i] = a;
                }
            }
        }
        bh.consume(rs);
    }



    @Benchmark
    public void mul(Blackhole bh) {
        int[] as = fa.apply(size);
        int[] bs = fb.apply(size);
        int[] rs = fr.apply(size);

        for (int ic = 0; ic < INVOC_COUNT; ic++) {
            for (int i = 0; i < as.length; i++) {
                int a = as[i];
                int b = bs[i];
                rs[i] = (int)(a * b);
            }
        }

        bh.consume(rs);
    }

    @Benchmark
    public void mulMasked(Blackhole bh) {
        int[] as = fa.apply(size);
        int[] bs = fb.apply(size);
        int[] rs = fr.apply(size);
        boolean[] ms = fm.apply(size);

        for (int ic = 0; ic < INVOC_COUNT; ic++) {
            for (int i = 0; i < as.length; i++) {
                int a = as[i];
                int b = bs[i];
                if (ms[i % ms.length]) {
                    rs[i] = (int)(a * b);
                } else {
                    rs[i] = a;
                }
            }
        }
        bh.consume(rs);
    }


    @Benchmark
    public void and(Blackhole bh) {
        int[] as = fa.apply(size);
        int[] bs = fb.apply(size);
        int[] rs = fr.apply(size);

        for (int ic = 0; ic < INVOC_COUNT; ic++) {
            for (int i = 0; i < as.length; i++) {
                int a = as[i];
                int b = bs[i];
                rs[i] = (int)(a & b);
            }
        }

        bh.consume(rs);
    }



    @Benchmark
    public void andMasked(Blackhole bh) {
        int[] as = fa.apply(size);
        int[] bs = fb.apply(size);
        int[] rs = fr.apply(size);
        boolean[] ms = fm.apply(size);

        for (int ic = 0; ic < INVOC_COUNT; ic++) {
            for (int i = 0; i < as.length; i++) {
                int a = as[i];
                int b = bs[i];
                if (ms[i % ms.length]) {
                    rs[i] = (int)(a & b);
                } else {
                    rs[i] = a;
                }
            }
        }
        bh.consume(rs);
    }



    @Benchmark
    public void lanewise_ANDC2(Blackhole bh) {
        int[] as = fa.apply(size);
        int[] bs = fb.apply(size);
        int[] rs = fr.apply(size);

        for (int ic = 0; ic < INVOC_COUNT; ic++) {
            for (int i = 0; i < as.length; i++) {
                int a = as[i];
                int b = bs[i];
                rs[i] = (int)(a & ~b);
            }
        }

        bh.consume(rs);
    }



    @Benchmark
    public void lanewise_ANDC2Masked(Blackhole bh) {
        int[] as = fa.apply(size);
        int[] bs = fb.apply(size);
        int[] rs = fr.apply(size);
        boolean[] ms = fm.apply(size);

        for (int ic = 0; ic < INVOC_COUNT; ic++) {
            for (int i = 0; i < as.length; i++) {
                int a = as[i];
                int b = bs[i];
                if (ms[i % ms.length]) {
                    rs[i] = (int)(a & ~b);
                } else {
                    rs[i] = a;
                }
            }
        }
        bh.consume(rs);
    }



    @Benchmark
    public void or(Blackhole bh) {
        int[] as = fa.apply(size);
        int[] bs = fb.apply(size);
        int[] rs = fr.apply(size);

        for (int ic = 0; ic < INVOC_COUNT; ic++) {
            for (int i = 0; i < as.length; i++) {
                int a = as[i];
                int b = bs[i];
                rs[i] = (int)(a | b);
            }
        }

        bh.consume(rs);
    }



    @Benchmark
    public void orMasked(Blackhole bh) {
        int[] as = fa.apply(size);
        int[] bs = fb.apply(size);
        int[] rs = fr.apply(size);
        boolean[] ms = fm.apply(size);

        for (int ic = 0; ic < INVOC_COUNT; ic++) {
            for (int i = 0; i < as.length; i++) {
                int a = as[i];
                int b = bs[i];
                if (ms[i % ms.length]) {
                    rs[i] = (int)(a | b);
                } else {
                    rs[i] = a;
                }
            }
        }
        bh.consume(rs);
    }



    @Benchmark
    public void xor(Blackhole bh) {
        int[] as = fa.apply(size);
        int[] bs = fb.apply(size);
        int[] rs = fr.apply(size);

        for (int ic = 0; ic < INVOC_COUNT; ic++) {
            for (int i = 0; i < as.length; i++) {
                int a = as[i];
                int b = bs[i];
                rs[i] = (int)(a ^ b);
            }
        }

        bh.consume(rs);
    }



    @Benchmark
    public void xorMasked(Blackhole bh) {
        int[] as = fa.apply(size);
        int[] bs = fb.apply(size);
        int[] rs = fr.apply(size);
        boolean[] ms = fm.apply(size);

        for (int ic = 0; ic < INVOC_COUNT; ic++) {
            for (int i = 0; i < as.length; i++) {
                int a = as[i];
                int b = bs[i];
                if (ms[i % ms.length]) {
                    rs[i] = (int)(a ^ b);
                } else {
                    rs[i] = a;
                }
            }
        }
        bh.consume(rs);
    }


    @Benchmark
    public void lanewise_FIRST_NONZERO(Blackhole bh) {
        int[] as = fa.apply(size);
        int[] bs = fb.apply(size);
        int[] rs = fr.apply(size);

        for (int ic = 0; ic < INVOC_COUNT; ic++) {
            for (int i = 0; i < as.length; i++) {
                int a = as[i];
                int b = bs[i];
                rs[i] = (int)((a)!=0?a:b);
            }
        }

        bh.consume(rs);
    }

    @Benchmark
    public void lanewise_FIRST_NONZEROMasked(Blackhole bh) {
        int[] as = fa.apply(size);
        int[] bs = fb.apply(size);
        int[] rs = fr.apply(size);
        boolean[] ms = fm.apply(size);

        for (int ic = 0; ic < INVOC_COUNT; ic++) {
            for (int i = 0; i < as.length; i++) {
                int a = as[i];
                int b = bs[i];
                if (ms[i % ms.length]) {
                    rs[i] = (int)((a)!=0?a:b);
                } else {
                    rs[i] = a;
                }
            }
        }
        bh.consume(rs);
    }


    @Benchmark
    public void shiftLeft(Blackhole bh) {
        int[] as = fa.apply(size);
        int[] bs = fb.apply(size);
        int[] rs = fr.apply(size);

        for (int ic = 0; ic < INVOC_COUNT; ic++) {
            for (int i = 0; i < as.length; i++) {
                int a = as[i];
                int b = bs[i];
                rs[i] = (int)((a << b));
            }
        }

        bh.consume(rs);
    }



    @Benchmark
    public void shiftLeftMasked(Blackhole bh) {
        int[] as = fa.apply(size);
        int[] bs = fb.apply(size);
        int[] rs = fr.apply(size);
        boolean[] ms = fm.apply(size);

        for (int ic = 0; ic < INVOC_COUNT; ic++) {
            for (int i = 0; i < as.length; i++) {
                int a = as[i];
                int b = bs[i];
                if (ms[i % ms.length]) {
                    rs[i] = (int)((a << b));
                } else {
                    rs[i] = a;
                }
            }
        }
        bh.consume(rs);
    }







    @Benchmark
    public void shiftRight(Blackhole bh) {
        int[] as = fa.apply(size);
        int[] bs = fb.apply(size);
        int[] rs = fr.apply(size);

        for (int ic = 0; ic < INVOC_COUNT; ic++) {
            for (int i = 0; i < as.length; i++) {
                int a = as[i];
                int b = bs[i];
                rs[i] = (int)((a >>> b));
            }
        }

        bh.consume(rs);
    }



    @Benchmark
    public void shiftRightMasked(Blackhole bh) {
        int[] as = fa.apply(size);
        int[] bs = fb.apply(size);
        int[] rs = fr.apply(size);
        boolean[] ms = fm.apply(size);

        for (int ic = 0; ic < INVOC_COUNT; ic++) {
            for (int i = 0; i < as.length; i++) {
                int a = as[i];
                int b = bs[i];
                if (ms[i % ms.length]) {
                    rs[i] = (int)((a >>> b));
                } else {
                    rs[i] = a;
                }
            }
        }
        bh.consume(rs);
    }







    @Benchmark
    public void shiftArithmeticRight(Blackhole bh) {
        int[] as = fa.apply(size);
        int[] bs = fb.apply(size);
        int[] rs = fr.apply(size);

        for (int ic = 0; ic < INVOC_COUNT; ic++) {
            for (int i = 0; i < as.length; i++) {
                int a = as[i];
                int b = bs[i];
                rs[i] = (int)((a >> b));
            }
        }

        bh.consume(rs);
    }



    @Benchmark
    public void shiftArithmeticRightMasked(Blackhole bh) {
        int[] as = fa.apply(size);
        int[] bs = fb.apply(size);
        int[] rs = fr.apply(size);
        boolean[] ms = fm.apply(size);

        for (int ic = 0; ic < INVOC_COUNT; ic++) {
            for (int i = 0; i < as.length; i++) {
                int a = as[i];
                int b = bs[i];
                if (ms[i % ms.length]) {
                    rs[i] = (int)((a >> b));
                } else {
                    rs[i] = a;
                }
            }
        }
        bh.consume(rs);
    }







    @Benchmark
    public void shiftLeftShift(Blackhole bh) {
        int[] as = fa.apply(size);
        int[] bs = fb.apply(size);
        int[] rs = fr.apply(size);

        for (int ic = 0; ic < INVOC_COUNT; ic++) {
            for (int i = 0; i < as.length; i++) {
                int a = as[i];
                int b = bs[i];
                rs[i] = (int)((a << b));
            }
        }

        bh.consume(rs);
    }



    @Benchmark
    public void shiftLeftMaskedShift(Blackhole bh) {
        int[] as = fa.apply(size);
        int[] bs = fb.apply(size);
        int[] rs = fr.apply(size);
        boolean[] ms = fm.apply(size);

        for (int ic = 0; ic < INVOC_COUNT; ic++) {
            for (int i = 0; i < as.length; i++) {
                int a = as[i];
                int b = bs[i];
                boolean m = ms[i % ms.length];
                rs[i] = (m ? (int)((a << b)) : a);
            }
        }

        bh.consume(rs);
    }







    @Benchmark
    public void shiftRightShift(Blackhole bh) {
        int[] as = fa.apply(size);
        int[] bs = fb.apply(size);
        int[] rs = fr.apply(size);

        for (int ic = 0; ic < INVOC_COUNT; ic++) {
            for (int i = 0; i < as.length; i++) {
                int a = as[i];
                int b = bs[i];
                rs[i] = (int)((a >>> b));
            }
        }

        bh.consume(rs);
    }



    @Benchmark
    public void shiftRightMaskedShift(Blackhole bh) {
        int[] as = fa.apply(size);
        int[] bs = fb.apply(size);
        int[] rs = fr.apply(size);
        boolean[] ms = fm.apply(size);

        for (int ic = 0; ic < INVOC_COUNT; ic++) {
            for (int i = 0; i < as.length; i++) {
                int a = as[i];
                int b = bs[i];
                boolean m = ms[i % ms.length];
                rs[i] = (m ? (int)((a >>> b)) : a);
            }
        }

        bh.consume(rs);
    }







    @Benchmark
    public void shiftArithmeticRightShift(Blackhole bh) {
        int[] as = fa.apply(size);
        int[] bs = fb.apply(size);
        int[] rs = fr.apply(size);

        for (int ic = 0; ic < INVOC_COUNT; ic++) {
            for (int i = 0; i < as.length; i++) {
                int a = as[i];
                int b = bs[i];
                rs[i] = (int)((a >> b));
            }
        }

        bh.consume(rs);
    }



    @Benchmark
    public void shiftArithmeticRightMaskedShift(Blackhole bh) {
        int[] as = fa.apply(size);
        int[] bs = fb.apply(size);
        int[] rs = fr.apply(size);
        boolean[] ms = fm.apply(size);

        for (int ic = 0; ic < INVOC_COUNT; ic++) {
            for (int i = 0; i < as.length; i++) {
                int a = as[i];
                int b = bs[i];
                boolean m = ms[i % ms.length];
                rs[i] = (m ? (int)((a >> b)) : a);
            }
        }

        bh.consume(rs);
    }






    @Benchmark
    public void max(Blackhole bh) {
        int[] as = fa.apply(size);
        int[] bs = fb.apply(size);
        int[] rs = fr.apply(size);

        for (int ic = 0; ic < INVOC_COUNT; ic++) {
            for (int i = 0; i < as.length; i++) {
                int a = as[i];
                int b = bs[i];
                rs[i] = (int)(Math.max(a, b));
            }
        }

        bh.consume(rs);
    }

    @Benchmark
    public void maxMasked(Blackhole bh) {
        int[] as = fa.apply(size);
        int[] bs = fb.apply(size);
        int[] rs = fr.apply(size);
        boolean[] ms = fm.apply(size);

        for (int ic = 0; ic < INVOC_COUNT; ic++) {
            for (int i = 0; i < as.length; i++) {
                int a = as[i];
                int b = bs[i];
                if (ms[i % ms.length]) {
                    rs[i] = (int)(Math.max(a, b));
                } else {
                    rs[i] = a;
                }
            }
        }
        bh.consume(rs);
    }

    @Benchmark
    public void min(Blackhole bh) {
        int[] as = fa.apply(size);
        int[] bs = fb.apply(size);
        int[] rs = fr.apply(size);

        for (int ic = 0; ic < INVOC_COUNT; ic++) {
            for (int i = 0; i < as.length; i++) {
                int a = as[i];
                int b = bs[i];
                rs[i] = (int)(Math.min(a, b));
            }
        }

        bh.consume(rs);
    }

    @Benchmark
    public void minMasked(Blackhole bh) {
        int[] as = fa.apply(size);
        int[] bs = fb.apply(size);
        int[] rs = fr.apply(size);
        boolean[] ms = fm.apply(size);

        for (int ic = 0; ic < INVOC_COUNT; ic++) {
            for (int i = 0; i < as.length; i++) {
                int a = as[i];
                int b = bs[i];
                if (ms[i % ms.length]) {
                    rs[i] = (int)(Math.min(a, b));
                } else {
                    rs[i] = a;
                }
            }
        }
        bh.consume(rs);
    }


    @Benchmark
    public void andLanes(Blackhole bh) {
        int[] as = fa.apply(size);
        int r = -1;
        for (int ic = 0; ic < INVOC_COUNT; ic++) {
            r = -1;
            for (int i = 0; i < as.length; i++) {
                r &= as[i];
            }
        }
        bh.consume(r);
    }



    @Benchmark
    public void andLanesMasked(Blackhole bh) {
        int[] as = fa.apply(size);
        boolean[] ms = fm.apply(size);
        int r = -1;
        for (int ic = 0; ic < INVOC_COUNT; ic++) {
            r = -1;
            for (int i = 0; i < as.length; i++) {
                if (ms[i % ms.length])
                    r &= as[i];
            }
        }
        bh.consume(r);
    }



    @Benchmark
    public void orLanes(Blackhole bh) {
        int[] as = fa.apply(size);
        int r = 0;
        for (int ic = 0; ic < INVOC_COUNT; ic++) {
            r = 0;
            for (int i = 0; i < as.length; i++) {
                r |= as[i];
            }
        }
        bh.consume(r);
    }



    @Benchmark
    public void orLanesMasked(Blackhole bh) {
        int[] as = fa.apply(size);
        boolean[] ms = fm.apply(size);
        int r = 0;
        for (int ic = 0; ic < INVOC_COUNT; ic++) {
            r = 0;
            for (int i = 0; i < as.length; i++) {
                if (ms[i % ms.length])
                    r |= as[i];
            }
        }
        bh.consume(r);
    }



    @Benchmark
    public void xorLanes(Blackhole bh) {
        int[] as = fa.apply(size);
        int r = 0;
        for (int ic = 0; ic < INVOC_COUNT; ic++) {
            r = 0;
            for (int i = 0; i < as.length; i++) {
                r ^= as[i];
            }
        }
        bh.consume(r);
    }



    @Benchmark
    public void xorLanesMasked(Blackhole bh) {
        int[] as = fa.apply(size);
        boolean[] ms = fm.apply(size);
        int r = 0;
        for (int ic = 0; ic < INVOC_COUNT; ic++) {
            r = 0;
            for (int i = 0; i < as.length; i++) {
                if (ms[i % ms.length])
                    r ^= as[i];
            }
        }
        bh.consume(r);
    }


    @Benchmark
    public void addLanes(Blackhole bh) {
        int[] as = fa.apply(size);
        int r = 0;
        for (int ic = 0; ic < INVOC_COUNT; ic++) {
            r = 0;
            for (int i = 0; i < as.length; i++) {
                r += as[i];
            }
        }
        bh.consume(r);
    }

    @Benchmark
    public void addLanesMasked(Blackhole bh) {
        int[] as = fa.apply(size);
        boolean[] ms = fm.apply(size);
        int r = 0;
        for (int ic = 0; ic < INVOC_COUNT; ic++) {
            r = 0;
            for (int i = 0; i < as.length; i++) {
                if (ms[i % ms.length])
                    r += as[i];
            }
        }
        bh.consume(r);
    }

    @Benchmark
    public void mulLanes(Blackhole bh) {
        int[] as = fa.apply(size);
        int r = 1;
        for (int ic = 0; ic < INVOC_COUNT; ic++) {
            r = 1;
            for (int i = 0; i < as.length; i++) {
                r *= as[i];
            }
        }
        bh.consume(r);
    }

    @Benchmark
    public void mulLanesMasked(Blackhole bh) {
        int[] as = fa.apply(size);
        boolean[] ms = fm.apply(size);
        int r = 1;
        for (int ic = 0; ic < INVOC_COUNT; ic++) {
            r = 1;
            for (int i = 0; i < as.length; i++) {
                if (ms[i % ms.length])
                    r *= as[i];
            }
        }
        bh.consume(r);
    }

    @Benchmark
    public void minLanes(Blackhole bh) {
        int[] as = fa.apply(size);
        int r = Integer.MAX_VALUE;
        for (int ic = 0; ic < INVOC_COUNT; ic++) {
            r = Integer.MAX_VALUE;
            for (int i = 0; i < as.length; i++) {
                r = (int)Math.min(r, as[i]);
            }
        }
        bh.consume(r);
    }

    @Benchmark
    public void minLanesMasked(Blackhole bh) {
        int[] as = fa.apply(size);
        boolean[] ms = fm.apply(size);
        int r = Integer.MAX_VALUE;
        for (int ic = 0; ic < INVOC_COUNT; ic++) {
            r = Integer.MAX_VALUE;
            for (int i = 0; i < as.length; i++) {
                if (ms[i % ms.length])
                    r = (int)Math.min(r, as[i]);
            }
        }
        bh.consume(r);
    }

    @Benchmark
    public void maxLanes(Blackhole bh) {
        int[] as = fa.apply(size);
        int r = Integer.MIN_VALUE;
        for (int ic = 0; ic < INVOC_COUNT; ic++) {
            r = Integer.MIN_VALUE;
            for (int i = 0; i < as.length; i++) {
                r = (int)Math.max(r, as[i]);
            }
        }
        bh.consume(r);
    }

    @Benchmark
    public void maxLanesMasked(Blackhole bh) {
        int[] as = fa.apply(size);
        boolean[] ms = fm.apply(size);
        int r = Integer.MIN_VALUE;
        for (int ic = 0; ic < INVOC_COUNT; ic++) {
            r = Integer.MIN_VALUE;
            for (int i = 0; i < as.length; i++) {
                if (ms[i % ms.length])
                    r = (int)Math.max(r, as[i]);
            }
        }
        bh.consume(r);
    }


    @Benchmark
    public void anyTrue(Blackhole bh) {
        boolean[] ms = fm.apply(size);
        boolean r = false;
        for (int ic = 0; ic < INVOC_COUNT; ic++) {
            r = false;
            for (int i = 0; i < ms.length; i++) {
                r |= ms[i];
            }
        }
        bh.consume(r);
    }



    @Benchmark
    public void allTrue(Blackhole bh) {
        boolean[] ms = fm.apply(size);
        boolean r = true;
        for (int ic = 0; ic < INVOC_COUNT; ic++) {
            r = true;
            for (int i = 0; i < ms.length; i++) {
                r &= ms[i];
            }
        }
        bh.consume(r);
    }


    @Benchmark
    public void lessThan(Blackhole bh) {
        int[] as = fa.apply(size);
        int[] bs = fb.apply(size);

        boolean r = false;
        for (int ic = 0; ic < INVOC_COUNT; ic++) {
            r = false;
            for (int i = 0; i < as.length; i++) {
                boolean m = (as[i] < bs[i]);
                r |= m; // accumulate so JIT can't eliminate the computation
            }
        }

        bh.consume(r);
    }

    @Benchmark
    public void greaterThan(Blackhole bh) {
        int[] as = fa.apply(size);
        int[] bs = fb.apply(size);

        boolean r = false;
        for (int ic = 0; ic < INVOC_COUNT; ic++) {
            r = false;
            for (int i = 0; i < as.length; i++) {
                boolean m = (as[i] > bs[i]);
                r |= m; // accumulate so JIT can't eliminate the computation
            }
        }

        bh.consume(r);
    }

    @Benchmark
    public void equal(Blackhole bh) {
        int[] as = fa.apply(size);
        int[] bs = fb.apply(size);

        boolean r = false;
        for (int ic = 0; ic < INVOC_COUNT; ic++) {
            r = false;
            for (int i = 0; i < as.length; i++) {
                boolean m = (as[i] == bs[i]);
                r |= m; // accumulate so JIT can't eliminate the computation
            }
        }

        bh.consume(r);
    }

    @Benchmark
    public void notEqual(Blackhole bh) {
        int[] as = fa.apply(size);
        int[] bs = fb.apply(size);

        boolean r = false;
        for (int ic = 0; ic < INVOC_COUNT; ic++) {
            r = false;
            for (int i = 0; i < as.length; i++) {
                boolean m = (as[i] != bs[i]);
                r |= m; // accumulate so JIT can't eliminate the computation
            }
        }

        bh.consume(r);
    }

    @Benchmark
    public void lessThanEq(Blackhole bh) {
        int[] as = fa.apply(size);
        int[] bs = fb.apply(size);

        boolean r = false;
        for (int ic = 0; ic < INVOC_COUNT; ic++) {
            r = false;
            for (int i = 0; i < as.length; i++) {
                boolean m = (as[i] <= bs[i]);
                r |= m; // accumulate so JIT can't eliminate the computation
            }
        }

        bh.consume(r);
    }

    @Benchmark
    public void greaterThanEq(Blackhole bh) {
        int[] as = fa.apply(size);
        int[] bs = fb.apply(size);

        boolean r = false;
        for (int ic = 0; ic < INVOC_COUNT; ic++) {
            r = false;
            for (int i = 0; i < as.length; i++) {
                boolean m = (as[i] >= bs[i]);
                r |= m; // accumulate so JIT can't eliminate the computation
            }
        }

        bh.consume(r);
    }

    @Benchmark
    public void blend(Blackhole bh) {
        int[] as = fa.apply(size);
        int[] bs = fb.apply(size);
        int[] rs = fr.apply(size);
        boolean[] ms = fm.apply(size);

        for (int ic = 0; ic < INVOC_COUNT; ic++) {
            for (int i = 0; i < as.length; i++) {
                int a = as[i];
                int b = bs[i];
                boolean m = ms[i % ms.length];
                rs[i] = (m ? b : a);
            }
        }

        bh.consume(rs);
    }
    void rearrangeShared(int window, Blackhole bh) {
        int[] as = fa.apply(size);
        int[] order = fs.apply(size);
        int[] rs = fr.apply(size);

        for (int ic = 0; ic < INVOC_COUNT; ic++) {
            for (int i = 0; i < as.length; i += window) {
                for (int j = 0; j < window; j++) {
                    int a = as[i+j];
                    int pos = order[j];
                    rs[i + pos] = a;
                }
            }
        }

        bh.consume(rs);
    }

    @Benchmark
    public void rearrange064(Blackhole bh) {
        int window = 64 / Integer.SIZE;
        rearrangeShared(window, bh);
    }

    @Benchmark
    public void rearrange128(Blackhole bh) {
        int window = 128 / Integer.SIZE;
        rearrangeShared(window, bh);
    }

    @Benchmark
    public void rearrange256(Blackhole bh) {
        int window = 256 / Integer.SIZE;
        rearrangeShared(window, bh);
    }

    @Benchmark
    public void rearrange512(Blackhole bh) {
        int window = 512 / Integer.SIZE;
        rearrangeShared(window, bh);
    }






















    @Benchmark
    public void lanewise_BITWISE_BLEND(Blackhole bh) {
        int[] as = fa.apply(size);
        int[] bs = fb.apply(size);
        int[] cs = fc.apply(size);
        int[] rs = fr.apply(size);

        for (int ic = 0; ic < INVOC_COUNT; ic++) {
            for (int i = 0; i < as.length; i++) {
                int a = as[i];
                int b = bs[i];
                int c = cs[i];
                rs[i] = (int)((a&~(c))|(b&c));
            }
        }

        bh.consume(rs);
    }




    @Benchmark
    public void lanewise_BITWISE_BLENDMasked(Blackhole bh) {
        int[] as = fa.apply(size);
        int[] bs = fb.apply(size);
        int[] cs = fc.apply(size);
        int[] rs = fr.apply(size);
        boolean[] ms = fm.apply(size);

        for (int ic = 0; ic < INVOC_COUNT; ic++) {
            for (int i = 0; i < as.length; i++) {
                int a = as[i];
                int b = bs[i];
                int c = cs[i];
                if (ms[i % ms.length]) {
                    rs[i] = (int)((a&~(c))|(b&c));
                } else {
                    rs[i] = a;
                }
            }
        }
        bh.consume(rs);
    }


    @Benchmark
    public void neg(Blackhole bh) {
        int[] as = fa.apply(size);
        int[] rs = fr.apply(size);

        for (int ic = 0; ic < INVOC_COUNT; ic++) {
            for (int i = 0; i < as.length; i++) {
                int a = as[i];
                rs[i] = (int)(-((int)a));
            }
        }

        bh.consume(rs);
    }

    @Benchmark
    public void negMasked(Blackhole bh) {
        int[] as = fa.apply(size);
        int[] rs = fr.apply(size);
        boolean[] ms = fm.apply(size);

        for (int ic = 0; ic < INVOC_COUNT; ic++) {
            for (int i = 0; i < as.length; i++) {
                int a = as[i];
                boolean m = ms[i % ms.length];
                rs[i] = (m ? (int)(-((int)a)) : a);
            }
        }

        bh.consume(rs);
    }

    @Benchmark
    public void abs(Blackhole bh) {
        int[] as = fa.apply(size);
        int[] rs = fr.apply(size);

        for (int ic = 0; ic < INVOC_COUNT; ic++) {
            for (int i = 0; i < as.length; i++) {
                int a = as[i];
                rs[i] = (int)(Math.abs((int)a));
            }
        }

        bh.consume(rs);
    }

    @Benchmark
    public void absMasked(Blackhole bh) {
        int[] as = fa.apply(size);
        int[] rs = fr.apply(size);
        boolean[] ms = fm.apply(size);

        for (int ic = 0; ic < INVOC_COUNT; ic++) {
            for (int i = 0; i < as.length; i++) {
                int a = as[i];
                boolean m = ms[i % ms.length];
                rs[i] = (m ? (int)(Math.abs((int)a)) : a);
            }
        }

        bh.consume(rs);
    }


    @Benchmark
    public void not(Blackhole bh) {
        int[] as = fa.apply(size);
        int[] rs = fr.apply(size);

        for (int ic = 0; ic < INVOC_COUNT; ic++) {
            for (int i = 0; i < as.length; i++) {
                int a = as[i];
                rs[i] = (int)(~((int)a));
            }
        }

        bh.consume(rs);
    }



    @Benchmark
    public void notMasked(Blackhole bh) {
        int[] as = fa.apply(size);
        int[] rs = fr.apply(size);
        boolean[] ms = fm.apply(size);

        for (int ic = 0; ic < INVOC_COUNT; ic++) {
            for (int i = 0; i < as.length; i++) {
                int a = as[i];
                boolean m = ms[i % ms.length];
                rs[i] = (m ? (int)(~((int)a)) : a);
            }
        }

        bh.consume(rs);
    }



<<<<<<< HEAD
    @Benchmark
    public void lanewise_ZOMO(Blackhole bh) {
        int[] as = fa.apply(size);
        int[] rs = fr.apply(size);

        for (int ic = 0; ic < INVOC_COUNT; ic++) {
            for (int i = 0; i < as.length; i++) {
                int a = as[i];
                rs[i] = (int)((a==0?0:-1));
            }
        }

        bh.consume(rs);
    }



    @Benchmark
    public void lanewise_ZOMOMasked(Blackhole bh) {
        int[] as = fa.apply(size);
        int[] rs = fr.apply(size);
        boolean[] ms = fm.apply(size);

        for (int ic = 0; ic < INVOC_COUNT; ic++) {
            for (int i = 0; i < as.length; i++) {
                int a = as[i];
                boolean m = ms[i % ms.length];
                rs[i] = (m ? (int)((a==0?0:-1)) : a);
            }
        }

        bh.consume(rs);
    }




=======
>>>>>>> c3aabcdb
    @Benchmark
    public void gatherBase0(Blackhole bh) {
        int[] as = fa.apply(size);
        int[] is    = fs.apply(size);
        int[] rs = fr.apply(size);

        for (int ic = 0; ic < INVOC_COUNT; ic++) {
            for (int i = 0; i < as.length; i++) {
                int ix = 0 + is[i];
                rs[i] = as[ix];
            }
        }

        bh.consume(rs);
    }


    void gather(int window, Blackhole bh) {
        int[] as = fa.apply(size);
        int[] is    = fs.apply(size);
        int[] rs = fr.apply(size);

        for (int ic = 0; ic < INVOC_COUNT; ic++) {
            for (int i = 0; i < as.length; i += window) {
                for (int j = 0; j < window; j++) {
                    int ix = i + is[i + j];
                    rs[i + j] = as[ix];
                }
            }
        }

        bh.consume(rs);
    }

    @Benchmark
    public void gather064(Blackhole bh) {
        int window = 64 / Integer.SIZE;
        gather(window, bh);
    }

    @Benchmark
    public void gather128(Blackhole bh) {
        int window = 128 / Integer.SIZE;
        gather(window, bh);
    }

    @Benchmark
    public void gather256(Blackhole bh) {
        int window = 256 / Integer.SIZE;
        gather(window, bh);
    }

    @Benchmark
    public void gather512(Blackhole bh) {
        int window = 512 / Integer.SIZE;
        gather(window, bh);
    }

    @Benchmark
    public void scatterBase0(Blackhole bh) {
        int[] as = fa.apply(size);
        int[] is    = fs.apply(size);
        int[] rs = fr.apply(size);

        for (int ic = 0; ic < INVOC_COUNT; ic++) {
            for (int i = 0; i < as.length; i++) {
                int ix = 0 + is[i];
                rs[ix] = as[i];
            }
        }

        bh.consume(rs);
    }

    void scatter(int window, Blackhole bh) {
        int[] as = fa.apply(size);
        int[] is    = fs.apply(size);
        int[] rs = fr.apply(size);

        for (int ic = 0; ic < INVOC_COUNT; ic++) {
            for (int i = 0; i < as.length; i += window) {
                for (int j = 0; j < window; j++) {
                    int ix = i + is[i + j];
                    rs[ix] = as[i + j];
                }
            }
        }

        bh.consume(rs);
    }

    @Benchmark
    public void scatter064(Blackhole bh) {
        int window = 64 / Integer.SIZE;
        scatter(window, bh);
    }

    @Benchmark
    public void scatter128(Blackhole bh) {
        int window = 128 / Integer.SIZE;
        scatter(window, bh);
    }

    @Benchmark
    public void scatter256(Blackhole bh) {
        int window = 256 / Integer.SIZE;
        scatter(window, bh);
    }

    @Benchmark
    public void scatter512(Blackhole bh) {
        int window = 512 / Integer.SIZE;
        scatter(window, bh);
    }
}
<|MERGE_RESOLUTION|>--- conflicted
+++ resolved
@@ -441,10 +441,6 @@
 
 
 
-
-
-
-
     @Benchmark
     public void shiftRight(Blackhole bh) {
         int[] as = fa.apply(size);
@@ -487,10 +483,6 @@
 
 
 
-
-
-
-
     @Benchmark
     public void shiftArithmeticRight(Blackhole bh) {
         int[] as = fa.apply(size);
@@ -533,10 +525,6 @@
 
 
 
-
-
-
-
     @Benchmark
     public void shiftLeftShift(Blackhole bh) {
         int[] as = fa.apply(size);
@@ -686,27 +674,6 @@
     }
 
     @Benchmark
-    public void maxMasked(Blackhole bh) {
-        int[] as = fa.apply(size);
-        int[] bs = fb.apply(size);
-        int[] rs = fr.apply(size);
-        boolean[] ms = fm.apply(size);
-
-        for (int ic = 0; ic < INVOC_COUNT; ic++) {
-            for (int i = 0; i < as.length; i++) {
-                int a = as[i];
-                int b = bs[i];
-                if (ms[i % ms.length]) {
-                    rs[i] = (int)(Math.max(a, b));
-                } else {
-                    rs[i] = a;
-                }
-            }
-        }
-        bh.consume(rs);
-    }
-
-    @Benchmark
     public void min(Blackhole bh) {
         int[] as = fa.apply(size);
         int[] bs = fb.apply(size);
@@ -720,27 +687,6 @@
             }
         }
 
-        bh.consume(rs);
-    }
-
-    @Benchmark
-    public void minMasked(Blackhole bh) {
-        int[] as = fa.apply(size);
-        int[] bs = fb.apply(size);
-        int[] rs = fr.apply(size);
-        boolean[] ms = fm.apply(size);
-
-        for (int ic = 0; ic < INVOC_COUNT; ic++) {
-            for (int i = 0; i < as.length; i++) {
-                int a = as[i];
-                int b = bs[i];
-                if (ms[i % ms.length]) {
-                    rs[i] = (int)(Math.min(a, b));
-                } else {
-                    rs[i] = a;
-                }
-            }
-        }
         bh.consume(rs);
     }
 
@@ -1312,7 +1258,6 @@
 
 
 
-<<<<<<< HEAD
     @Benchmark
     public void lanewise_ZOMO(Blackhole bh) {
         int[] as = fa.apply(size);
@@ -1349,9 +1294,6 @@
 
 
 
-
-=======
->>>>>>> c3aabcdb
     @Benchmark
     public void gatherBase0(Blackhole bh) {
         int[] as = fa.apply(size);
