/*
 * Copyright (c) 1997, 2019, Oracle and/or its affiliates. All rights reserved.
 * DO NOT ALTER OR REMOVE COPYRIGHT NOTICES OR THIS FILE HEADER.
 *
 * This code is free software; you can redistribute it and/or modify it
 * under the terms of the GNU General Public License version 2 only, as
 * published by the Free Software Foundation.
 *
 * This code is distributed in the hope that it will be useful, but WITHOUT
 * ANY WARRANTY; without even the implied warranty of MERCHANTABILITY or
 * FITNESS FOR A PARTICULAR PURPOSE.  See the GNU General Public License
 * version 2 for more details (a copy is included in the LICENSE file that
 * accompanied this code).
 *
 * You should have received a copy of the GNU General Public License version
 * 2 along with this work; if not, write to the Free Software Foundation,
 * Inc., 51 Franklin St, Fifth Floor, Boston, MA 02110-1301 USA.
 *
 * Please contact Oracle, 500 Oracle Parkway, Redwood Shores, CA 94065 USA
 * or visit www.oracle.com if you need additional information or have any
 * questions.
 *
 */

#ifndef SHARE_OPTO_CALLNODE_HPP
#define SHARE_OPTO_CALLNODE_HPP

#include "opto/connode.hpp"
#include "opto/mulnode.hpp"
#include "opto/multnode.hpp"
#include "opto/opcodes.hpp"
#include "opto/phaseX.hpp"
#include "opto/replacednodes.hpp"
#include "opto/type.hpp"

// Portions of code courtesy of Clifford Click

// Optimization - Graph Style

class Chaitin;
class NamedCounter;
class MultiNode;
class  SafePointNode;
class   CallNode;
class     CallJavaNode;
class       CallStaticJavaNode;
class       CallDynamicJavaNode;
class     CallRuntimeNode;
class       CallLeafNode;
class         CallLeafNoFPNode;
class         CallLeafVectorNode;
class     AllocateNode;
class       AllocateArrayNode;
class     BoxLockNode;
class     LockNode;
class     UnlockNode;
class JVMState;
class OopMap;
class State;
class StartNode;
class MachCallNode;
class FastLockNode;

//------------------------------StartNode--------------------------------------
// The method start node
class StartNode : public MultiNode {
  virtual bool cmp( const Node &n ) const;
  virtual uint size_of() const; // Size is bigger
public:
  const TypeTuple *_domain;
  StartNode( Node *root, const TypeTuple *domain ) : MultiNode(2), _domain(domain) {
    init_class_id(Class_Start);
    init_req(0,this);
    init_req(1,root);
  }
  virtual int Opcode() const;
  virtual bool pinned() const { return true; };
  virtual const Type *bottom_type() const;
  virtual const TypePtr *adr_type() const { return TypePtr::BOTTOM; }
  virtual const Type* Value(PhaseGVN* phase) const;
  virtual Node *Ideal(PhaseGVN *phase, bool can_reshape);
  virtual void  calling_convention( BasicType* sig_bt, VMRegPair *parm_reg, uint length ) const;
  virtual const RegMask &in_RegMask(uint) const;
  virtual Node *match( const ProjNode *proj, const Matcher *m );
  virtual uint ideal_reg() const { return 0; }
#ifndef PRODUCT
  virtual void  dump_spec(outputStream *st) const;
  virtual void  dump_compact_spec(outputStream *st) const;
#endif
};

//------------------------------StartOSRNode-----------------------------------
// The method start node for on stack replacement code
class StartOSRNode : public StartNode {
public:
  StartOSRNode( Node *root, const TypeTuple *domain ) : StartNode(root, domain) {}
  virtual int   Opcode() const;
  static  const TypeTuple *osr_domain();
};


//------------------------------ParmNode---------------------------------------
// Incoming parameters
class ParmNode : public ProjNode {
  static const char * const names[TypeFunc::Parms+1];
public:
  ParmNode( StartNode *src, uint con ) : ProjNode(src,con) {
    init_class_id(Class_Parm);
  }
  virtual int Opcode() const;
  virtual bool  is_CFG() const { return (_con == TypeFunc::Control); }
  virtual uint ideal_reg() const;
#ifndef PRODUCT
  virtual void dump_spec(outputStream *st) const;
  virtual void dump_compact_spec(outputStream *st) const;
  virtual void related(GrowableArray<Node*> *in_rel, GrowableArray<Node*> *out_rel, bool compact) const;
#endif
};


//------------------------------ReturnNode-------------------------------------
// Return from subroutine node
class ReturnNode : public Node {
public:
  ReturnNode( uint edges, Node *cntrl, Node *i_o, Node *memory, Node *retadr, Node *frameptr );
  virtual int Opcode() const;
  virtual bool  is_CFG() const { return true; }
  virtual uint hash() const { return NO_HASH; }  // CFG nodes do not hash
  virtual bool depends_only_on_test() const { return false; }
  virtual Node *Ideal(PhaseGVN *phase, bool can_reshape);
  virtual const Type* Value(PhaseGVN* phase) const;
  virtual uint ideal_reg() const { return NotAMachineReg; }
  virtual uint match_edge(uint idx) const;
#ifndef PRODUCT
  virtual void dump_req(outputStream *st = tty) const;
#endif
};


//------------------------------RethrowNode------------------------------------
// Rethrow of exception at call site.  Ends a procedure before rethrowing;
// ends the current basic block like a ReturnNode.  Restores registers and
// unwinds stack.  Rethrow happens in the caller's method.
class RethrowNode : public Node {
 public:
  RethrowNode( Node *cntrl, Node *i_o, Node *memory, Node *frameptr, Node *ret_adr, Node *exception );
  virtual int Opcode() const;
  virtual bool  is_CFG() const { return true; }
  virtual uint hash() const { return NO_HASH; }  // CFG nodes do not hash
  virtual bool depends_only_on_test() const { return false; }
  virtual Node *Ideal(PhaseGVN *phase, bool can_reshape);
  virtual const Type* Value(PhaseGVN* phase) const;
  virtual uint match_edge(uint idx) const;
  virtual uint ideal_reg() const { return NotAMachineReg; }
#ifndef PRODUCT
  virtual void dump_req(outputStream *st = tty) const;
#endif
};


//------------------------------TailCallNode-----------------------------------
// Pop stack frame and jump indirect
class TailCallNode : public ReturnNode {
public:
  TailCallNode( Node *cntrl, Node *i_o, Node *memory, Node *frameptr, Node *retadr, Node *target, Node *moop )
    : ReturnNode( TypeFunc::Parms+2, cntrl, i_o, memory, frameptr, retadr ) {
    init_req(TypeFunc::Parms, target);
    init_req(TypeFunc::Parms+1, moop);
  }

  virtual int Opcode() const;
  virtual uint match_edge(uint idx) const;
};

//------------------------------TailJumpNode-----------------------------------
// Pop stack frame and jump indirect
class TailJumpNode : public ReturnNode {
public:
  TailJumpNode( Node *cntrl, Node *i_o, Node *memory, Node *frameptr, Node *target, Node *ex_oop)
    : ReturnNode(TypeFunc::Parms+2, cntrl, i_o, memory, frameptr, Compile::current()->top()) {
    init_req(TypeFunc::Parms, target);
    init_req(TypeFunc::Parms+1, ex_oop);
  }

  virtual int Opcode() const;
  virtual uint match_edge(uint idx) const;
};

//-------------------------------JVMState-------------------------------------
// A linked list of JVMState nodes captures the whole interpreter state,
// plus GC roots, for all active calls at some call site in this compilation
// unit.  (If there is no inlining, then the list has exactly one link.)
// This provides a way to map the optimized program back into the interpreter,
// or to let the GC mark the stack.
class JVMState : public ResourceObj {
  friend class VMStructs;
public:
  typedef enum {
    Reexecute_Undefined = -1, // not defined -- will be translated into false later
    Reexecute_False     =  0, // false       -- do not reexecute
    Reexecute_True      =  1  // true        -- reexecute the bytecode
  } ReexecuteState; //Reexecute State

private:
  JVMState*         _caller;    // List pointer for forming scope chains
  uint              _depth;     // One more than caller depth, or one.
  uint              _locoff;    // Offset to locals in input edge mapping
  uint              _stkoff;    // Offset to stack in input edge mapping
  uint              _monoff;    // Offset to monitors in input edge mapping
  uint              _scloff;    // Offset to fields of scalar objs in input edge mapping
  uint              _endoff;    // Offset to end of input edge mapping
  uint              _sp;        // Jave Expression Stack Pointer for this state
  int               _bci;       // Byte Code Index of this JVM point
  ReexecuteState    _reexecute; // Whether this bytecode need to be re-executed
  ciMethod*         _method;    // Method Pointer
  SafePointNode*    _map;       // Map node associated with this scope
public:
  friend class Compile;
  friend class PreserveReexecuteState;

  // Because JVMState objects live over the entire lifetime of the
  // Compile object, they are allocated into the comp_arena, which
  // does not get resource marked or reset during the compile process
  void *operator new( size_t x, Compile* C ) throw() { return C->comp_arena()->Amalloc(x); }
  void operator delete( void * ) { } // fast deallocation

  // Create a new JVMState, ready for abstract interpretation.
  JVMState(ciMethod* method, JVMState* caller);
  JVMState(int stack_size);  // root state; has a null method

  // Access functions for the JVM
  // ... --|--- loc ---|--- stk ---|--- arg ---|--- mon ---|--- scl ---|
  //       \ locoff    \ stkoff    \ argoff    \ monoff    \ scloff    \ endoff
  uint              locoff() const { return _locoff; }
  uint              stkoff() const { return _stkoff; }
  uint              argoff() const { return _stkoff + _sp; }
  uint              monoff() const { return _monoff; }
  uint              scloff() const { return _scloff; }
  uint              endoff() const { return _endoff; }
  uint              oopoff() const { return debug_end(); }

  int            loc_size() const { return stkoff() - locoff(); }
  int            stk_size() const { return monoff() - stkoff(); }
  int            mon_size() const { return scloff() - monoff(); }
  int            scl_size() const { return endoff() - scloff(); }

  bool        is_loc(uint i) const { return locoff() <= i && i < stkoff(); }
  bool        is_stk(uint i) const { return stkoff() <= i && i < monoff(); }
  bool        is_mon(uint i) const { return monoff() <= i && i < scloff(); }
  bool        is_scl(uint i) const { return scloff() <= i && i < endoff(); }

  uint                      sp() const { return _sp; }
  int                      bci() const { return _bci; }
  bool        should_reexecute() const { return _reexecute==Reexecute_True; }
  bool  is_reexecute_undefined() const { return _reexecute==Reexecute_Undefined; }
  bool              has_method() const { return _method != NULL; }
  ciMethod*             method() const { assert(has_method(), ""); return _method; }
  JVMState*             caller() const { return _caller; }
  SafePointNode*           map() const { return _map; }
  uint                   depth() const { return _depth; }
  uint             debug_start() const; // returns locoff of root caller
  uint               debug_end() const; // returns endoff of self
  uint              debug_size() const {
    return loc_size() + sp() + mon_size() + scl_size();
  }
  uint        debug_depth()  const; // returns sum of debug_size values at all depths

  // Returns the JVM state at the desired depth (1 == root).
  JVMState* of_depth(int d) const;

  // Tells if two JVM states have the same call chain (depth, methods, & bcis).
  bool same_calls_as(const JVMState* that) const;

  // Monitors (monitors are stored as (boxNode, objNode) pairs
  enum { logMonitorEdges = 1 };
  int  nof_monitors()              const { return mon_size() >> logMonitorEdges; }
  int  monitor_depth()             const { return nof_monitors() + (caller() ? caller()->monitor_depth() : 0); }
  int  monitor_box_offset(int idx) const { return monoff() + (idx << logMonitorEdges) + 0; }
  int  monitor_obj_offset(int idx) const { return monoff() + (idx << logMonitorEdges) + 1; }
  bool is_monitor_box(uint off)    const {
    assert(is_mon(off), "should be called only for monitor edge");
    return (0 == bitfield(off - monoff(), 0, logMonitorEdges));
  }
  bool is_monitor_use(uint off)    const { return (is_mon(off)
                                                   && is_monitor_box(off))
                                             || (caller() && caller()->is_monitor_use(off)); }

  // Initialization functions for the JVM
  void              set_locoff(uint off) { _locoff = off; }
  void              set_stkoff(uint off) { _stkoff = off; }
  void              set_monoff(uint off) { _monoff = off; }
  void              set_scloff(uint off) { _scloff = off; }
  void              set_endoff(uint off) { _endoff = off; }
  void              set_offsets(uint off) {
    _locoff = _stkoff = _monoff = _scloff = _endoff = off;
  }
  void              set_map(SafePointNode *map) { _map = map; }
  void              set_sp(uint sp) { _sp = sp; }
                    // _reexecute is initialized to "undefined" for a new bci
  void              set_bci(int bci) {if(_bci != bci)_reexecute=Reexecute_Undefined; _bci = bci; }
  void              set_should_reexecute(bool reexec) {_reexecute = reexec ? Reexecute_True : Reexecute_False;}

  // Miscellaneous utility functions
  JVMState* clone_deep(Compile* C) const;    // recursively clones caller chain
  JVMState* clone_shallow(Compile* C) const; // retains uncloned caller
  void      set_map_deep(SafePointNode *map);// reset map for all callers
  void      adapt_position(int delta);       // Adapt offsets in in-array after adding an edge.
  int       interpreter_frame_size() const;

#ifndef PRODUCT
  void      format(PhaseRegAlloc *regalloc, const Node *n, outputStream* st) const;
  void      dump_spec(outputStream *st) const;
  void      dump_on(outputStream* st) const;
  void      dump() const {
    dump_on(tty);
  }
  void      print_on(outputStream* st) const;
#endif
};

//------------------------------SafePointNode----------------------------------
// A SafePointNode is a subclass of a MultiNode for convenience (and
// potential code sharing) only - conceptually it is independent of
// the Node semantics.
class SafePointNode : public MultiNode {
  virtual bool           cmp( const Node &n ) const;
  virtual uint           size_of() const;       // Size is bigger

public:
  SafePointNode(uint edges, JVMState* jvms,
                // A plain safepoint advertises no memory effects (NULL):
                const TypePtr* adr_type = NULL)
    : MultiNode( edges ),
      _oop_map(NULL),
      _jvms(jvms),
      _adr_type(adr_type)
  {
    init_class_id(Class_SafePoint);
  }

  OopMap*         _oop_map;   // Array of OopMap info (8-bit char) for GC
  JVMState* const _jvms;      // Pointer to list of JVM State objects
  const TypePtr*  _adr_type;  // What type of memory does this node produce?
  ReplacedNodes   _replaced_nodes; // During parsing: list of pair of nodes from calls to GraphKit::replace_in_map()

  // Many calls take *all* of memory as input,
  // but some produce a limited subset of that memory as output.
  // The adr_type reports the call's behavior as a store, not a load.

  virtual JVMState* jvms() const { return _jvms; }
  void set_jvms(JVMState* s) {
    *(JVMState**)&_jvms = s;  // override const attribute in the accessor
  }
  OopMap *oop_map() const { return _oop_map; }
  void set_oop_map(OopMap *om) { _oop_map = om; }

 private:
  void verify_input(JVMState* jvms, uint idx) const {
    assert(verify_jvms(jvms), "jvms must match");
    Node* n = in(idx);
    assert((!n->bottom_type()->isa_long() && !n->bottom_type()->isa_double()) ||
           in(idx + 1)->is_top(), "2nd half of long/double");
  }

 public:
  // Functionality from old debug nodes which has changed
  Node *local(JVMState* jvms, uint idx) const {
    verify_input(jvms, jvms->locoff() + idx);
    return in(jvms->locoff() + idx);
  }
  Node *stack(JVMState* jvms, uint idx) const {
    verify_input(jvms, jvms->stkoff() + idx);
    return in(jvms->stkoff() + idx);
  }
  Node *argument(JVMState* jvms, uint idx) const {
    verify_input(jvms, jvms->argoff() + idx);
    return in(jvms->argoff() + idx);
  }
  Node *monitor_box(JVMState* jvms, uint idx) const {
    assert(verify_jvms(jvms), "jvms must match");
    return in(jvms->monitor_box_offset(idx));
  }
  Node *monitor_obj(JVMState* jvms, uint idx) const {
    assert(verify_jvms(jvms), "jvms must match");
    return in(jvms->monitor_obj_offset(idx));
  }

  void  set_local(JVMState* jvms, uint idx, Node *c);

  void  set_stack(JVMState* jvms, uint idx, Node *c) {
    assert(verify_jvms(jvms), "jvms must match");
    set_req(jvms->stkoff() + idx, c);
  }
  void  set_argument(JVMState* jvms, uint idx, Node *c) {
    assert(verify_jvms(jvms), "jvms must match");
    set_req(jvms->argoff() + idx, c);
  }
  void ensure_stack(JVMState* jvms, uint stk_size) {
    assert(verify_jvms(jvms), "jvms must match");
    int grow_by = (int)stk_size - (int)jvms->stk_size();
    if (grow_by > 0)  grow_stack(jvms, grow_by);
  }
  void grow_stack(JVMState* jvms, uint grow_by);
  // Handle monitor stack
  void push_monitor( const FastLockNode *lock );
  void pop_monitor ();
  Node *peek_monitor_box() const;
  Node *peek_monitor_obj() const;

  // Access functions for the JVM
  Node *control  () const { return in(TypeFunc::Control  ); }
  Node *i_o      () const { return in(TypeFunc::I_O      ); }
  Node *memory   () const { return in(TypeFunc::Memory   ); }
  Node *returnadr() const { return in(TypeFunc::ReturnAdr); }
  Node *frameptr () const { return in(TypeFunc::FramePtr ); }

  void set_control  ( Node *c ) { set_req(TypeFunc::Control,c); }
  void set_i_o      ( Node *c ) { set_req(TypeFunc::I_O    ,c); }
  void set_memory   ( Node *c ) { set_req(TypeFunc::Memory ,c); }

  MergeMemNode* merged_memory() const {
    return in(TypeFunc::Memory)->as_MergeMem();
  }

  // The parser marks useless maps as dead when it's done with them:
  bool is_killed() { return in(TypeFunc::Control) == NULL; }

  // Exception states bubbling out of subgraphs such as inlined calls
  // are recorded here.  (There might be more than one, hence the "next".)
  // This feature is used only for safepoints which serve as "maps"
  // for JVM states during parsing, intrinsic expansion, etc.
  SafePointNode*         next_exception() const;
  void               set_next_exception(SafePointNode* n);
  bool                   has_exceptions() const { return next_exception() != NULL; }

  // Helper methods to operate on replaced nodes
  ReplacedNodes replaced_nodes() const {
    return _replaced_nodes;
  }

  void set_replaced_nodes(ReplacedNodes replaced_nodes) {
    _replaced_nodes = replaced_nodes;
  }

  void clone_replaced_nodes() {
    _replaced_nodes.clone();
  }
  void record_replaced_node(Node* initial, Node* improved) {
    _replaced_nodes.record(initial, improved);
  }
  void transfer_replaced_nodes_from(SafePointNode* sfpt, uint idx = 0) {
    _replaced_nodes.transfer_from(sfpt->_replaced_nodes, idx);
  }
  void delete_replaced_nodes() {
    _replaced_nodes.reset();
  }
  void apply_replaced_nodes(uint idx) {
    _replaced_nodes.apply(this, idx);
  }
  void merge_replaced_nodes_with(SafePointNode* sfpt) {
    _replaced_nodes.merge_with(sfpt->_replaced_nodes);
  }
  bool has_replaced_nodes() const {
    return !_replaced_nodes.is_empty();
  }

  void disconnect_from_root(PhaseIterGVN *igvn);

  // Standard Node stuff
  virtual int            Opcode() const;
  virtual bool           pinned() const { return true; }
  virtual const Type*    Value(PhaseGVN* phase) const;
  virtual const Type    *bottom_type() const { return Type::CONTROL; }
  virtual const TypePtr *adr_type() const { return _adr_type; }
  virtual Node          *Ideal(PhaseGVN *phase, bool can_reshape);
  virtual Node*          Identity(PhaseGVN* phase);
  virtual uint           ideal_reg() const { return 0; }
  virtual const RegMask &in_RegMask(uint) const;
  virtual const RegMask &out_RegMask() const;
  virtual uint           match_edge(uint idx) const;

  static  bool           needs_polling_address_input();

#ifndef PRODUCT
  virtual void           dump_spec(outputStream *st) const;
  virtual void           related(GrowableArray<Node*> *in_rel, GrowableArray<Node*> *out_rel, bool compact) const;
#endif
};

//------------------------------SafePointScalarObjectNode----------------------
// A SafePointScalarObjectNode represents the state of a scalarized object
// at a safepoint.

class SafePointScalarObjectNode: public TypeNode {
  uint _first_index; // First input edge relative index of a SafePoint node where
                     // states of the scalarized object fields are collected.
                     // It is relative to the last (youngest) jvms->_scloff.
  uint _n_fields;    // Number of non-static fields of the scalarized object.
  DEBUG_ONLY(AllocateNode* _alloc;)

  virtual uint hash() const ; // { return NO_HASH; }
  virtual bool cmp( const Node &n ) const;

  uint first_index() const { return _first_index; }

public:
  SafePointScalarObjectNode(const TypeOopPtr* tp,
#ifdef ASSERT
                            AllocateNode* alloc,
#endif
                            uint first_index, uint n_fields);
  virtual int Opcode() const;
  virtual uint           ideal_reg() const;
  virtual const RegMask &in_RegMask(uint) const;
  virtual const RegMask &out_RegMask() const;
  virtual uint           match_edge(uint idx) const;

  uint first_index(JVMState* jvms) const {
    assert(jvms != NULL, "missed JVMS");
    return jvms->scloff() + _first_index;
  }
  uint n_fields()    const { return _n_fields; }

#ifdef ASSERT
  AllocateNode* alloc() const { return _alloc; }
#endif

  virtual uint size_of() const { return sizeof(*this); }

  // Assumes that "this" is an argument to a safepoint node "s", and that
  // "new_call" is being created to correspond to "s".  But the difference
  // between the start index of the jvmstates of "new_call" and "s" is
  // "jvms_adj".  Produce and return a SafePointScalarObjectNode that
  // corresponds appropriately to "this" in "new_call".  Assumes that
  // "sosn_map" is a map, specific to the translation of "s" to "new_call",
  // mapping old SafePointScalarObjectNodes to new, to avoid multiple copies.
  SafePointScalarObjectNode* clone(Dict* sosn_map) const;

#ifndef PRODUCT
  virtual void              dump_spec(outputStream *st) const;
#endif
};


// Simple container for the outgoing projections of a call.  Useful
// for serious surgery on calls.
class CallProjections : public StackObj {
public:
  Node* fallthrough_proj;
  Node* fallthrough_catchproj;
  Node* fallthrough_memproj;
  Node* fallthrough_ioproj;
  Node* catchall_catchproj;
  Node* catchall_memproj;
  Node* catchall_ioproj;
  Node* resproj;
  Node* exobj;
};

class CallGenerator;

//------------------------------CallNode---------------------------------------
// Call nodes now subsume the function of debug nodes at callsites, so they
// contain the functionality of a full scope chain of debug nodes.
class CallNode : public SafePointNode {
  friend class VMStructs;

protected:
  bool may_modify_arraycopy_helper(const TypeOopPtr* dest_t, const TypeOopPtr *t_oop, PhaseTransform *phase);

public:
  const TypeFunc *_tf;        // Function type
  address      _entry_point;  // Address of method being called
  float        _cnt;          // Estimate of number of times called
  CallGenerator* _generator;  // corresponding CallGenerator for some late inline calls
  const char *_name;           // Printable name, if _method is NULL

  CallNode(const TypeFunc* tf, address addr, const TypePtr* adr_type)
    : SafePointNode(tf->domain()->cnt(), NULL, adr_type),
      _tf(tf),
      _entry_point(addr),
      _cnt(COUNT_UNKNOWN),
      _generator(NULL),
      _name(NULL)
  {
    init_class_id(Class_Call);
  }

  const TypeFunc* tf()         const { return _tf; }
  const address  entry_point() const { return _entry_point; }
  const float    cnt()         const { return _cnt; }
  CallGenerator* generator()   const { return _generator; }

  void set_tf(const TypeFunc* tf)       { _tf = tf; }
  void set_entry_point(address p)       { _entry_point = p; }
  void set_cnt(float c)                 { _cnt = c; }
  void set_generator(CallGenerator* cg) { _generator = cg; }

  virtual const Type *bottom_type() const;
  virtual const Type* Value(PhaseGVN* phase) const;
  virtual Node *Ideal(PhaseGVN *phase, bool can_reshape);
  virtual Node* Identity(PhaseGVN* phase) { return this; }
  virtual bool        cmp( const Node &n ) const;
  virtual uint        size_of() const = 0;
  virtual void        calling_convention( BasicType* sig_bt, VMRegPair *parm_regs, uint argcnt ) const;
  virtual Node       *match( const ProjNode *proj, const Matcher *m );
  virtual uint        ideal_reg() const { return NotAMachineReg; }
  // Are we guaranteed that this node is a safepoint?  Not true for leaf calls and
  // for some macro nodes whose expansion does not have a safepoint on the fast path.
  virtual bool        guaranteed_safepoint()  { return true; }
  // For macro nodes, the JVMState gets modified during expansion. If calls
  // use MachConstantBase, it gets modified during matching. So when cloning
  // the node the JVMState must be cloned. Default is not to clone.
  virtual void clone_jvms(Compile* C) {
    if (C->needs_clone_jvms() && jvms() != NULL) {
      set_jvms(jvms()->clone_deep(C));
      jvms()->set_map_deep(this);
    }
  }

  // Returns true if the call may modify n
  virtual bool        may_modify(const TypeOopPtr *t_oop, PhaseTransform *phase);
  // Does this node have a use of n other than in debug information?
  bool                has_non_debug_use(Node *n);
  // Returns the unique CheckCastPP of a call
  // or result projection is there are several CheckCastPP
  // or returns NULL if there is no one.
  Node *result_cast();
  // Does this node returns pointer?
  bool returns_pointer() const {
    const TypeTuple *r = tf()->range();
    return (r->cnt() > TypeFunc::Parms &&
            r->field_at(TypeFunc::Parms)->isa_ptr());
  }

  // Collect all the interesting edges from a call for use in
  // replacing the call by something else.  Used by macro expansion
  // and the late inlining support.
  void extract_projections(CallProjections* projs, bool separate_io_proj, bool do_asserts = true);

  virtual uint match_edge(uint idx) const;

  bool is_call_to_arraycopystub() const;

#ifndef PRODUCT
  virtual void        dump_req(outputStream *st = tty) const;
  virtual void        dump_spec(outputStream *st) const;
#endif
};


//------------------------------CallJavaNode-----------------------------------
// Make a static or dynamic subroutine call node using Java calling
// convention.  (The "Java" calling convention is the compiler's calling
// convention, as opposed to the interpreter's or that of native C.)
class CallJavaNode : public CallNode {
  friend class VMStructs;
protected:
  virtual bool cmp( const Node &n ) const;
  virtual uint size_of() const; // Size is bigger

  bool    _optimized_virtual;
  bool    _method_handle_invoke;
  bool    _override_symbolic_info; // Override symbolic call site info from bytecode
  ciMethod* _method;               // Method being direct called
public:
  const int       _bci;         // Byte Code Index of call byte code
  CallJavaNode(const TypeFunc* tf , address addr, ciMethod* method, int bci)
    : CallNode(tf, addr, TypePtr::BOTTOM),
      _optimized_virtual(false),
      _method_handle_invoke(false),
      _override_symbolic_info(false),
      _method(method), _bci(bci)
  {
    init_class_id(Class_CallJava);
  }

  virtual int   Opcode() const;
  ciMethod* method() const                 { return _method; }
  void  set_method(ciMethod *m)            { _method = m; }
  void  set_optimized_virtual(bool f)      { _optimized_virtual = f; }
  bool  is_optimized_virtual() const       { return _optimized_virtual; }
  void  set_method_handle_invoke(bool f)   { _method_handle_invoke = f; }
  bool  is_method_handle_invoke() const    { return _method_handle_invoke; }
  void  set_override_symbolic_info(bool f) { _override_symbolic_info = f; }
  bool  override_symbolic_info() const     { return _override_symbolic_info; }

  DEBUG_ONLY( bool validate_symbolic_info() const; )

#ifndef PRODUCT
  virtual void  dump_spec(outputStream *st) const;
  virtual void  dump_compact_spec(outputStream *st) const;
#endif
};

//------------------------------CallStaticJavaNode-----------------------------
// Make a direct subroutine call using Java calling convention (for static
// calls and optimized virtual calls, plus calls to wrappers for run-time
// routines); generates static stub.
class CallStaticJavaNode : public CallJavaNode {
  virtual bool cmp( const Node &n ) const;
  virtual uint size_of() const; // Size is bigger
public:
  CallStaticJavaNode(Compile* C, const TypeFunc* tf, address addr, ciMethod* method, int bci)
    : CallJavaNode(tf, addr, method, bci) {
    init_class_id(Class_CallStaticJava);
    if (C->eliminate_boxing() && (method != NULL) && method->is_boxing_method()) {
      init_flags(Flag_is_macro);
      C->add_macro_node(this);
    }
    _is_scalar_replaceable = false;
    _is_non_escaping = false;
  }
  CallStaticJavaNode(const TypeFunc* tf, address addr, const char* name, int bci,
                     const TypePtr* adr_type)
    : CallJavaNode(tf, addr, NULL, bci) {
    init_class_id(Class_CallStaticJava);
    // This node calls a runtime stub, which often has narrow memory effects.
    _adr_type = adr_type;
    _is_scalar_replaceable = false;
    _is_non_escaping = false;
    _name = name;
  }

  // Result of Escape Analysis
  bool _is_scalar_replaceable;
  bool _is_non_escaping;

  // If this is an uncommon trap, return the request code, else zero.
  int uncommon_trap_request() const;
  static int extract_uncommon_trap_request(const Node* call);

  bool is_boxing_method() const {
    return is_macro() && (method() != NULL) && method()->is_boxing_method();
  }
  // Later inlining modifies the JVMState, so we need to clone it
  // when the call node is cloned (because it is macro node).
  virtual void  clone_jvms(Compile* C) {
    if ((jvms() != NULL) && is_boxing_method()) {
      set_jvms(jvms()->clone_deep(C));
      jvms()->set_map_deep(this);
    }
  }

  virtual int         Opcode() const;
#ifndef PRODUCT
  virtual void        dump_spec(outputStream *st) const;
  virtual void        dump_compact_spec(outputStream *st) const;
#endif
};

//------------------------------CallDynamicJavaNode----------------------------
// Make a dispatched call using Java calling convention.
class CallDynamicJavaNode : public CallJavaNode {
  virtual bool cmp( const Node &n ) const;
  virtual uint size_of() const; // Size is bigger
public:
  CallDynamicJavaNode( const TypeFunc *tf , address addr, ciMethod* method, int vtable_index, int bci ) : CallJavaNode(tf,addr,method,bci), _vtable_index(vtable_index) {
    init_class_id(Class_CallDynamicJava);
  }

  int _vtable_index;
  virtual int   Opcode() const;
#ifndef PRODUCT
  virtual void  dump_spec(outputStream *st) const;
#endif
};

//------------------------------CallRuntimeNode--------------------------------
// Make a direct subroutine call node into compiled C++ code.
class CallRuntimeNode : public CallNode {
<<<<<<< HEAD
protected:
  virtual uint cmp( const Node &n ) const;
=======
  virtual bool cmp( const Node &n ) const;
>>>>>>> 221da207
  virtual uint size_of() const; // Size is bigger
public:
  CallRuntimeNode(const TypeFunc* tf, address addr, const char* name,
                  const TypePtr* adr_type)
    : CallNode(tf, addr, adr_type)
  {
    init_class_id(Class_CallRuntime);
    _name = name;
  }

  virtual int   Opcode() const;
  virtual void  calling_convention( BasicType* sig_bt, VMRegPair *parm_regs, uint argcnt ) const;

#ifndef PRODUCT
  virtual void  dump_spec(outputStream *st) const;
#endif
};

//------------------------------CallLeafNode-----------------------------------
// Make a direct subroutine call node into compiled C++ code, without
// safepoints
class CallLeafNode : public CallRuntimeNode {
public:
  CallLeafNode(const TypeFunc* tf, address addr, const char* name,
               const TypePtr* adr_type)
    : CallRuntimeNode(tf, addr, name, adr_type)
  {
    init_class_id(Class_CallLeaf);
  }
  virtual int   Opcode() const;
  virtual bool        guaranteed_safepoint()  { return false; }
#ifndef PRODUCT
  virtual void  dump_spec(outputStream *st) const;
#endif
};

//------------------------------CallLeafNoFPNode-------------------------------
// CallLeafNode, not using floating point or using it in the same manner as
// the generated code
class CallLeafNoFPNode : public CallLeafNode {
public:
  CallLeafNoFPNode(const TypeFunc* tf, address addr, const char* name,
                   const TypePtr* adr_type)
    : CallLeafNode(tf, addr, name, adr_type)
  {
  }
  virtual int   Opcode() const;
};

//------------------------------CallLeafVectorNode-------------------------------
// CallLeafNode but calling with vector calling convention instead.
class CallLeafVectorNode : public CallLeafNode {
private:
  uint _num_bits;
protected:
  virtual uint cmp( const Node &n ) const;
  virtual uint size_of() const; // Size is bigger
public:
  CallLeafVectorNode(const TypeFunc* tf, address addr, const char* name,
                   const TypePtr* adr_type, uint num_bits)
    : CallLeafNode(tf, addr, name, adr_type), _num_bits(num_bits)
  {
  }
  virtual int   Opcode() const;
  virtual void  calling_convention( BasicType* sig_bt, VMRegPair *parm_regs, uint argcnt ) const;
};


//------------------------------Allocate---------------------------------------
// High-level memory allocation
//
//  AllocateNode and AllocateArrayNode are subclasses of CallNode because they will
//  get expanded into a code sequence containing a call.  Unlike other CallNodes,
//  they have 2 memory projections and 2 i_o projections (which are distinguished by
//  the _is_io_use flag in the projection.)  This is needed when expanding the node in
//  order to differentiate the uses of the projection on the normal control path from
//  those on the exception return path.
//
class AllocateNode : public CallNode {
public:
  enum {
    // Output:
    RawAddress  = TypeFunc::Parms,    // the newly-allocated raw address
    // Inputs:
    AllocSize   = TypeFunc::Parms,    // size (in bytes) of the new object
    KlassNode,                        // type (maybe dynamic) of the obj.
    InitialTest,                      // slow-path test (may be constant)
    ALength,                          // array length (or TOP if none)
    ParmLimit
  };

  static const TypeFunc* alloc_type(const Type* t) {
    const Type** fields = TypeTuple::fields(ParmLimit - TypeFunc::Parms);
    fields[AllocSize]   = TypeInt::POS;
    fields[KlassNode]   = TypeInstPtr::NOTNULL;
    fields[InitialTest] = TypeInt::BOOL;
    fields[ALength]     = t;  // length (can be a bad length)

    const TypeTuple *domain = TypeTuple::make(ParmLimit, fields);

    // create result type (range)
    fields = TypeTuple::fields(1);
    fields[TypeFunc::Parms+0] = TypeRawPtr::NOTNULL; // Returned oop

    const TypeTuple *range = TypeTuple::make(TypeFunc::Parms+1, fields);

    return TypeFunc::make(domain, range);
  }

  // Result of Escape Analysis
  bool _is_scalar_replaceable;
  bool _is_non_escaping;
  // True when MemBar for new is redundant with MemBar at initialzer exit
  bool _is_allocation_MemBar_redundant;

  virtual uint size_of() const; // Size is bigger
  AllocateNode(Compile* C, const TypeFunc *atype, Node *ctrl, Node *mem, Node *abio,
               Node *size, Node *klass_node, Node *initial_test);
  // Expansion modifies the JVMState, so we need to clone it
  virtual void  clone_jvms(Compile* C) {
    if (jvms() != NULL) {
      set_jvms(jvms()->clone_deep(C));
      jvms()->set_map_deep(this);
    }
  }
  virtual int Opcode() const;
  virtual uint ideal_reg() const { return Op_RegP; }
  virtual bool        guaranteed_safepoint()  { return false; }

  // allocations do not modify their arguments
  virtual bool        may_modify(const TypeOopPtr *t_oop, PhaseTransform *phase) { return false;}

  // Pattern-match a possible usage of AllocateNode.
  // Return null if no allocation is recognized.
  // The operand is the pointer produced by the (possible) allocation.
  // It must be a projection of the Allocate or its subsequent CastPP.
  // (Note:  This function is defined in file graphKit.cpp, near
  // GraphKit::new_instance/new_array, whose output it recognizes.)
  // The 'ptr' may not have an offset unless the 'offset' argument is given.
  static AllocateNode* Ideal_allocation(Node* ptr, PhaseTransform* phase);

  // Fancy version which uses AddPNode::Ideal_base_and_offset to strip
  // an offset, which is reported back to the caller.
  // (Note:  AllocateNode::Ideal_allocation is defined in graphKit.cpp.)
  static AllocateNode* Ideal_allocation(Node* ptr, PhaseTransform* phase,
                                        intptr_t& offset);

  // Dig the klass operand out of a (possible) allocation site.
  static Node* Ideal_klass(Node* ptr, PhaseTransform* phase) {
    AllocateNode* allo = Ideal_allocation(ptr, phase);
    return (allo == NULL) ? NULL : allo->in(KlassNode);
  }

  // Conservatively small estimate of offset of first non-header byte.
  int minimum_header_size() {
    return is_AllocateArray() ? arrayOopDesc::base_offset_in_bytes(T_BYTE) :
                                instanceOopDesc::base_offset_in_bytes();
  }

  // Return the corresponding initialization barrier (or null if none).
  // Walks out edges to find it...
  // (Note: Both InitializeNode::allocation and AllocateNode::initialization
  // are defined in graphKit.cpp, which sets up the bidirectional relation.)
  InitializeNode* initialization();

  // Convenience for initialization->maybe_set_complete(phase)
  bool maybe_set_complete(PhaseGVN* phase);

  // Return true if allocation doesn't escape thread, its escape state
  // needs be noEscape or ArgEscape. InitializeNode._does_not_escape
  // is true when its allocation's escape state is noEscape or
  // ArgEscape. In case allocation's InitializeNode is NULL, check
  // AlllocateNode._is_non_escaping flag.
  // AlllocateNode._is_non_escaping is true when its escape state is
  // noEscape.
  bool does_not_escape_thread() {
    InitializeNode* init = NULL;
    return _is_non_escaping || (((init = initialization()) != NULL) && init->does_not_escape());
  }

  // If object doesn't escape in <.init> method and there is memory barrier
  // inserted at exit of its <.init>, memory barrier for new is not necessary.
  // Inovke this method when MemBar at exit of initializer and post-dominate
  // allocation node.
  void compute_MemBar_redundancy(ciMethod* initializer);
  bool is_allocation_MemBar_redundant() { return _is_allocation_MemBar_redundant; }
};

//------------------------------AllocateArray---------------------------------
//
// High-level array allocation
//
class AllocateArrayNode : public AllocateNode {
public:
  AllocateArrayNode(Compile* C, const TypeFunc *atype, Node *ctrl, Node *mem, Node *abio,
                    Node* size, Node* klass_node, Node* initial_test,
                    Node* count_val
                    )
    : AllocateNode(C, atype, ctrl, mem, abio, size, klass_node,
                   initial_test)
  {
    init_class_id(Class_AllocateArray);
    set_req(AllocateNode::ALength,        count_val);
  }
  virtual int Opcode() const;
  virtual Node *Ideal(PhaseGVN *phase, bool can_reshape);

  // Dig the length operand out of a array allocation site.
  Node* Ideal_length() {
    return in(AllocateNode::ALength);
  }

  // Dig the length operand out of a array allocation site and narrow the
  // type with a CastII, if necesssary
  Node* make_ideal_length(const TypeOopPtr* ary_type, PhaseTransform *phase, bool can_create = true);

  // Pattern-match a possible usage of AllocateArrayNode.
  // Return null if no allocation is recognized.
  static AllocateArrayNode* Ideal_array_allocation(Node* ptr, PhaseTransform* phase) {
    AllocateNode* allo = Ideal_allocation(ptr, phase);
    return (allo == NULL || !allo->is_AllocateArray())
           ? NULL : allo->as_AllocateArray();
  }
};

//------------------------------AbstractLockNode-----------------------------------
class AbstractLockNode: public CallNode {
private:
  enum {
    Regular = 0,  // Normal lock
    NonEscObj,    // Lock is used for non escaping object
    Coarsened,    // Lock was coarsened
    Nested        // Nested lock
  } _kind;
#ifndef PRODUCT
  NamedCounter* _counter;
  static const char* _kind_names[Nested+1];
#endif

protected:
  // helper functions for lock elimination
  //

  bool find_matching_unlock(const Node* ctrl, LockNode* lock,
                            GrowableArray<AbstractLockNode*> &lock_ops);
  bool find_lock_and_unlock_through_if(Node* node, LockNode* lock,
                                       GrowableArray<AbstractLockNode*> &lock_ops);
  bool find_unlocks_for_region(const RegionNode* region, LockNode* lock,
                               GrowableArray<AbstractLockNode*> &lock_ops);
  LockNode *find_matching_lock(UnlockNode* unlock);

  // Update the counter to indicate that this lock was eliminated.
  void set_eliminated_lock_counter() PRODUCT_RETURN;

public:
  AbstractLockNode(const TypeFunc *tf)
    : CallNode(tf, NULL, TypeRawPtr::BOTTOM),
      _kind(Regular)
  {
#ifndef PRODUCT
    _counter = NULL;
#endif
  }
  virtual int Opcode() const = 0;
  Node *   obj_node() const       {return in(TypeFunc::Parms + 0); }
  Node *   box_node() const       {return in(TypeFunc::Parms + 1); }
  Node *   fastlock_node() const  {return in(TypeFunc::Parms + 2); }
  void     set_box_node(Node* box) { set_req(TypeFunc::Parms + 1, box); }

  const Type *sub(const Type *t1, const Type *t2) const { return TypeInt::CC;}

  virtual uint size_of() const { return sizeof(*this); }

  bool is_eliminated()  const { return (_kind != Regular); }
  bool is_non_esc_obj() const { return (_kind == NonEscObj); }
  bool is_coarsened()   const { return (_kind == Coarsened); }
  bool is_nested()      const { return (_kind == Nested); }

  const char * kind_as_string() const;
  void log_lock_optimization(Compile* c, const char * tag) const;

  void set_non_esc_obj() { _kind = NonEscObj; set_eliminated_lock_counter(); }
  void set_coarsened()   { _kind = Coarsened; set_eliminated_lock_counter(); }
  void set_nested()      { _kind = Nested; set_eliminated_lock_counter(); }

  // locking does not modify its arguments
  virtual bool may_modify(const TypeOopPtr *t_oop, PhaseTransform *phase){ return false;}

#ifndef PRODUCT
  void create_lock_counter(JVMState* s);
  NamedCounter* counter() const { return _counter; }
  virtual void dump_spec(outputStream* st) const;
  virtual void dump_compact_spec(outputStream* st) const;
  virtual void related(GrowableArray<Node*> *in_rel, GrowableArray<Node*> *out_rel, bool compact) const;
#endif
};

//------------------------------Lock---------------------------------------
// High-level lock operation
//
// This is a subclass of CallNode because it is a macro node which gets expanded
// into a code sequence containing a call.  This node takes 3 "parameters":
//    0  -  object to lock
//    1 -   a BoxLockNode
//    2 -   a FastLockNode
//
class LockNode : public AbstractLockNode {
public:

  static const TypeFunc *lock_type() {
    // create input type (domain)
    const Type **fields = TypeTuple::fields(3);
    fields[TypeFunc::Parms+0] = TypeInstPtr::NOTNULL;  // Object to be Locked
    fields[TypeFunc::Parms+1] = TypeRawPtr::BOTTOM;    // Address of stack location for lock
    fields[TypeFunc::Parms+2] = TypeInt::BOOL;         // FastLock
    const TypeTuple *domain = TypeTuple::make(TypeFunc::Parms+3,fields);

    // create result type (range)
    fields = TypeTuple::fields(0);

    const TypeTuple *range = TypeTuple::make(TypeFunc::Parms+0,fields);

    return TypeFunc::make(domain,range);
  }

  virtual int Opcode() const;
  virtual uint size_of() const; // Size is bigger
  LockNode(Compile* C, const TypeFunc *tf) : AbstractLockNode( tf ) {
    init_class_id(Class_Lock);
    init_flags(Flag_is_macro);
    C->add_macro_node(this);
  }
  virtual bool        guaranteed_safepoint()  { return false; }

  virtual Node *Ideal(PhaseGVN *phase, bool can_reshape);
  // Expansion modifies the JVMState, so we need to clone it
  virtual void  clone_jvms(Compile* C) {
    if (jvms() != NULL) {
      set_jvms(jvms()->clone_deep(C));
      jvms()->set_map_deep(this);
    }
  }

  bool is_nested_lock_region(); // Is this Lock nested?
  bool is_nested_lock_region(Compile * c); // Why isn't this Lock nested?
};

//------------------------------Unlock---------------------------------------
// High-level unlock operation
class UnlockNode : public AbstractLockNode {
private:
#ifdef ASSERT
  JVMState* const _dbg_jvms;      // Pointer to list of JVM State objects
#endif
public:
  virtual int Opcode() const;
  virtual uint size_of() const; // Size is bigger
  UnlockNode(Compile* C, const TypeFunc *tf) : AbstractLockNode( tf )
#ifdef ASSERT
    , _dbg_jvms(NULL)
#endif
  {
    init_class_id(Class_Unlock);
    init_flags(Flag_is_macro);
    C->add_macro_node(this);
  }
  virtual Node *Ideal(PhaseGVN *phase, bool can_reshape);
  // unlock is never a safepoint
  virtual bool        guaranteed_safepoint()  { return false; }
#ifdef ASSERT
  void set_dbg_jvms(JVMState* s) {
    *(JVMState**)&_dbg_jvms = s;  // override const attribute in the accessor
  }
  JVMState* dbg_jvms() const { return _dbg_jvms; }
#else
  JVMState* dbg_jvms() const { return NULL; }
#endif
};
#endif // SHARE_OPTO_CALLNODE_HPP<|MERGE_RESOLUTION|>--- conflicted
+++ resolved
@@ -769,12 +769,8 @@
 //------------------------------CallRuntimeNode--------------------------------
 // Make a direct subroutine call node into compiled C++ code.
 class CallRuntimeNode : public CallNode {
-<<<<<<< HEAD
 protected:
-  virtual uint cmp( const Node &n ) const;
-=======
   virtual bool cmp( const Node &n ) const;
->>>>>>> 221da207
   virtual uint size_of() const; // Size is bigger
 public:
   CallRuntimeNode(const TypeFunc* tf, address addr, const char* name,
@@ -830,7 +826,7 @@
 private:
   uint _num_bits;
 protected:
-  virtual uint cmp( const Node &n ) const;
+  virtual bool cmp( const Node &n ) const;
   virtual uint size_of() const; // Size is bigger
 public:
   CallLeafVectorNode(const TypeFunc* tf, address addr, const char* name,
