--- conflicted
+++ resolved
@@ -31,46 +31,15 @@
 
 import java.foreign.Library;
 import java.foreign.NativeMethodType;
-<<<<<<< HEAD
-import java.foreign.layout.Address;
-import java.foreign.layout.Group;
-import java.foreign.layout.Layout;
-import java.foreign.layout.Padding;
-import java.foreign.layout.Sequence;
-import java.foreign.layout.Value;
-=======
 import java.foreign.NativeTypes;
 import java.foreign.Scope;
 import java.foreign.layout.*;
->>>>>>> 6f17ca5c
 import java.foreign.memory.LayoutType;
 import java.foreign.memory.Pointer;
 import java.foreign.memory.Struct;
 import java.lang.invoke.MethodHandle;
 import java.lang.invoke.WrongMethodTypeException;
-<<<<<<< HEAD
-import java.lang.ref.Cleaner;
-import java.util.Collection;
-import java.util.Collections;
-import java.util.HashMap;
-import java.util.Map;
-import java.util.function.Supplier;
-
-import jdk.internal.foreign.abi.CallingSequence;
-import jdk.internal.foreign.abi.SystemABI;
-import jdk.internal.foreign.abi.DirectNativeInvoker;
-import jdk.internal.foreign.abi.DirectSignatureShuffler;
-import jdk.internal.foreign.abi.DirectUpcallHandler;
-import jdk.internal.foreign.abi.LinkToNativeInvoker;
-import jdk.internal.foreign.abi.LinkToNativeSignatureShuffler;
-import jdk.internal.foreign.abi.LinkToNativeUpcallHandler;
-import jdk.internal.foreign.abi.UniversalNativeInvoker;
-import jdk.internal.foreign.abi.UniversalUpcallHandler;
-import jdk.internal.foreign.abi.VarargsInvoker;
-import jdk.internal.ref.CleanerFactory;
-=======
 import java.util.*;
->>>>>>> 6f17ca5c
 
 import static sun.security.action.GetPropertyAction.privilegedGetProperty;
 
@@ -152,13 +121,8 @@
         StandardCall sc = new StandardCall();
         CallingSequence callingSequence = sc.arrangeCall(nmt);
         if (fastPath == null || !fastPath.equals("none")) {
-<<<<<<< HEAD
             if (LinkToNativeSignatureShuffler.acceptUpcall(nmt, callingSequence)) {
-                return registerUpcallStub(new LinkToNativeUpcallHandler(target, callingSequence, nmt));
-=======
-            if (DirectSignatureShuffler.acceptUpcall(nmt, callingSequence)) {
-                return UpcallStubs.registerUpcallStub(new DirectUpcallHandler(target, callingSequence, nmt));
->>>>>>> 6f17ca5c
+                return UpcallStubs.registerUpcallStub(new LinkToNativeUpcallHandler(target, callingSequence, nmt));
             } else if (fastPath != null && fastPath.equals("direct")) {
                 throw new IllegalStateException(
                         String.format("No fast path for function type %s", nmt.function()));
