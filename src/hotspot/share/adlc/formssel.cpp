--- conflicted
+++ resolved
@@ -4191,13 +4191,10 @@
     "AddReductionVF", "AddReductionVD",
     "MulReductionVI", "MulReductionVL",
     "MulReductionVF", "MulReductionVD",
-<<<<<<< HEAD
+    "MulAddVS2VI",
     "MinReductionV", "MaxReductionV",
     "AndReductionV", "OrReductionV",
     "XorReductionV", "SubReductionV",
-=======
-    "MulAddVS2VI",
->>>>>>> f4f859b4
     "LShiftCntV","RShiftCntV",
     "LShiftVB","LShiftVS","LShiftVI","LShiftVL",
     "RShiftVB","RShiftVS","RShiftVI","RShiftVL",
